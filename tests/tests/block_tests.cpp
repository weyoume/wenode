--- conflicted
+++ resolved
@@ -112,13 +112,8 @@
       {
          database db;
          db._log_hardforks = false;
-<<<<<<< HEAD
-         db.open(data_dir.path(), data_dir.path(), INITIAL_TEST_SUPPLY, TEST_SHARED_MEM_SIZE );
-         fc::time_point_sec now( STEEMIT_TESTING_GENESIS_TIMESTAMP );
-=======
-         db.open(data_dir.path(), data_dir.path(), INITIAL_TEST_SUPPLY, TEST_SHARED_MEM_SIZE, chainbase::database::read_write );
+         db.open( data_dir.path(), data_dir.path(), INITIAL_TEST_SUPPLY, TEST_SHARED_MEM_SIZE );
          fc::time_point_sec now( STEEM_TESTING_GENESIS_TIMESTAMP );
->>>>>>> 6e68bb7c
          std::vector< time_point_sec > time_stack;
 
          auto init_account_priv_key  = fc::ecc::private_key::regenerate(fc::sha256::hash(string("init_key")) );
