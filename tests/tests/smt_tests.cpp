--- conflicted
+++ resolved
@@ -609,14 +609,9 @@
    {
       ACTORS( (alice) )
 
-<<<<<<< HEAD
+      generate_block();
+
       asset_symbol_type alice_symbol = create_smt("alice", alice_private_key, 0);
-=======
-      generate_block();
-
-      signed_transaction tx;
-      asset_symbol_type alice_symbol = create_smt(tx, "alice", alice_private_key, 0);
->>>>>>> 937de334
 
       transfer_operation op;
       op.from = "alice";
@@ -682,6 +677,9 @@
    {
       BOOST_TEST_MESSAGE( "Test Comment Votable Assets Validate" );
       ACTORS((alice));
+
+      generate_block();
+
       std::array<asset_symbol_type, SMT_MAX_VOTABLE_ASSETS + 1> smts;
       /// Create one more than limit to test negative cases
       for(size_t i = 0; i < SMT_MAX_VOTABLE_ASSETS + 1; ++i)
