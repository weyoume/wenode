#if defined IS_TEST_NET && defined STEEM_ENABLE_SMT

#include <boost/test/unit_test.hpp>

#include <steem/protocol/exceptions.hpp>
#include <steem/protocol/hardfork.hpp>

#include <steem/chain/database.hpp>
#include <steem/chain/database_exceptions.hpp>
#include <steem/chain/steem_objects.hpp>
#include <steem/chain/smt_objects.hpp>

#include "../db_fixture/database_fixture.hpp"

using namespace steem::chain;
using namespace steem::protocol;
using fc::string;
using boost::container::flat_set;

BOOST_FIXTURE_TEST_SUITE( smt_tests, clean_database_fixture )

BOOST_AUTO_TEST_CASE( elevate_account_validate )
{
   try
   {
      smt_elevate_account_operation op;
      op.account = "@@@@@";
      op.fee = ASSET( "1.000 TESTS" );
      STEEM_REQUIRE_THROW( op.validate(), fc::exception );

      op.account = "alice";
      op.validate();

      op.fee.amount = -op.fee.amount;
      STEEM_REQUIRE_THROW( op.validate(), fc::exception );

      // passes with MAX_SHARE_SUPPLY
      op.fee.amount = STEEM_MAX_SHARE_SUPPLY;
      op.validate();

      // fails with MAX_SHARE_SUPPLY+1
      ++op.fee.amount;
      STEEM_REQUIRE_THROW( op.validate(), fc::exception );

      op.fee = ASSET( "1.000 WRONG" );
      STEEM_REQUIRE_THROW( op.validate(), fc::exception );
   }
   FC_LOG_AND_RETHROW()
}

BOOST_AUTO_TEST_CASE( elevate_account_authorities )
{
   try
   {
      smt_elevate_account_operation op;
      op.account = "alice";
      op.fee = ASSET( "1.000 TESTS" );

      flat_set< account_name_type > auths;
      flat_set< account_name_type > expected;

      op.get_required_owner_authorities( auths );
      BOOST_REQUIRE( auths == expected );

      op.get_required_posting_authorities( auths );
      BOOST_REQUIRE( auths == expected );

      expected.insert( "alice" );
      op.get_required_active_authorities( auths );
      BOOST_REQUIRE( auths == expected );
   }
   FC_LOG_AND_RETHROW()
}

BOOST_AUTO_TEST_CASE( elevate_account_apply )
{
   try
   {
      set_price_feed( price( ASSET( "1.000 TESTS" ), ASSET( "1.000 TBD" ) ) );

      ACTORS( (alice)(bob) )

      fund( "alice", 10 * 1000 * 1000 );

      smt_elevate_account_operation op;

      op.fee = ASSET( "1000.000 TBD" );
      op.account = "alice";

      signed_transaction tx;

      tx.operations.push_back( op );
      tx.set_expiration( db->head_block_time() + STEEM_MAX_TIME_UNTIL_EXPIRATION );
      tx.sign( alice_private_key, db->get_chain_id() );
      // throw due to insufficient balance
      STEEM_REQUIRE_THROW( db->push_transaction( tx, 0 ), fc::exception );

      convert( "alice", ASSET( "5000.000 TESTS" ) );
      db->push_transaction( tx, 0 );

      // Check the account cannot elevate itself twice
      STEEM_REQUIRE_THROW( db->push_transaction( tx, database::skip_transaction_dupe_check ), fc::exception );

      // TODO:
      // - Check that 1000 TESTS throws
      // - Check that less than 1000 TBD throws
      // - Check that more than 1000 TBD succeeds
      //
   }
   FC_LOG_AND_RETHROW()
}

<<<<<<< HEAD
BOOST_AUTO_TEST_CASE( setup_emissions_validate )
{
   try
   {
      smt_setup_emissions_operation op;
      op.control_account = "@@@@@";
      // Invalid account name.
      STEEM_REQUIRE_THROW( op.validate(), fc::exception );

      op.control_account = "alice";
      // schedule_time <= STEEM_GENESIS_TIME;
      STEEM_REQUIRE_THROW( op.validate(), fc::exception );

      fc::time_point now = fc::time_point::now();
      op.schedule_time = now;
      // Empty emissions_unit.token_unit
      STEEM_REQUIRE_THROW( op.validate(), fc::exception );

      op.emissions_unit.token_unit["alice"] = 10;
      // Both absolute amount fields are zero.
      STEEM_REQUIRE_THROW( op.validate(), fc::exception );

      op.lep_abs_amount = ASSET( "0 TESTS" );
      // Amount symbol does NOT match control account name.
      STEEM_REQUIRE_THROW( op.validate(), fc::exception );

      op.lep_abs_amount = ASSET( "0 alice" );
      // Mismatch of absolute amount symbols.
      STEEM_REQUIRE_THROW( op.validate(), fc::exception );

      op.rep_abs_amount = ASSET( "-1 alice" );
      // Negative absolute amount.
      STEEM_REQUIRE_THROW( op.validate(), fc::exception );

      op.rep_abs_amount = ASSET( "0 alice" );
      // Both amounts are equal zero.
      STEEM_REQUIRE_THROW( op.validate(), fc::exception );
      
      op.rep_abs_amount = ASSET( "1000 alice" );
=======
BOOST_AUTO_TEST_CASE( set_setup_parameters_validate )
{
   try
   {
      smt_set_setup_parameters_operation op;
      op.control_account = "####";
      STEEM_REQUIRE_THROW( op.validate(), fc::exception ); // invalid account name

      op.control_account = "dany";
      op.validate();

      op.setup_parameters.emplace(smt_param_allow_vesting());
      op.setup_parameters.emplace(smt_param_allow_voting());
      op.validate();

      op.setup_parameters.emplace(smt_param_allow_vesting({false}));
      op.setup_parameters.emplace(smt_param_allow_voting({false}));
>>>>>>> 4d146ad9
      op.validate();
   }
   FC_LOG_AND_RETHROW()
}

<<<<<<< HEAD
BOOST_AUTO_TEST_CASE( setup_emissions_authorities )
{
   try
   {
      smt_setup_emissions_operation op;
      op.control_account = "alice";
      fc::time_point now = fc::time_point::now();
      op.schedule_time = now;
      op.emissions_unit.token_unit["alice"] = 10;
      op.lep_abs_amount = op.rep_abs_amount = ASSET( "1000 alice" );

      flat_set< account_name_type > auths;
      flat_set< account_name_type > expected;
=======
BOOST_AUTO_TEST_CASE( set_setup_parameters_authorities )
{
   try
   {
      smt_set_setup_parameters_operation op;
      op.control_account = "dany";

      flat_set<account_name_type> auths;
      flat_set<account_name_type> expected;
>>>>>>> 4d146ad9

      op.get_required_owner_authorities( auths );
      BOOST_REQUIRE( auths == expected );

      op.get_required_posting_authorities( auths );
      BOOST_REQUIRE( auths == expected );

<<<<<<< HEAD
      expected.insert( "alice" );
=======
      expected.insert( "dany" );
>>>>>>> 4d146ad9
      op.get_required_active_authorities( auths );
      BOOST_REQUIRE( auths == expected );
   }
   FC_LOG_AND_RETHROW()
}

<<<<<<< HEAD
BOOST_AUTO_TEST_CASE( setup_emissions_apply )
{
   try
   {
      ACTORS( (alice)(bob) )
      
      smt_setup_emissions_operation op;
      op.control_account = "alice";
      fc::time_point now = fc::time_point::now();
      op.schedule_time = now;
      op.emissions_unit.token_unit["bob"] = 10;
      op.lep_abs_amount = op.rep_abs_amount = ASSET( "1000 alice" );
=======
BOOST_AUTO_TEST_CASE( set_setup_parameters_apply )
{
   try
   {
      set_price_feed( price( ASSET( "1.000 TESTS" ), ASSET( "1.000 TBD" ) ) );
      ACTORS( (dany)(eddy) )

      fund( "dany", 5000 );
      convert( "dany", ASSET( "5000.000 TESTS" ) );
      
      smt_set_setup_parameters_operation op;
      op.control_account = "dany";
>>>>>>> 4d146ad9

      signed_transaction tx;

      tx.operations.push_back( op );
      tx.set_expiration( db->head_block_time() + STEEM_MAX_TIME_UNTIL_EXPIRATION );
<<<<<<< HEAD
      tx.sign( alice_private_key, db->get_chain_id() );

      // Throw due to non-elevated account (too early).
      STEEM_REQUIRE_THROW( db->push_transaction( tx, 0 ), fc::exception );

      // Elevate account.
      {
         set_price_feed( price( ASSET( "1.000 TESTS" ), ASSET( "1.000 TBD" ) ) );
         fund( "alice", 10 * 1000 * 1000 );
         
         smt_elevate_account_operation op;
   
         op.fee = ASSET( "1000.000 TBD" );
         op.account = "alice";

         convert( "alice", ASSET( "5000.000 TESTS" ) );
         
         signed_transaction tx;
   
         tx.operations.push_back( op );
         tx.set_expiration( db->head_block_time() + STEEM_MAX_TIME_UNTIL_EXPIRATION );
         tx.sign( alice_private_key, db->get_chain_id() );
         db->push_transaction( tx, 0 );
      }

      // Throw due to non-elevated account (too early).
      STEEM_REQUIRE_THROW( db->push_transaction( tx, 0 ), fc::exception );

      // TODO: Replace the code below with account setup operation execution once its implemented.
      const steem::chain::smt_token_object* smt = db->find< steem::chain::smt_token_object, by_control_account >( "alice" );
      FC_ASSERT( smt != nullptr, "The account has just been elevated!" );
      FC_ASSERT( smt->phase < steem::chain::smt_token_object::smt_phase::setup_completed, "Who closed setup phase?!" );
      db->modify( *smt, [&]( steem::chain::smt_token_object& token )
      {
         token.phase = steem::chain::smt_token_object::smt_phase::setup_completed;
      });
      // Throw due to closed setup phase (too late).
      STEEM_REQUIRE_THROW( db->push_transaction( tx, database::skip_transaction_dupe_check ), fc::exception );
=======
      tx.sign( dany_private_key, db->get_chain_id() );
      STEEM_REQUIRE_THROW( db->push_transaction( tx, 0 ), fc::exception ); // account not elevated

      // elevate account
      {
         smt_elevate_account_operation op;
         op.fee = ASSET( "1000.000 TBD" );
         op.account = "dany";

         signed_transaction tx;
         tx.operations.push_back( op );
         tx.set_expiration( db->head_block_time() + STEEM_MAX_TIME_UNTIL_EXPIRATION );
         tx.sign( dany_private_key, db->get_chain_id() );
         db->push_transaction( tx, 0 );
      }

      db->push_transaction( tx, 0 );

      db->push_transaction( tx, database::skip_transaction_dupe_check );

      signed_transaction tx1;

      op.setup_parameters.clear();
      op.setup_parameters.emplace( smt_param_allow_vesting() );
      op.setup_parameters.emplace( smt_param_allow_voting() );
      tx1.operations.push_back( op );
      tx1.set_expiration( db->head_block_time() + STEEM_MAX_TIME_UNTIL_EXPIRATION );
      tx1.sign( eddy_private_key, db->get_chain_id() );
      
      STEEM_REQUIRE_THROW( db->push_transaction( tx1, 0 ), fc::exception ); // wrong private key
      
      signed_transaction tx2;

      op.setup_parameters.clear();
      op.setup_parameters.emplace( smt_param_allow_vesting({false}) );
      op.setup_parameters.emplace( smt_param_allow_voting({false}) );
      tx2.operations.push_back( op );
      tx2.set_expiration( db->head_block_time() + STEEM_MAX_TIME_UNTIL_EXPIRATION );
      tx2.sign( dany_private_key, db->get_chain_id() );

      db->push_transaction( tx2, 0 );
      
      signed_transaction tx3;

      op.setup_parameters.clear();
      op.setup_parameters.emplace( smt_param_allow_vesting() );
      tx3.operations.push_back( op );
      tx3.set_expiration( db->head_block_time() + STEEM_MAX_TIME_UNTIL_EXPIRATION );
      tx3.sign( dany_private_key, db->get_chain_id() );

      db->push_transaction( tx3, 0 );
      
      // TODO:
      // - check applying smt_set_setup_parameters_operation after setup completed
>>>>>>> 4d146ad9
   }
   FC_LOG_AND_RETHROW()
}

BOOST_AUTO_TEST_SUITE_END()
#endif<|MERGE_RESOLUTION|>--- conflicted
+++ resolved
@@ -110,7 +110,6 @@
    FC_LOG_AND_RETHROW()
 }
 
-<<<<<<< HEAD
 BOOST_AUTO_TEST_CASE( setup_emissions_validate )
 {
    try
@@ -150,7 +149,11 @@
       STEEM_REQUIRE_THROW( op.validate(), fc::exception );
       
       op.rep_abs_amount = ASSET( "1000 alice" );
-=======
+      op.validate();
+   }
+   FC_LOG_AND_RETHROW()
+}
+
 BOOST_AUTO_TEST_CASE( set_setup_parameters_validate )
 {
    try
@@ -168,13 +171,11 @@
 
       op.setup_parameters.emplace(smt_param_allow_vesting({false}));
       op.setup_parameters.emplace(smt_param_allow_voting({false}));
->>>>>>> 4d146ad9
-      op.validate();
-   }
-   FC_LOG_AND_RETHROW()
-}
-
-<<<<<<< HEAD
+      op.validate();
+   }
+   FC_LOG_AND_RETHROW()
+}
+
 BOOST_AUTO_TEST_CASE( setup_emissions_authorities )
 {
    try
@@ -188,7 +189,19 @@
 
       flat_set< account_name_type > auths;
       flat_set< account_name_type > expected;
-=======
+
+      op.get_required_owner_authorities( auths );
+      BOOST_REQUIRE( auths == expected );
+
+      op.get_required_posting_authorities( auths );
+      BOOST_REQUIRE( auths == expected );
+      expected.insert( "alice" );
+      op.get_required_active_authorities( auths );
+      BOOST_REQUIRE( auths == expected );
+   }
+   FC_LOG_AND_RETHROW()
+}
+
 BOOST_AUTO_TEST_CASE( set_setup_parameters_authorities )
 {
    try
@@ -198,7 +211,6 @@
 
       flat_set<account_name_type> auths;
       flat_set<account_name_type> expected;
->>>>>>> 4d146ad9
 
       op.get_required_owner_authorities( auths );
       BOOST_REQUIRE( auths == expected );
@@ -206,18 +218,13 @@
       op.get_required_posting_authorities( auths );
       BOOST_REQUIRE( auths == expected );
 
-<<<<<<< HEAD
-      expected.insert( "alice" );
-=======
       expected.insert( "dany" );
->>>>>>> 4d146ad9
       op.get_required_active_authorities( auths );
       BOOST_REQUIRE( auths == expected );
    }
    FC_LOG_AND_RETHROW()
 }
 
-<<<<<<< HEAD
 BOOST_AUTO_TEST_CASE( setup_emissions_apply )
 {
    try
@@ -230,26 +237,11 @@
       op.schedule_time = now;
       op.emissions_unit.token_unit["bob"] = 10;
       op.lep_abs_amount = op.rep_abs_amount = ASSET( "1000 alice" );
-=======
-BOOST_AUTO_TEST_CASE( set_setup_parameters_apply )
-{
-   try
-   {
-      set_price_feed( price( ASSET( "1.000 TESTS" ), ASSET( "1.000 TBD" ) ) );
-      ACTORS( (dany)(eddy) )
-
-      fund( "dany", 5000 );
-      convert( "dany", ASSET( "5000.000 TESTS" ) );
-      
-      smt_set_setup_parameters_operation op;
-      op.control_account = "dany";
->>>>>>> 4d146ad9
 
       signed_transaction tx;
 
       tx.operations.push_back( op );
       tx.set_expiration( db->head_block_time() + STEEM_MAX_TIME_UNTIL_EXPIRATION );
-<<<<<<< HEAD
       tx.sign( alice_private_key, db->get_chain_id() );
 
       // Throw due to non-elevated account (too early).
@@ -288,7 +280,27 @@
       });
       // Throw due to closed setup phase (too late).
       STEEM_REQUIRE_THROW( db->push_transaction( tx, database::skip_transaction_dupe_check ), fc::exception );
-=======
+   }
+   FC_LOG_AND_RETHROW()
+}
+
+BOOST_AUTO_TEST_CASE( set_setup_parameters_apply )
+{
+   try
+   {
+      set_price_feed( price( ASSET( "1.000 TESTS" ), ASSET( "1.000 TBD" ) ) );
+      ACTORS( (dany)(eddy) )
+
+      fund( "dany", 5000 );
+      convert( "dany", ASSET( "5000.000 TESTS" ) );
+      
+      smt_set_setup_parameters_operation op;
+      op.control_account = "dany";
+
+      signed_transaction tx;
+
+      tx.operations.push_back( op );
+      tx.set_expiration( db->head_block_time() + STEEM_MAX_TIME_UNTIL_EXPIRATION );
       tx.sign( dany_private_key, db->get_chain_id() );
       STEEM_REQUIRE_THROW( db->push_transaction( tx, 0 ), fc::exception ); // account not elevated
 
@@ -343,7 +355,6 @@
       
       // TODO:
       // - check applying smt_set_setup_parameters_operation after setup completed
->>>>>>> 4d146ad9
    }
    FC_LOG_AND_RETHROW()
 }
