--- conflicted
+++ resolved
@@ -69,30 +69,6 @@
 #     mkdir build && \
 #     cd build && \
 #     cmake \
-<<<<<<< HEAD
-=======
-#         -DCMAKE_BUILD_TYPE=Release \
-#         -DBUILD_STEEM_TESTNET=ON \
-#         -DLOW_MEMORY_NODE=OFF \
-#         -DCLEAR_VOTES=ON \
-#         -DSKIP_BY_TX_ID=ON \
-#         .. && \
-#     make -j$(nproc) chain_test test_fixed_string && \
-#     ./tests/chain_test && \
-#     ./programs/util/test_fixed_string && \
-#     cd /usr/local/src/steem && \
-#     doxygen && \
-#     programs/build_helpers/check_reflect.py && \
-#     programs/build_helpers/get_config_check.sh && \
-#     rm -rf /usr/local/src/steem/build
-
-# RUN \
-#     cd /usr/local/src/steem && \
-#     git submodule update --init --recursive && \
-#     mkdir build && \
-#     cd build && \
-#     cmake \
->>>>>>> a537a1fb
 #         -DCMAKE_BUILD_TYPE=Debug \
 #         -DENABLE_COVERAGE_TESTING=ON \
 #         -DBUILD_STEEM_TESTNET=ON \
