/*
 * Copyright (c) 2015 Cryptonomex, Inc., and contributors.
 *
 * The MIT License
 *
 * Permission is hereby granted, free of charge, to any person obtaining a copy
 * of this software and associated documentation files (the "Software"), to deal
 * in the Software without restriction, including without limitation the rights
 * to use, copy, modify, merge, publish, distribute, sublicense, and/or sell
 * copies of the Software, and to permit persons to whom the Software is
 * furnished to do so, subject to the following conditions:
 *
 * The above copyright notice and this permission notice shall be included in
 * all copies or substantial portions of the Software.
 *
 * THE SOFTWARE IS PROVIDED "AS IS", WITHOUT WARRANTY OF ANY KIND, EXPRESS OR
 * IMPLIED, INCLUDING BUT NOT LIMITED TO THE WARRANTIES OF MERCHANTABILITY,
 * FITNESS FOR A PARTICULAR PURPOSE AND NONINFRINGEMENT. IN NO EVENT SHALL THE
 * AUTHORS OR COPYRIGHT HOLDERS BE LIABLE FOR ANY CLAIM, DAMAGES OR OTHER
 * LIABILITY, WHETHER IN AN ACTION OF CONTRACT, TORT OR OTHERWISE, ARISING FROM,
 * OUT OF OR IN CONNECTION WITH THE SOFTWARE OR THE USE OR OTHER DEALINGS IN
 * THE SOFTWARE.
 */
#include <steemit/app/api.hpp>
#include <steemit/app/api_access.hpp>
#include <steemit/app/application.hpp>
#include <steemit/app/plugin.hpp>

#include <steemit/chain/protocol/types.hpp>
#include <steemit/chain/steem_objects.hpp>

#include <graphene/net/core_messages.hpp>
#include <graphene/net/exceptions.hpp>

#include <graphene/time/time.hpp>

#include <graphene/utilities/key_conversion.hpp>

#include <fc/smart_ref_impl.hpp>

#include <fc/io/fstream.hpp>
#include <fc/rpc/api_connection.hpp>
#include <fc/rpc/websocket_api.hpp>
#include <fc/network/resolve.hpp>

#include <boost/algorithm/string.hpp>
#include <boost/filesystem/path.hpp>
#include <boost/signals2.hpp>
#include <boost/range/algorithm/reverse.hpp>

#include <iostream>

#include <fc/log/file_appender.hpp>
#include <fc/log/logger.hpp>
#include <fc/log/logger_config.hpp>

#include <boost/range/adaptor/reversed.hpp>

namespace steemit { namespace app {
using graphene::net::item_hash_t;
using graphene::net::item_id;
using graphene::net::message;
using graphene::net::block_message;
using graphene::net::trx_message;

using chain::block_header;
using chain::signed_block_header;
using chain::signed_block;
using chain::block_id_type;

using std::vector;

namespace bpo = boost::program_options;

api_context::api_context( application& _app, const std::string& _api_name, std::weak_ptr< api_connection_context > _connection )
   : app(_app), api_name(_api_name), connection(_connection) {}

namespace detail {

   class application_impl : public graphene::net::node_delegate
   {
   public:
      fc::optional<fc::temp_file> _lock_file;
      bool _is_block_producer = false;
      bool _force_validate = false;

      void reset_p2p_node(const fc::path& data_dir)
      { try {
         _p2p_network = std::make_shared<graphene::net::node>("Graphene Reference Implementation");

         _p2p_network->load_configuration(data_dir / "p2p");
         _p2p_network->set_node_delegate(this);

         if( _options->count("seed-node") )
         {
            auto seeds = _options->at("seed-node").as<vector<string>>();
            for( const string& endpoint_string : seeds )
            {
               std::vector<fc::ip::endpoint> endpoints = resolve_string_to_ip_endpoints(endpoint_string);
               for (const fc::ip::endpoint& endpoint : endpoints)
               {
                  ilog("Adding seed node ${endpoint}", ("endpoint", endpoint));
                  _p2p_network->add_node(endpoint);
                  _p2p_network->connect_to_endpoint(endpoint);
               }
            }
         }

         if( _options->count("p2p-endpoint") )
            _p2p_network->listen_on_endpoint(fc::ip::endpoint::from_string(_options->at("p2p-endpoint").as<string>()), true);
         else
            _p2p_network->listen_on_port(0, false);

         if( _options->count("p2p-max-connections") )
         {
            fc::variant_object node_param = fc::variant_object(
               "maximum_number_of_connections",
               fc::variant( _options->at("p2p-max-connections").as<uint32_t>() ) );
            _p2p_network->set_advanced_node_parameters( node_param );
            ilog("Setting p2p max connections to ${n}", ("n", node_param["maximum_number_of_connections"]));
         }

         _p2p_network->listen_to_p2p_network();
         ilog("Configured p2p node to listen on ${ip}", ("ip", _p2p_network->get_actual_listening_endpoint()));

         _p2p_network->connect_to_p2p_network();
         _p2p_network->sync_from(graphene::net::item_id(graphene::net::core_message_type_enum::block_message_type,
                                              _chain_db->head_block_id()),
                                 std::vector<uint32_t>());
      } FC_CAPTURE_AND_RETHROW() }

      std::vector<fc::ip::endpoint> resolve_string_to_ip_endpoints(const std::string& endpoint_string)
      {
         try
         {
            string::size_type colon_pos = endpoint_string.find(':');
            if (colon_pos == std::string::npos)
               FC_THROW("Missing required port number in endpoint string \"${endpoint_string}\"",
                        ("endpoint_string", endpoint_string));
            std::string port_string = endpoint_string.substr(colon_pos + 1);
            try
            {
               uint16_t port = boost::lexical_cast<uint16_t>(port_string);

               std::string hostname = endpoint_string.substr(0, colon_pos);
               std::vector<fc::ip::endpoint> endpoints = fc::resolve(hostname, port);
               if (endpoints.empty())
                  FC_THROW_EXCEPTION(fc::unknown_host_exception, "The host name can not be resolved: ${hostname}", ("hostname", hostname));
               return endpoints;
            }
            catch (const boost::bad_lexical_cast&)
            {
               FC_THROW("Bad port: ${port}", ("port", port_string));
            }
         }
         FC_CAPTURE_AND_RETHROW((endpoint_string))
      }

      void reset_websocket_server()
      { try {
         if( !_options->count("rpc-endpoint") )
            return;

         _websocket_server = std::make_shared<fc::http::websocket_server>();

<<<<<<< HEAD
         _websocket_server->on_connection([&]( const fc::http::websocket_connection_ptr& c ){
            auto wsc = std::make_shared<fc::rpc::websocket_api_connection>(*c);
            for( const std::string& name : _public_apis )
            {
               fc::api_ptr api = create_api_by_name( name );
               if( !api )
               {
                  elog( "Couldn't create API ${name}", ("name", name) );
                  continue;
               }
               api->register_api( *wsc );
            }
            c->set_session_data( wsc );
         });
=======
         _websocket_server->on_connection([&]( const fc::http::websocket_connection_ptr& c ){ on_connection(c); } );
>>>>>>> 6df6ce8c
         ilog("Configured websocket rpc to listen on ${ip}", ("ip",_options->at("rpc-endpoint").as<string>()));
         _websocket_server->listen( fc::ip::endpoint::from_string(_options->at("rpc-endpoint").as<string>()) );
         _websocket_server->start_accept();
      } FC_CAPTURE_AND_RETHROW() }


      void reset_websocket_tls_server()
      { try {
         if( !_options->count("rpc-tls-endpoint") )
            return;
         if( !_options->count("server-pem") )
         {
            wlog( "Please specify a server-pem to use rpc-tls-endpoint" );
            return;
         }

         string password = _options->count("server-pem-password") ? _options->at("server-pem-password").as<string>() : "";
         _websocket_tls_server = std::make_shared<fc::http::websocket_tls_server>( _options->at("server-pem").as<string>(), password );

<<<<<<< HEAD
         _websocket_tls_server->on_connection([&]( const fc::http::websocket_connection_ptr& c ){
            auto wsc = std::make_shared<fc::rpc::websocket_api_connection>(*c);
            for( const std::string& name : _public_apis )
            {
               fc::api_ptr api = create_api_by_name( name );
               if( !api )
               {
                  elog( "Couldn't create API ${name}", ("name", name) );
                  continue;
               }
               api->register_api( *wsc );
            }
            c->set_session_data( wsc );
         });
=======
         _websocket_tls_server->on_connection([this]( const fc::http::websocket_connection_ptr& c ){ on_connection(c); } );
>>>>>>> 6df6ce8c
         ilog("Configured websocket TLS rpc to listen on ${ip}", ("ip",_options->at("rpc-tls-endpoint").as<string>()));
         _websocket_tls_server->listen( fc::ip::endpoint::from_string(_options->at("rpc-tls-endpoint").as<string>()) );
         _websocket_tls_server->start_accept();
      } FC_CAPTURE_AND_RETHROW() }

      void on_connection( const fc::http::websocket_connection_ptr& c )
      {
         auto wsc = std::make_shared<fc::rpc::websocket_api_connection>(*c);
         std::shared_ptr< api_connection_context > conn_ctx = std::make_shared< api_connection_context >();

         for( const std::string& name : _public_apis )
         {
            api_context ctx( *_self, name, conn_ctx );
            fc::api_ptr api = create_api_by_name( ctx );
            if( !api )
            {
               elog( "Couldn't create API ${name}", ("name", name) );
               continue;
            }
            conn_ctx->api_map[name] = api;
            api->register_api( *wsc );
         }
         c->set_session_data( wsc );
      }

      application_impl(application* self)
         : _self(self),
           _chain_db(std::make_shared<chain::database>())
      {
      }

      ~application_impl()
      {
         fc::remove_all(_data_dir / "blockchain/dblock");
      }

      void register_builtin_apis()
      {
         _self->register_api_factory< login_api >( "login_api" );
         _self->register_api_factory< database_api >( "database_api" );
<<<<<<< HEAD
         _self->register_api_factory< network_broadcast_api >( "network_broadcast_api" );
         _self->register_api_factory< network_node_api >( "network_node_api" );
=======
         _self->register_api_factory< network_node_api >( "network_node_api" );
         _self->register_api_factory< network_broadcast_api >( "network_broadcast_api" );
>>>>>>> 6df6ce8c
      }

      void startup()
      { try {
         bool clean = !fc::exists(_data_dir / "blockchain/dblock");
         fc::create_directories(_data_dir / "blockchain/dblock");

         register_builtin_apis();

         if( _options->count("resync-blockchain") )
            _chain_db->wipe(_data_dir / "blockchain", true);

         flat_map<uint32_t,block_id_type> loaded_checkpoints;
         if( _options->count("checkpoint") )
         {
            auto cps = _options->at("checkpoint").as<vector<string>>();
            loaded_checkpoints.reserve( cps.size() );
            for( auto cp : cps )
            {
               auto item = fc::json::from_string(cp).as<std::pair<uint32_t,block_id_type> >();
               loaded_checkpoints[item.first] = item.second;
            }
         }
         _chain_db->add_checkpoints( loaded_checkpoints );

         if( _options->count("replay-blockchain") )
         {
            ilog("Replaying blockchain on user request.");
            _chain_db->reindex(_data_dir/"blockchain" );
         } else if( clean ) {

            auto is_new = [&]() -> bool
            {
               // directory doesn't exist
               if( !fc::exists( _data_dir ) )
                  return true;
               // if directory exists but is empty, return true; else false.
               return ( fc::directory_iterator( _data_dir ) == fc::directory_iterator() );
            };

            auto is_outdated = [&]() -> bool
            {
               if( !fc::exists( _data_dir / "db_version" ) )
                  return true;
               std::string version_str;
               fc::read_file_contents( _data_dir / "db_version", version_str );
               return (version_str != GRAPHENE_CURRENT_DB_VERSION);
            };
            if( !is_new() && is_outdated() )
            {
               ilog("Replaying blockchain due to version upgrade");

               fc::remove_all( _data_dir / "db_version" );
               _chain_db->reindex(_data_dir / "blockchain" );

               // doing this down here helps ensure that DB will be wiped
               // if any of the above steps were interrupted on a previous run
               if( !fc::exists( _data_dir / "db_version" ) )
               {
                  std::ofstream db_version(
                     (_data_dir / "db_version").generic_string().c_str(),
                     std::ios::out | std::ios::binary | std::ios::trunc );
                  std::string version_string = GRAPHENE_CURRENT_DB_VERSION;
                  db_version.write( version_string.c_str(), version_string.size() );
                  db_version.close();
               }
            } else {
              _chain_db->open(_data_dir / "blockchain" );
            }
         } else {
            wlog("Detected unclean shutdown. Replaying blockchain...");
            _chain_db->reindex(_data_dir / "blockchain" );
         }

         if( _options->count("force-validate") )
         {
            ilog( "All transaction signatures will be validated" );
            _force_validate = true;
         }

         graphene::time::now();

         if( _options->count("api-user") )
         {
            for( const std::string& api_access_str : _options->at("api-user").as< std::vector<std::string> >() )
            {
               api_access_info info = fc::json::from_string( api_access_str ).as<api_access_info>();
               FC_ASSERT( info.username != "" );
               _apiaccess.permission_map[info.username] = info;
            }
         }
         else
         {
            // TODO:  Remove this generous default access policy
            // when the UI logs in properly
            _apiaccess = api_access();
            api_access_info wild_access;
            wild_access.username = "*";
            wild_access.password_hash_b64 = "*";
            wild_access.password_salt_b64 = "*";
            wild_access.allowed_apis.push_back( "database_api" );
            wild_access.allowed_apis.push_back( "network_broadcast_api" );
            wild_access.allowed_apis.push_back( "history_api" );
            wild_access.allowed_apis.push_back( "crypto_api" );
            wild_access.allowed_apis.push_back( "tag_api" );
            _apiaccess.permission_map["*"] = wild_access;
         }

         for( const std::string& arg : _options->at("public-api").as< std::vector< std::string > >() )
         {
            vector<string> names;
            boost::split(names, arg, boost::is_any_of(" \t,"));
            for( const std::string& name : names )
            {
               ilog( "API ${name} enabled publicly", ("name", name) );
               _public_apis.push_back( name );
            }
         }

         reset_p2p_node(_data_dir);
         reset_websocket_server();
         reset_websocket_tls_server();
      } FC_LOG_AND_RETHROW() }

      optional< api_access_info > get_api_access_info(const string& username)const
      {
         optional< api_access_info > result;
         auto it = _apiaccess.permission_map.find(username);
         if( it == _apiaccess.permission_map.end() )
         {
            it = _apiaccess.permission_map.find("*");
            if( it == _apiaccess.permission_map.end() )
               return result;
         }
         return it->second;
      }

      void set_api_access_info(const string& username, api_access_info&& permissions)
      {
         _apiaccess.permission_map.insert(std::make_pair(username, std::move(permissions)));
      }

<<<<<<< HEAD
      void register_api_factory( const string& name, std::function< fc::api_ptr() > factory )
=======
      void register_api_factory( const string& name, std::function< fc::api_ptr( const api_context& ) > factory )
>>>>>>> 6df6ce8c
      {
         _api_factories_by_name[name] = factory;
      }

<<<<<<< HEAD
      fc::api_ptr create_api_by_name( const string& name )
      {
         auto it = _api_factories_by_name.find(name);
         if( it == _api_factories_by_name.end() )
            return nullptr;
         return it->second();
=======
      fc::api_ptr create_api_by_name( const api_context& ctx )
      {
         auto it = _api_factories_by_name.find(ctx.api_name);
         if( it == _api_factories_by_name.end() )
         {
            wlog( "unknown api: ${api}", ("api",ctx.api_name) );
            return nullptr;
         }
         return it->second(ctx);
>>>>>>> 6df6ce8c
      }

      /**
       * If delegate has the item, the network has no need to fetch it.
       */
      virtual bool has_item(const graphene::net::item_id& id) override
      {
         try
         {
            if( id.item_type == graphene::net::block_message_type )
               return _chain_db->is_known_block(id.item_hash);
            else
               return _chain_db->is_known_transaction(id.item_hash);
         }
         FC_CAPTURE_AND_RETHROW( (id) )
      }

      /**
       * @brief allows the application to validate an item prior to broadcasting to peers.
       *
       * @param sync_mode true if the message was fetched through the sync process, false during normal operation
       * @returns true if this message caused the blockchain to switch forks, false if it did not
       *
       * @throws exception if error validating the item, otherwise the item is safe to broadcast on.
       */
      virtual bool handle_block(const graphene::net::block_message& blk_msg, bool sync_mode,
                                std::vector<fc::uint160_t>& contained_transaction_message_ids) override
      { try {

         if (sync_mode && blk_msg.block.block_num() % 10000 == 0)
         {
            ilog("Syncing Blockchain --- Got block: #${n} time: ${t}",
                 ("t",blk_msg.block.timestamp)
                 ("n", blk_msg.block.block_num()) );
         }

         time_point_sec now = graphene::time::now();

         uint64_t max_accept_time = now.sec_since_epoch();
         max_accept_time += allow_future_time;
         FC_ASSERT( blk_msg.block.timestamp.sec_since_epoch() <= max_accept_time );

         try {
            // TODO: in the case where this block is valid but on a fork that's too old for us to switch to,
            // you can help the network code out by throwing a block_older_than_undo_history exception.
            // when the net code sees that, it will stop trying to push blocks from that chain, but
            // leave that peer connected so that they can get sync blocks from us
            bool result = _chain_db->push_block(blk_msg.block, (_is_block_producer | _force_validate) ? database::skip_nothing : database::skip_transaction_signatures);

            if( !sync_mode && blk_msg.block.transactions.size() )
            {
               ilog( "Got ${t} transactions from network on block ${b}",
                  ("t", blk_msg.block.transactions.size())
                  ("b", blk_msg.block.block_num()) );
            }

            return result;
         } catch ( const steemit::chain::unlinkable_block_exception& e ) {
            // translate to a graphene::net exception
            elog("Error when pushing block:\n${e}", ("e", e.to_detail_string()));
            FC_THROW_EXCEPTION(graphene::net::unlinkable_block_exception, "Error when pushing block:\n${e}", ("e", e.to_detail_string()));
         } catch( const fc::exception& e ) {
            elog("Error when pushing block:\n${e}", ("e", e.to_detail_string()));
            throw;
         }


         if( !_is_finished_syncing && !sync_mode )
         {
            _is_finished_syncing = true;
            _self->syncing_finished();
         }
      } FC_CAPTURE_AND_RETHROW( (blk_msg)(sync_mode) ) }

      virtual void handle_transaction(const graphene::net::trx_message& transaction_message) override
      { try {
         _chain_db->push_transaction( transaction_message.trx );
      } FC_CAPTURE_AND_RETHROW( (transaction_message) ) }

      virtual void handle_message(const message& message_to_process) override
      {
         // not a transaction, not a block
         FC_THROW( "Invalid Message Type" );
      }

      bool is_included_block(const block_id_type& block_id)
      {
        uint32_t block_num = block_header::num_from_id(block_id);
        block_id_type block_id_in_preferred_chain = _chain_db->get_block_id_for_num(block_num);
        return block_id == block_id_in_preferred_chain;
      }

      /**
       * Assuming all data elements are ordered in some way, this method should
       * return up to limit ids that occur *after* the last ID in synopsis that
       * we recognize.
       *
       * On return, remaining_item_count will be set to the number of items
       * in our blockchain after the last item returned in the result,
       * or 0 if the result contains the last item in the blockchain
       */
      virtual std::vector<item_hash_t> get_block_ids(const std::vector<item_hash_t>& blockchain_synopsis,
                                                     uint32_t& remaining_item_count,
                                                     uint32_t limit) override
      { try {
         vector<block_id_type> result;
         remaining_item_count = 0;
         if( _chain_db->head_block_num() == 0 )
            return result;

         result.reserve(limit);
         block_id_type last_known_block_id;

         if (blockchain_synopsis.empty() ||
             (blockchain_synopsis.size() == 1 && blockchain_synopsis[0] == block_id_type()))
         {
           // peer has sent us an empty synopsis meaning they have no blocks.
           // A bug in old versions would cause them to send a synopsis containing block 000000000
           // when they had an empty blockchain, so pretend they sent the right thing here.

           // do nothing, leave last_known_block_id set to zero
         }
         else
         {
           bool found_a_block_in_synopsis = false;
           for (const item_hash_t& block_id_in_synopsis : boost::adaptors::reverse(blockchain_synopsis))
             if (block_id_in_synopsis == block_id_type() ||
                 (_chain_db->is_known_block(block_id_in_synopsis) && is_included_block(block_id_in_synopsis)))
             {
               last_known_block_id = block_id_in_synopsis;
               found_a_block_in_synopsis = true;
               break;
             }
           if (!found_a_block_in_synopsis)
             FC_THROW_EXCEPTION(graphene::net::peer_is_on_an_unreachable_fork, "Unable to provide a list of blocks starting at any of the blocks in peer's synopsis");
         }
         for( uint32_t num = block_header::num_from_id(last_known_block_id);
              num <= _chain_db->head_block_num() && result.size() < limit;
              ++num )
            if( num > 0 )
               result.push_back(_chain_db->get_block_id_for_num(num));

         if( !result.empty() && block_header::num_from_id(result.back()) < _chain_db->head_block_num() )
            remaining_item_count = _chain_db->head_block_num() - block_header::num_from_id(result.back());

         return result;
      } FC_CAPTURE_AND_RETHROW( (blockchain_synopsis)(remaining_item_count)(limit) ) }

      /**
       * Given the hash of the requested data, fetch the body.
       */
      virtual message get_item(const item_id& id) override
      { try {
        // ilog("Request for item ${id}", ("id", id));
         if( id.item_type == graphene::net::block_message_type )
         {
            auto opt_block = _chain_db->fetch_block_by_id(id.item_hash);
            if( !opt_block )
               elog("Couldn't find block ${id} -- corresponding ID in our chain is ${id2}",
                    ("id", id.item_hash)("id2", _chain_db->get_block_id_for_num(block_header::num_from_id(id.item_hash))));
            FC_ASSERT( opt_block.valid() );
            // ilog("Serving up block #${num}", ("num", opt_block->block_num()));
            return block_message(std::move(*opt_block));
         }
         return trx_message( _chain_db->get_recent_transaction( id.item_hash ) );
      } FC_CAPTURE_AND_RETHROW( (id) ) }

      /**
       * Returns a synopsis of the blockchain used for syncing.  This consists of a list of
       * block hashes at intervals exponentially increasing towards the genesis block.
       * When syncing to a peer, the peer uses this data to determine if we're on the same
       * fork as they are, and if not, what blocks they need to send us to get us on their
       * fork.
       *
       * In the over-simplified case, this is a straighforward synopsis of our current
       * preferred blockchain; when we first connect up to a peer, this is what we will be sending.
       * It looks like this:
       *   If the blockchain is empty, it will return the empty list.
       *   If the blockchain has one block, it will return a list containing just that block.
       *   If it contains more than one block:
       *     the first element in the list will be the hash of the highest numbered block that
       *         we cannot undo
       *     the second element will be the hash of an item at the half way point in the undoable
       *         segment of the blockchain
       *     the third will be ~3/4 of the way through the undoable segment of the block chain
       *     the fourth will be at ~7/8...
       *       &c.
       *     the last item in the list will be the hash of the most recent block on our preferred chain
       * so if the blockchain had 26 blocks labeled a - z, the synopsis would be:
       *    a n u x z
       * the idea being that by sending a small (<30) number of block ids, we can summarize a huge
       * blockchain.  The block ids are more dense near the end of the chain where because we are
       * more likely to be almost in sync when we first connect, and forks are likely to be short.
       * If the peer we're syncing with in our example is on a fork that started at block 'v',
       * then they will reply to our synopsis with a list of all blocks starting from block 'u',
       * the last block they know that we had in common.
       *
       * In the real code, there are several complications.
       *
       * First, as an optimization, we don't usually send a synopsis of the entire blockchain, we
       * send a synopsis of only the segment of the blockchain that we have undo data for.  If their
       * fork doesn't build off of something in our undo history, we would be unable to switch, so there's
       * no reason to fetch the blocks.
       *
       * Second, when a peer replies to our initial synopsis and gives us a list of the blocks they think
       * we are missing, they only send a chunk of a few thousand blocks at once.  After we get those
       * block ids, we need to request more blocks by sending another synopsis (we can't just say "send me
       * the next 2000 ids" because they may have switched forks themselves and they don't track what
       * they've sent us).  For faster performance, we want to get a fairly long list of block ids first,
       * then start downloading the blocks.
       * The peer doesn't handle these follow-up block id requests any different from the initial request;
       * it treats the synopsis we send as our blockchain and bases its response entirely off that.  So to
       * get the response we want (the next chunk of block ids following the last one they sent us, or,
       * failing that, the shortest fork off of the last list of block ids they sent), we need to construct
       * a synopsis as if our blockchain was made up of:
       *    1. the blocks in our block chain up to the fork point (if there is a fork) or the head block (if no fork)
       *    2. the blocks we've already pushed from their fork (if there's a fork)
       *    3. the block ids they've previously sent us
       * Segment 3 is handled in the p2p code, it just tells us the number of blocks it has (in
       * number_of_blocks_after_reference_point) so we can leave space in the synopsis for them.
       * We're responsible for constructing the synopsis of Segments 1 and 2 from our active blockchain and
       * fork database.  The reference_point parameter is the last block from that peer that has been
       * successfully pushed to the blockchain, so that tells us whether the peer is on a fork or on
       * the main chain.
       */
      virtual std::vector<item_hash_t> get_blockchain_synopsis(const item_hash_t& reference_point,
                                                               uint32_t number_of_blocks_after_reference_point) override
      { try {
          std::vector<item_hash_t> synopsis;
          synopsis.reserve(30);
          uint32_t high_block_num;
          uint32_t non_fork_high_block_num;
          uint32_t low_block_num = _chain_db->last_non_undoable_block_num();
          std::vector<block_id_type> fork_history;

          if (reference_point != item_hash_t())
          {
            // the node is asking for a summary of the block chain up to a specified
            // block, which may or may not be on a fork
            // for now, assume it's not on a fork
            if (is_included_block(reference_point))
            {
              // reference_point is a block we know about and is on the main chain
              uint32_t reference_point_block_num = block_header::num_from_id(reference_point);
              assert(reference_point_block_num > 0);
              high_block_num = reference_point_block_num;
              non_fork_high_block_num = high_block_num;

              if (reference_point_block_num < low_block_num)
              {
                // we're on the same fork (at least as far as reference_point) but we've passed
                // reference point and could no longer undo that far if we diverged after that
                // block.  This should probably only happen due to a race condition where
                // the network thread calls this function, and then immediately pushes a bunch of blocks,
                // then the main thread finally processes this function.
                // with the current framework, there's not much we can do to tell the network
                // thread what our current head block is, so we'll just pretend that
                // our head is actually the reference point.
                // this *may* enable us to fetch blocks that we're unable to push, but that should
                // be a rare case (and correctly handled)
                low_block_num = reference_point_block_num;
              }
            }
            else
            {
              // block is a block we know about, but it is on a fork
              try
              {
                fork_history = _chain_db->get_block_ids_on_fork(reference_point);
                // returns a vector where the last element is the common ancestor with the preferred chain,
                // and the first element is the reference point you passed in
                assert(fork_history.size() >= 2);

                if( fork_history.front() != reference_point )
                {
                   edump( (fork_history)(reference_point) );
                   assert(fork_history.front() == reference_point);
                }
                block_id_type last_non_fork_block = fork_history.back();
                fork_history.pop_back();  // remove the common ancestor
                boost::reverse(fork_history);

                if (last_non_fork_block == block_id_type()) // if the fork goes all the way back to genesis (does graphene's fork db allow this?)
                  non_fork_high_block_num = 0;
                else
                  non_fork_high_block_num = block_header::num_from_id(last_non_fork_block);

                high_block_num = non_fork_high_block_num + fork_history.size();
                assert(high_block_num == block_header::num_from_id(fork_history.back()));
              }
              catch (const fc::exception& e)
              {
                // unable to get fork history for some reason.  maybe not linked?
                // we can't return a synopsis of its chain
                elog("Unable to construct a blockchain synopsis for reference hash ${hash}: ${exception}", ("hash", reference_point)("exception", e));
                throw;
              }
              if (non_fork_high_block_num < low_block_num)
              {
                wlog("Unable to generate a usable synopsis because the peer we're generating it for forked too long ago "
                     "(our chains diverge after block #${non_fork_high_block_num} but only undoable to block #${low_block_num})",
                     ("low_block_num", low_block_num)
                     ("non_fork_high_block_num", non_fork_high_block_num));
                FC_THROW_EXCEPTION(graphene::net::block_older_than_undo_history, "Peer is are on a fork I'm unable to switch to");
              }
            }
          }
          else
          {
            // no reference point specified, summarize the whole block chain
            high_block_num = _chain_db->head_block_num();
            non_fork_high_block_num = high_block_num;
            if (high_block_num == 0)
              return synopsis; // we have no blocks
          }

          // at this point:
          // low_block_num is the block before the first block we can undo,
          // non_fork_high_block_num is the block before the fork (if the peer is on a fork, or otherwise it is the same as high_block_num)
          // high_block_num is the block number of the reference block, or the end of the chain if no reference provided

          // true_high_block_num is the ending block number after the network code appends any item ids it
          // knows about that we don't
          uint32_t true_high_block_num = high_block_num + number_of_blocks_after_reference_point;
          do
          {
            // for each block in the synopsis, figure out where to pull the block id from.
            // if it's <= non_fork_high_block_num, we grab it from the main blockchain;
            // if it's not, we pull it from the fork history
            if (low_block_num <= non_fork_high_block_num)
              synopsis.push_back(_chain_db->get_block_id_for_num(low_block_num));
            else
              synopsis.push_back(fork_history[low_block_num - non_fork_high_block_num - 1]);
            low_block_num += (true_high_block_num - low_block_num + 2) / 2;
          }
          while (low_block_num <= high_block_num);

          //idump((synopsis));
          return synopsis;
      } FC_CAPTURE_AND_RETHROW() }

      /**
       * Call this after the call to handle_message succeeds.
       *
       * @param item_type the type of the item we're synchronizing, will be the same as item passed to the sync_from() call
       * @param item_count the number of items known to the node that haven't been sent to handle_item() yet.
       *                   After `item_count` more calls to handle_item(), the node will be in sync
       */
      virtual void sync_status(uint32_t item_type, uint32_t item_count) override
      {
         // any status reports to GUI go here
      }

      /**
       * Call any time the number of connected peers changes.
       */
      virtual void connection_count_changed(uint32_t c) override
      {
        // any status reports to GUI go here
      }

      virtual uint32_t get_block_number(const item_hash_t& block_id) override
      { try {
         return block_header::num_from_id(block_id);
      } FC_CAPTURE_AND_RETHROW( (block_id) ) }

      /**
       * Returns the time a block was produced (if block_id = 0, returns genesis time).
       * If we don't know about the block, returns time_point_sec::min()
       */
      virtual fc::time_point_sec get_block_time(const item_hash_t& block_id) override
      { try {
         auto opt_block = _chain_db->fetch_block_by_id( block_id );
         if( opt_block.valid() ) return opt_block->timestamp;
         return fc::time_point_sec::min();
      } FC_CAPTURE_AND_RETHROW( (block_id) ) }

      /** returns graphene::time::now() */
      virtual fc::time_point_sec get_blockchain_now() override
      {
         return graphene::time::now();
      }

      virtual item_hash_t get_head_block_id() const override
      {
         return _chain_db->head_block_id();
      }

      virtual uint32_t estimate_last_known_fork_from_git_revision_timestamp(uint32_t unix_timestamp) const override
      {
         return 0; // there are no forks in graphene
      }

      virtual void error_encountered(const std::string& message, const fc::oexception& error) override
      {
         // notify GUI or something cool
      }

      application* _self;

      fc::path _data_dir;
      const bpo::variables_map* _options = nullptr;
      api_access _apiaccess;

      std::shared_ptr<steemit::chain::database>            _chain_db;
      std::shared_ptr<graphene::net::node>                  _p2p_network;
      std::shared_ptr<fc::http::websocket_server>      _websocket_server;
      std::shared_ptr<fc::http::websocket_tls_server>  _websocket_tls_server;

      std::map<string, std::shared_ptr<abstract_plugin> > _plugins_available;
      std::map<string, std::shared_ptr<abstract_plugin> > _plugins_enabled;
<<<<<<< HEAD
      flat_map< std::string, std::function< fc::api_ptr() > >          _api_factories_by_name;
=======
      flat_map< std::string, std::function< fc::api_ptr( const api_context& ) > >   _api_factories_by_name;
>>>>>>> 6df6ce8c
      std::vector< std::string >                       _public_apis;

      bool _is_finished_syncing = false;
      uint32_t allow_future_time = 5;
   };

}

application::application()
   : my(new detail::application_impl(this))
{}

application::~application()
{
   if( my->_p2p_network )
   {
      my->_p2p_network->close();
      my->_p2p_network.reset();
   }
   if( my->_chain_db )
   {
      my->_chain_db->close();
   }
}

void application::set_program_options(boost::program_options::options_description& command_line_options,
                                      boost::program_options::options_description& configuration_file_options) const
{
   std::vector< std::string > default_apis;
   default_apis.push_back( "database_api" );
   default_apis.push_back( "login_api" );
   std::string str_default_apis = boost::algorithm::join( default_apis, " " );

   std::vector< std::string > default_plugins;
   default_plugins.push_back( "witness" );
   default_plugins.push_back( "account_history" );
   std::string str_default_plugins = boost::algorithm::join( default_plugins, " " );

   configuration_file_options.add_options()
         ("p2p-endpoint", bpo::value<string>(), "Endpoint for P2P node to listen on")
         ("p2p-max-connections", bpo::value<uint32_t>(), "Maxmimum number of incoming connections on P2P endpoint")
         ("seed-node,s", bpo::value<vector<string>>()->composing(), "P2P nodes to connect to on startup (may specify multiple times)")
         ("checkpoint,c", bpo::value<vector<string>>()->composing(), "Pairs of [BLOCK_NUM,BLOCK_ID] that should be enforced as checkpoints.")
         ("rpc-endpoint", bpo::value<string>()->implicit_value("127.0.0.1:8090"), "Endpoint for websocket RPC to listen on")
         ("rpc-tls-endpoint", bpo::value<string>()->implicit_value("127.0.0.1:8089"), "Endpoint for TLS websocket RPC to listen on")
         ("server-pem,p", bpo::value<string>()->implicit_value("server.pem"), "The TLS certificate file for this server")
         ("server-pem-password,P", bpo::value<string>()->implicit_value(""), "Password for this certificate")
         ("dbg-init-key", bpo::value<string>(), "Block signing key to use for init witnesses, overrides genesis file")
         ("api-user", bpo::value< vector<string> >()->composing(), "API user specification, may be specified multiple times")
         ("public-api", bpo::value< vector<string> >()->composing()->default_value(default_apis, str_default_apis), "Set an API to be publicly available, may be specified multiple times")
         ("enable-plugin", bpo::value< vector<string> >()->composing()->default_value(default_plugins, str_default_plugins), "Plugin(s) to enable, may be specified multiple times")
         ;
   command_line_options.add(configuration_file_options);
   command_line_options.add_options()
         ("replay-blockchain", "Rebuild object graph by replaying all blocks")
         ("resync-blockchain", "Delete all blocks and re-sync with network from scratch")
         ("force-validate", "Force validation of all transactions")
         ;
   command_line_options.add(_cli_options);
   configuration_file_options.add(_cfg_options);
}

void application::initialize(const fc::path& data_dir, const boost::program_options::variables_map& options)
{
   my->_data_dir = data_dir;
   my->_options = &options;
}

void application::startup()
{
   try {
      my->startup();
   } catch ( const fc::exception& e ) {
      elog( "${e}", ("e",e.to_detail_string()) );
      throw;
   } catch ( ... ) {
      elog( "unexpected exception" );
      throw;
   }
}

std::shared_ptr<abstract_plugin> application::get_plugin(const string& name) const
{
   return my->_plugins_enabled[name];
}

graphene::net::node_ptr application::p2p_node()
{
   return my->_p2p_network;
}

std::shared_ptr<chain::database> application::chain_database() const
{
   return my->_chain_db;
}

void application::set_block_production(bool producing_blocks)
{
   my->_is_block_producer = producing_blocks;
}

optional< api_access_info > application::get_api_access_info( const string& username )const
{
   return my->get_api_access_info( username );
}

void application::set_api_access_info(const string& username, api_access_info&& permissions)
{
   my->set_api_access_info(username, std::move(permissions));
}

bool application::is_finished_syncing() const
{
   return my->_is_finished_syncing;
}

<<<<<<< HEAD
void application::register_api_factory( const string& name, std::function< fc::api_ptr() > factory )
{
   return my->register_api_factory( name, factory );
}

fc::api_ptr application::create_api_by_name( const string& name )
{
   return my->create_api_by_name( name );
=======
void application::register_api_factory( const string& name, std::function< fc::api_ptr( const api_context& ) > factory )
{
   return my->register_api_factory( name, factory );
}

fc::api_ptr application::create_api_by_name( const api_context& ctx )
{
   return my->create_api_by_name( ctx );
>>>>>>> 6df6ce8c
}

void application::shutdown_plugins()
{
   for( auto& entry : my->_plugins_enabled )
      entry.second->plugin_shutdown();
   return;
}
void application::shutdown()
{
   if( my->_p2p_network )
      my->_p2p_network->close();
   if( my->_chain_db )
      my->_chain_db->close();
}

void application::register_abstract_plugin( std::shared_ptr< abstract_plugin > plug )
{
   plug->plugin_set_app(this);

   boost::program_options::options_description plugin_cli_options("Options for plugin " + plug->plugin_name()), plugin_cfg_options;
   plug->plugin_set_program_options(plugin_cli_options, plugin_cfg_options);
   if( !plugin_cli_options.options().empty() )
      _cli_options.add(plugin_cli_options);
   if( !plugin_cfg_options.options().empty() )
      _cfg_options.add(plugin_cfg_options);

   my->_plugins_available[plug->plugin_name()] = plug;
}

void application::enable_plugin( const std::string& name )
{
   auto it = my->_plugins_available.find(name);
   if( it == my->_plugins_available.end() )
   {
      elog( "can't enable plugin ${name}", ("name", name) );
   }
   FC_ASSERT( it != my->_plugins_available.end() );
   my->_plugins_enabled[name] = it->second;
}

void application::initialize_plugins( const boost::program_options::variables_map& options )
{
   if( options.count("enable-plugin") > 0 )
   {
      for( auto& arg : options.at("enable-plugin").as< std::vector< std::string > >() )
      {
         vector<string> names;
         boost::split(names, arg, boost::is_any_of(" \t,"));
         for( const std::string& name : names )
         {
            enable_plugin( name );
         }
      }
   }
   for( auto& entry : my->_plugins_enabled )
   {
      ilog( "Initializing plugin ${name}", ("name", entry.first) );
      entry.second->plugin_initialize( options );
   }
   return;
}

void application::startup_plugins()
{
   for( auto& entry : my->_plugins_enabled )
      entry.second->plugin_startup();
   return;
}

// namespace detail
} }<|MERGE_RESOLUTION|>--- conflicted
+++ resolved
@@ -163,24 +163,7 @@
 
          _websocket_server = std::make_shared<fc::http::websocket_server>();
 
-<<<<<<< HEAD
-         _websocket_server->on_connection([&]( const fc::http::websocket_connection_ptr& c ){
-            auto wsc = std::make_shared<fc::rpc::websocket_api_connection>(*c);
-            for( const std::string& name : _public_apis )
-            {
-               fc::api_ptr api = create_api_by_name( name );
-               if( !api )
-               {
-                  elog( "Couldn't create API ${name}", ("name", name) );
-                  continue;
-               }
-               api->register_api( *wsc );
-            }
-            c->set_session_data( wsc );
-         });
-=======
          _websocket_server->on_connection([&]( const fc::http::websocket_connection_ptr& c ){ on_connection(c); } );
->>>>>>> 6df6ce8c
          ilog("Configured websocket rpc to listen on ${ip}", ("ip",_options->at("rpc-endpoint").as<string>()));
          _websocket_server->listen( fc::ip::endpoint::from_string(_options->at("rpc-endpoint").as<string>()) );
          _websocket_server->start_accept();
@@ -200,24 +183,7 @@
          string password = _options->count("server-pem-password") ? _options->at("server-pem-password").as<string>() : "";
          _websocket_tls_server = std::make_shared<fc::http::websocket_tls_server>( _options->at("server-pem").as<string>(), password );
 
-<<<<<<< HEAD
-         _websocket_tls_server->on_connection([&]( const fc::http::websocket_connection_ptr& c ){
-            auto wsc = std::make_shared<fc::rpc::websocket_api_connection>(*c);
-            for( const std::string& name : _public_apis )
-            {
-               fc::api_ptr api = create_api_by_name( name );
-               if( !api )
-               {
-                  elog( "Couldn't create API ${name}", ("name", name) );
-                  continue;
-               }
-               api->register_api( *wsc );
-            }
-            c->set_session_data( wsc );
-         });
-=======
          _websocket_tls_server->on_connection([this]( const fc::http::websocket_connection_ptr& c ){ on_connection(c); } );
->>>>>>> 6df6ce8c
          ilog("Configured websocket TLS rpc to listen on ${ip}", ("ip",_options->at("rpc-tls-endpoint").as<string>()));
          _websocket_tls_server->listen( fc::ip::endpoint::from_string(_options->at("rpc-tls-endpoint").as<string>()) );
          _websocket_tls_server->start_accept();
@@ -258,13 +224,8 @@
       {
          _self->register_api_factory< login_api >( "login_api" );
          _self->register_api_factory< database_api >( "database_api" );
-<<<<<<< HEAD
-         _self->register_api_factory< network_broadcast_api >( "network_broadcast_api" );
-         _self->register_api_factory< network_node_api >( "network_node_api" );
-=======
          _self->register_api_factory< network_node_api >( "network_node_api" );
          _self->register_api_factory< network_broadcast_api >( "network_broadcast_api" );
->>>>>>> 6df6ce8c
       }
 
       void startup()
@@ -407,23 +368,11 @@
          _apiaccess.permission_map.insert(std::make_pair(username, std::move(permissions)));
       }
 
-<<<<<<< HEAD
-      void register_api_factory( const string& name, std::function< fc::api_ptr() > factory )
-=======
       void register_api_factory( const string& name, std::function< fc::api_ptr( const api_context& ) > factory )
->>>>>>> 6df6ce8c
       {
          _api_factories_by_name[name] = factory;
       }
 
-<<<<<<< HEAD
-      fc::api_ptr create_api_by_name( const string& name )
-      {
-         auto it = _api_factories_by_name.find(name);
-         if( it == _api_factories_by_name.end() )
-            return nullptr;
-         return it->second();
-=======
       fc::api_ptr create_api_by_name( const api_context& ctx )
       {
          auto it = _api_factories_by_name.find(ctx.api_name);
@@ -433,7 +382,6 @@
             return nullptr;
          }
          return it->second(ctx);
->>>>>>> 6df6ce8c
       }
 
       /**
@@ -845,11 +793,7 @@
 
       std::map<string, std::shared_ptr<abstract_plugin> > _plugins_available;
       std::map<string, std::shared_ptr<abstract_plugin> > _plugins_enabled;
-<<<<<<< HEAD
-      flat_map< std::string, std::function< fc::api_ptr() > >          _api_factories_by_name;
-=======
       flat_map< std::string, std::function< fc::api_ptr( const api_context& ) > >   _api_factories_by_name;
->>>>>>> 6df6ce8c
       std::vector< std::string >                       _public_apis;
 
       bool _is_finished_syncing = false;
@@ -966,25 +910,14 @@
    return my->_is_finished_syncing;
 }
 
-<<<<<<< HEAD
-void application::register_api_factory( const string& name, std::function< fc::api_ptr() > factory )
+void application::register_api_factory( const string& name, std::function< fc::api_ptr( const api_context& ) > factory )
 {
    return my->register_api_factory( name, factory );
 }
 
-fc::api_ptr application::create_api_by_name( const string& name )
-{
-   return my->create_api_by_name( name );
-=======
-void application::register_api_factory( const string& name, std::function< fc::api_ptr( const api_context& ) > factory )
-{
-   return my->register_api_factory( name, factory );
-}
-
 fc::api_ptr application::create_api_by_name( const api_context& ctx )
 {
    return my->create_api_by_name( ctx );
->>>>>>> 6df6ce8c
 }
 
 void application::shutdown_plugins()
