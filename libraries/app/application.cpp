/*
 * Copyright (c) 2015 Cryptonomex, Inc., and contributors.
 *
 * The MIT License
 *
 * Permission is hereby granted, free of charge, to any person obtaining a copy
 * of this software and associated documentation files (the "Software"), to deal
 * in the Software without restriction, including without limitation the rights
 * to use, copy, modify, merge, publish, distribute, sublicense, and/or sell
 * copies of the Software, and to permit persons to whom the Software is
 * furnished to do so, subject to the following conditions:
 *
 * The above copyright notice and this permission notice shall be included in
 * all copies or substantial portions of the Software.
 *
 * THE SOFTWARE IS PROVIDED "AS IS", WITHOUT WARRANTY OF ANY KIND, EXPRESS OR
 * IMPLIED, INCLUDING BUT NOT LIMITED TO THE WARRANTIES OF MERCHANTABILITY,
 * FITNESS FOR A PARTICULAR PURPOSE AND NONINFRINGEMENT. IN NO EVENT SHALL THE
 * AUTHORS OR COPYRIGHT HOLDERS BE LIABLE FOR ANY CLAIM, DAMAGES OR OTHER
 * LIABILITY, WHETHER IN AN ACTION OF CONTRACT, TORT OR OTHERWISE, ARISING FROM,
 * OUT OF OR IN CONNECTION WITH THE SOFTWARE OR THE USE OR OTHER DEALINGS IN
 * THE SOFTWARE.
 */
#include <steemit/app/api.hpp>
#include <steemit/app/api_access.hpp>
#include <steemit/app/application.hpp>
#include <steemit/app/plugin.hpp>

#include <steemit/chain/protocol/types.hpp>
#include <steemit/chain/exceptions.hpp>
#include <steemit/chain/steem_objects.hpp>

#include <graphene/net/core_messages.hpp>
#include <graphene/net/exceptions.hpp>

#include <graphene/time/time.hpp>

#include <graphene/utilities/key_conversion.hpp>

#include <fc/smart_ref_impl.hpp>

#include <fc/io/fstream.hpp>
#include <fc/rpc/api_connection.hpp>
#include <fc/rpc/websocket_api.hpp>
#include <fc/network/resolve.hpp>

#include <boost/algorithm/string.hpp>
#include <boost/filesystem/path.hpp>
#include <boost/signals2.hpp>
#include <boost/range/algorithm/reverse.hpp>

#include <iostream>

#include <fc/log/file_appender.hpp>
#include <fc/log/logger.hpp>
#include <fc/log/logger_config.hpp>

#include <boost/range/adaptor/reversed.hpp>

namespace steemit { namespace app {
using graphene::net::item_hash_t;
using graphene::net::item_id;
using graphene::net::message;
using graphene::net::block_message;
using graphene::net::trx_message;

using chain::block_header;
using chain::signed_block_header;
using chain::signed_block;
using chain::block_id_type;

using std::vector;

namespace bpo = boost::program_options;

api_context::api_context( application& _app, const std::string& _api_name, std::weak_ptr< api_session_data > _session )
   : app(_app), api_name(_api_name), session(_session) {}

namespace detail {

   class application_impl : public graphene::net::node_delegate
   {
   public:
      fc::optional<fc::temp_file> _lock_file;
      bool _is_block_producer = false;
      bool _force_validate = false;

      void reset_p2p_node(const fc::path& data_dir)
      { try {
         _p2p_network = std::make_shared<graphene::net::node>("Graphene Reference Implementation");

         _p2p_network->load_configuration(data_dir / "p2p");
         _p2p_network->set_node_delegate(this);

         if( _options->count("seed-node") )
         {
            auto seeds = _options->at("seed-node").as<vector<string>>();
            for( const string& endpoint_string : seeds )
            {
               try {
                  std::vector<fc::ip::endpoint> endpoints = resolve_string_to_ip_endpoints(endpoint_string);
                  for (const fc::ip::endpoint& endpoint : endpoints)
                  {
                     ilog("Adding seed node ${endpoint}", ("endpoint", endpoint));
                     _p2p_network->add_node(endpoint);
                     _p2p_network->connect_to_endpoint(endpoint);
                  }
               } catch( const fc::exception& e ) {
                  wlog( "caught exception ${e} while adding seed node ${endpoint}",
                           ("e", e.to_detail_string())("endpoint", endpoint_string) );
               }
            }
         }

         if( _options->count("p2p-endpoint") )
            _p2p_network->listen_on_endpoint(fc::ip::endpoint::from_string(_options->at("p2p-endpoint").as<string>()), true);
         else
            _p2p_network->listen_on_port(0, false);

         if( _options->count("p2p-max-connections") )
         {
            fc::variant_object node_param = fc::variant_object(
               "maximum_number_of_connections",
               fc::variant( _options->at("p2p-max-connections").as<uint32_t>() ) );
            _p2p_network->set_advanced_node_parameters( node_param );
            ilog("Setting p2p max connections to ${n}", ("n", node_param["maximum_number_of_connections"]));
         }

         _p2p_network->listen_to_p2p_network();
         ilog("Configured p2p node to listen on ${ip}", ("ip", _p2p_network->get_actual_listening_endpoint()));

         _p2p_network->connect_to_p2p_network();
         _p2p_network->sync_from(graphene::net::item_id(graphene::net::core_message_type_enum::block_message_type,
                                              _chain_db->head_block_id()),
                                 std::vector<uint32_t>());
      } FC_CAPTURE_AND_RETHROW() }

      std::vector<fc::ip::endpoint> resolve_string_to_ip_endpoints(const std::string& endpoint_string)
      {
         try
         {
            string::size_type colon_pos = endpoint_string.find(':');
            if (colon_pos == std::string::npos)
               FC_THROW("Missing required port number in endpoint string \"${endpoint_string}\"",
                        ("endpoint_string", endpoint_string));
            std::string port_string = endpoint_string.substr(colon_pos + 1);
            try
            {
               uint16_t port = boost::lexical_cast<uint16_t>(port_string);

               std::string hostname = endpoint_string.substr(0, colon_pos);
               std::vector<fc::ip::endpoint> endpoints = fc::resolve(hostname, port);
               if (endpoints.empty())
                  FC_THROW_EXCEPTION(fc::unknown_host_exception, "The host name can not be resolved: ${hostname}", ("hostname", hostname));
               return endpoints;
            }
            catch (const boost::bad_lexical_cast&)
            {
               FC_THROW("Bad port: ${port}", ("port", port_string));
            }
         }
         FC_CAPTURE_AND_RETHROW((endpoint_string))
      }

      void reset_websocket_server()
      { try {
         if( !_options->count("rpc-endpoint") )
            return;

         _websocket_server = std::make_shared<fc::http::websocket_server>();

         _websocket_server->on_connection([&]( const fc::http::websocket_connection_ptr& c ){ on_connection(c); } );
         ilog("Configured websocket rpc to listen on ${ip}", ("ip",_options->at("rpc-endpoint").as<string>()));
         _websocket_server->listen( fc::ip::endpoint::from_string(_options->at("rpc-endpoint").as<string>()) );
         _websocket_server->start_accept();
      } FC_CAPTURE_AND_RETHROW() }


      void reset_websocket_tls_server()
      { try {
         if( !_options->count("rpc-tls-endpoint") )
            return;
         if( !_options->count("server-pem") )
         {
            wlog( "Please specify a server-pem to use rpc-tls-endpoint" );
            return;
         }

         string password = _options->count("server-pem-password") ? _options->at("server-pem-password").as<string>() : "";
         _websocket_tls_server = std::make_shared<fc::http::websocket_tls_server>( _options->at("server-pem").as<string>(), password );

         _websocket_tls_server->on_connection([this]( const fc::http::websocket_connection_ptr& c ){ on_connection(c); } );
         ilog("Configured websocket TLS rpc to listen on ${ip}", ("ip",_options->at("rpc-tls-endpoint").as<string>()));
         _websocket_tls_server->listen( fc::ip::endpoint::from_string(_options->at("rpc-tls-endpoint").as<string>()) );
         _websocket_tls_server->start_accept();
      } FC_CAPTURE_AND_RETHROW() }

      void on_connection( const fc::http::websocket_connection_ptr& c )
      {
         std::shared_ptr< api_session_data > session = std::make_shared<api_session_data>();
         session->wsc = std::make_shared<fc::rpc::websocket_api_connection>(*c);

         for( const std::string& name : _public_apis )
         {
            api_context ctx( *_self, name, session );
            fc::api_ptr api = create_api_by_name( ctx );
            if( !api )
            {
               elog( "Couldn't create API ${name}", ("name", name) );
               continue;
            }
            session->api_map[name] = api;
            api->register_api( *session->wsc );
         }
         c->set_session_data( session );
      }

      application_impl(application* self)
         : _self(self),
           _pending_trx_db(std::make_shared<graphene::db::object_database>()),
           _chain_db(std::make_shared<chain::database>())
      {
      }

      ~application_impl()
      {
         fc::remove_all(_data_dir / "blockchain/dblock");
      }

      void register_builtin_apis()
      {
         _self->register_api_factory< login_api >( "login_api" );
         _self->register_api_factory< database_api >( "database_api" );
         _self->register_api_factory< network_node_api >( "network_node_api" );
         _self->register_api_factory< network_broadcast_api >( "network_broadcast_api" );
      }

      void startup()
      { try {
         bool clean = !fc::exists(_data_dir / "blockchain/dblock");
         fc::create_directories(_data_dir / "blockchain/dblock");
         fc::create_directories(_data_dir / "node/transaction_history");

         fc::variant v_bcd_trigger = fc::json::from_string( _options->at("bcd-trigger").as<string>() );
         fc::from_variant( v_bcd_trigger, _bcd_trigger );
         register_builtin_apis();

         if( _options->count("resync-blockchain") )
            _chain_db->wipe(_data_dir / "blockchain", true);

         flat_map<uint32_t,block_id_type> loaded_checkpoints;
         if( _options->count("checkpoint") )
         {
            auto cps = _options->at("checkpoint").as<vector<string>>();
            loaded_checkpoints.reserve( cps.size() );
            for( auto cp : cps )
            {
               auto item = fc::json::from_string(cp).as<std::pair<uint32_t,block_id_type> >();
               loaded_checkpoints[item.first] = item.second;
            }
         }
         _chain_db->add_checkpoints( loaded_checkpoints );

         if( _options->count("replay-blockchain") )
         {
            ilog("Replaying blockchain on user request.");
            _chain_db->reindex(_data_dir/"blockchain" );
         } else if( clean ) {

            auto is_new = [&]() -> bool
            {
               // directory doesn't exist
               if( !fc::exists( _data_dir ) )
                  return true;
               // if directory exists but is empty, return true; else false.
               return ( fc::directory_iterator( _data_dir ) == fc::directory_iterator() );
            };

            auto is_outdated = [&]() -> bool
            {
               if( !fc::exists( _data_dir / "db_version" ) )
                  return true;
               std::string version_str;
               fc::read_file_contents( _data_dir / "db_version", version_str );
               return (version_str != GRAPHENE_CURRENT_DB_VERSION);
            };
            if( !is_new() && is_outdated() )
            {
               ilog("Replaying blockchain due to version upgrade");

               fc::remove_all( _data_dir / "db_version" );
               _chain_db->reindex(_data_dir / "blockchain" );

               // doing this down here helps ensure that DB will be wiped
               // if any of the above steps were interrupted on a previous run
               if( !fc::exists( _data_dir / "db_version" ) )
               {
                  std::ofstream db_version(
                     (_data_dir / "db_version").generic_string().c_str(),
                     std::ios::out | std::ios::binary | std::ios::trunc );
                  std::string version_string = GRAPHENE_CURRENT_DB_VERSION;
                  db_version.write( version_string.c_str(), version_string.size() );
                  db_version.close();
               }
            } else {
              _chain_db->open(_data_dir / "blockchain" );
            }
         } else {
            wlog("Detected unclean shutdown. Replaying blockchain...");
            _chain_db->reindex(_data_dir / "blockchain" );
         }
         _pending_trx_db->open(_data_dir / "node/transaction_history" );

         if( _options->count("force-validate") )
         {
            ilog( "All transaction signatures will be validated" );
            _force_validate = true;
         }

         graphene::time::now();

         if( _options->count("api-user") )
         {
            for( const std::string& api_access_str : _options->at("api-user").as< std::vector<std::string> >() )
            {
               api_access_info info = fc::json::from_string( api_access_str ).as<api_access_info>();
               FC_ASSERT( info.username != "" );
               _apiaccess.permission_map[info.username] = info;
            }
         }
         else
         {
            // TODO:  Remove this generous default access policy
            // when the UI logs in properly
            _apiaccess = api_access();
            api_access_info wild_access;
            wild_access.username = "*";
            wild_access.password_hash_b64 = "*";
            wild_access.password_salt_b64 = "*";
            wild_access.allowed_apis.push_back( "database_api" );
            wild_access.allowed_apis.push_back( "network_broadcast_api" );
            wild_access.allowed_apis.push_back( "tag_api" );
            _apiaccess.permission_map["*"] = wild_access;
         }

         for( const std::string& arg : _options->at("public-api").as< std::vector< std::string > >() )
         {
            vector<string> names;
            boost::split(names, arg, boost::is_any_of(" \t,"));
            for( const std::string& name : names )
            {
               ilog( "API ${name} enabled publicly", ("name", name) );
               _public_apis.push_back( name );
            }
         }

         reset_p2p_node(_data_dir);
         reset_websocket_server();
         reset_websocket_tls_server();
      } FC_LOG_AND_RETHROW() }

      optional< api_access_info > get_api_access_info(const string& username)const
      {
         optional< api_access_info > result;
         auto it = _apiaccess.permission_map.find(username);
         if( it == _apiaccess.permission_map.end() )
         {
            it = _apiaccess.permission_map.find("*");
            if( it == _apiaccess.permission_map.end() )
               return result;
         }
         return it->second;
      }

      void set_api_access_info(const string& username, api_access_info&& permissions)
      {
         _apiaccess.permission_map.insert(std::make_pair(username, std::move(permissions)));
      }

      void register_api_factory( const string& name, std::function< fc::api_ptr( const api_context& ) > factory )
      {
         _api_factories_by_name[name] = factory;
      }

      fc::api_ptr create_api_by_name( const api_context& ctx )
      {
         auto it = _api_factories_by_name.find(ctx.api_name);
         if( it == _api_factories_by_name.end() )
         {
            wlog( "unknown api: ${api}", ("api",ctx.api_name) );
            return nullptr;
         }
         return it->second(ctx);
      }

      /**
       * If delegate has the item, the network has no need to fetch it.
       */
      virtual bool has_item(const graphene::net::item_id& id) override
      {
         try
         {
            if( id.item_type == graphene::net::block_message_type )
               return _chain_db->is_known_block(id.item_hash);
            else
               return _chain_db->is_known_transaction(id.item_hash);
         }
         FC_CAPTURE_AND_RETHROW( (id) )
      }

      /**
       * @brief allows the application to validate an item prior to broadcasting to peers.
       *
       * @param sync_mode true if the message was fetched through the sync process, false during normal operation
       * @returns true if this message caused the blockchain to switch forks, false if it did not
       *
       * @throws exception if error validating the item, otherwise the item is safe to broadcast on.
       */
      virtual bool handle_block(const graphene::net::block_message& blk_msg, bool sync_mode,
                                std::vector<fc::uint160_t>& contained_transaction_message_ids) override
      { try {

         if (sync_mode)
            fc_ilog(fc::logger::get("sync"),
                    "chain pushing sync block #${block_num} ${block_hash}, head is ${head}", 
                    ("block_num", blk_msg.block.block_num())
                    ("block_hash", blk_msg.block_id)
                    ("head", _chain_db->head_block_num()));
         else
            fc_ilog(fc::logger::get("sync"),
                    "chain pushing block #${block_num} ${block_hash}, head is ${head}", 
                    ("block_num", blk_msg.block.block_num())
                    ("block_hash", blk_msg.block_id)
                    ("head", _chain_db->head_block_num()));
         if (sync_mode && blk_msg.block.block_num() % 10000 == 0)
         {
            ilog("Syncing Blockchain --- Got block: #${n} time: ${t}",
                 ("t",blk_msg.block.timestamp)
                 ("n", blk_msg.block.block_num()) );
         }

         time_point_sec now = graphene::time::now();

         uint64_t max_accept_time = now.sec_since_epoch();
         max_accept_time += allow_future_time;
         FC_ASSERT( blk_msg.block.timestamp.sec_since_epoch() <= max_accept_time );

         try {
            // TODO: in the case where this block is valid but on a fork that's too old for us to switch to,
            // you can help the network code out by throwing a block_older_than_undo_history exception.
            // when the net code sees that, it will stop trying to push blocks from that chain, but
            // leave that peer connected so that they can get sync blocks from us
            bool result = _chain_db->push_block(blk_msg.block, (_is_block_producer | _force_validate) ? database::skip_nothing : database::skip_transaction_signatures);

            if( !sync_mode && blk_msg.block.transactions.size() )
            {
               ilog( "Got ${t} transactions from network on block ${b}",
                  ("t", blk_msg.block.transactions.size())
                  ("b", blk_msg.block.block_num()) );
            }

            return result;
         } catch ( const steemit::chain::unlinkable_block_exception& e ) {
            // translate to a graphene::net exception
            fc_elog(fc::logger::get("sync"), 
                    "Error when pushing block, current head block is ${head}:\n${e}", 
                    ("e", e.to_detail_string())
                    ("head", _chain_db->head_block_num()));
            elog("Error when pushing block:\n${e}", ("e", e.to_detail_string()));
            FC_THROW_EXCEPTION(graphene::net::unlinkable_block_exception, "Error when pushing block:\n${e}", ("e", e.to_detail_string()));
         } catch( const fc::exception& e ) {
            fc_elog(fc::logger::get("sync"), 
                    "Error when pushing block, current head block is ${head}:\n${e}", 
                    ("e", e.to_detail_string())
                    ("head", _chain_db->head_block_num()));
            elog("Error when pushing block:\n${e}", ("e", e.to_detail_string()));
            throw;
         }

<<<<<<< HEAD
=======

         if( !_is_finished_syncing && !sync_mode )
         {
            fc_ilog(fc::logger::get("sync"), 
                    "Finished syncing, head block is ${head}", 
                    ("head", _chain_db->head_block_num()));
            _is_finished_syncing = true;
            _self->syncing_finished();
         }
>>>>>>> 9585545b
      } FC_CAPTURE_AND_RETHROW( (blk_msg)(sync_mode) ) }

      virtual void handle_transaction(const graphene::net::trx_message& transaction_message) override
      { try {
         _chain_db->push_transaction( transaction_message.trx );
      } FC_CAPTURE_AND_RETHROW( (transaction_message) ) }

      virtual void handle_message(const message& message_to_process) override
      {
         // not a transaction, not a block
         FC_THROW( "Invalid Message Type" );
      }

      bool is_included_block(const block_id_type& block_id)
      {
        uint32_t block_num = block_header::num_from_id(block_id);
        block_id_type block_id_in_preferred_chain = _chain_db->get_block_id_for_num(block_num);
        return block_id == block_id_in_preferred_chain;
      }

      /**
       * Assuming all data elements are ordered in some way, this method should
       * return up to limit ids that occur *after* the last ID in synopsis that
       * we recognize.
       *
       * On return, remaining_item_count will be set to the number of items
       * in our blockchain after the last item returned in the result,
       * or 0 if the result contains the last item in the blockchain
       */
      virtual std::vector<item_hash_t> get_block_ids(const std::vector<item_hash_t>& blockchain_synopsis,
                                                     uint32_t& remaining_item_count,
                                                     uint32_t limit) override
      { try {
         vector<block_id_type> result;
         remaining_item_count = 0;
         if( _chain_db->head_block_num() == 0 )
            return result;

         result.reserve(limit);
         block_id_type last_known_block_id;

         if (blockchain_synopsis.empty() ||
             (blockchain_synopsis.size() == 1 && blockchain_synopsis[0] == block_id_type()))
         {
           // peer has sent us an empty synopsis meaning they have no blocks.
           // A bug in old versions would cause them to send a synopsis containing block 000000000
           // when they had an empty blockchain, so pretend they sent the right thing here.

           // do nothing, leave last_known_block_id set to zero
         }
         else
         {
           bool found_a_block_in_synopsis = false;
           for (const item_hash_t& block_id_in_synopsis : boost::adaptors::reverse(blockchain_synopsis))
             if (block_id_in_synopsis == block_id_type() ||
                 (_chain_db->is_known_block(block_id_in_synopsis) && is_included_block(block_id_in_synopsis)))
             {
               last_known_block_id = block_id_in_synopsis;
               found_a_block_in_synopsis = true;
               break;
             }
           if (!found_a_block_in_synopsis)
             FC_THROW_EXCEPTION(graphene::net::peer_is_on_an_unreachable_fork, "Unable to provide a list of blocks starting at any of the blocks in peer's synopsis");
         }
         for( uint32_t num = block_header::num_from_id(last_known_block_id);
              num <= _chain_db->head_block_num() && result.size() < limit;
              ++num )
            if( num > 0 )
               result.push_back(_chain_db->get_block_id_for_num(num));

         if( !result.empty() && block_header::num_from_id(result.back()) < _chain_db->head_block_num() )
            remaining_item_count = _chain_db->head_block_num() - block_header::num_from_id(result.back());

         return result;
      } FC_CAPTURE_AND_RETHROW( (blockchain_synopsis)(remaining_item_count)(limit) ) }

      /**
       * Given the hash of the requested data, fetch the body.
       */
      virtual message get_item(const item_id& id) override
      { try {
        // ilog("Request for item ${id}", ("id", id));
         if( id.item_type == graphene::net::block_message_type )
         {
            auto opt_block = _chain_db->fetch_block_by_id(id.item_hash);
            if( !opt_block )
               elog("Couldn't find block ${id} -- corresponding ID in our chain is ${id2}",
                    ("id", id.item_hash)("id2", _chain_db->get_block_id_for_num(block_header::num_from_id(id.item_hash))));
            FC_ASSERT( opt_block.valid() );
            // ilog("Serving up block #${num}", ("num", opt_block->block_num()));
            return block_message(std::move(*opt_block));
         }
         return trx_message( _chain_db->get_recent_transaction( id.item_hash ) );
      } FC_CAPTURE_AND_RETHROW( (id) ) }

      /**
       * Returns a synopsis of the blockchain used for syncing.  This consists of a list of
       * block hashes at intervals exponentially increasing towards the genesis block.
       * When syncing to a peer, the peer uses this data to determine if we're on the same
       * fork as they are, and if not, what blocks they need to send us to get us on their
       * fork.
       *
       * In the over-simplified case, this is a straighforward synopsis of our current
       * preferred blockchain; when we first connect up to a peer, this is what we will be sending.
       * It looks like this:
       *   If the blockchain is empty, it will return the empty list.
       *   If the blockchain has one block, it will return a list containing just that block.
       *   If it contains more than one block:
       *     the first element in the list will be the hash of the highest numbered block that
       *         we cannot undo
       *     the second element will be the hash of an item at the half way point in the undoable
       *         segment of the blockchain
       *     the third will be ~3/4 of the way through the undoable segment of the block chain
       *     the fourth will be at ~7/8...
       *       &c.
       *     the last item in the list will be the hash of the most recent block on our preferred chain
       * so if the blockchain had 26 blocks labeled a - z, the synopsis would be:
       *    a n u x z
       * the idea being that by sending a small (<30) number of block ids, we can summarize a huge
       * blockchain.  The block ids are more dense near the end of the chain where because we are
       * more likely to be almost in sync when we first connect, and forks are likely to be short.
       * If the peer we're syncing with in our example is on a fork that started at block 'v',
       * then they will reply to our synopsis with a list of all blocks starting from block 'u',
       * the last block they know that we had in common.
       *
       * In the real code, there are several complications.
       *
       * First, as an optimization, we don't usually send a synopsis of the entire blockchain, we
       * send a synopsis of only the segment of the blockchain that we have undo data for.  If their
       * fork doesn't build off of something in our undo history, we would be unable to switch, so there's
       * no reason to fetch the blocks.
       *
       * Second, when a peer replies to our initial synopsis and gives us a list of the blocks they think
       * we are missing, they only send a chunk of a few thousand blocks at once.  After we get those
       * block ids, we need to request more blocks by sending another synopsis (we can't just say "send me
       * the next 2000 ids" because they may have switched forks themselves and they don't track what
       * they've sent us).  For faster performance, we want to get a fairly long list of block ids first,
       * then start downloading the blocks.
       * The peer doesn't handle these follow-up block id requests any different from the initial request;
       * it treats the synopsis we send as our blockchain and bases its response entirely off that.  So to
       * get the response we want (the next chunk of block ids following the last one they sent us, or,
       * failing that, the shortest fork off of the last list of block ids they sent), we need to construct
       * a synopsis as if our blockchain was made up of:
       *    1. the blocks in our block chain up to the fork point (if there is a fork) or the head block (if no fork)
       *    2. the blocks we've already pushed from their fork (if there's a fork)
       *    3. the block ids they've previously sent us
       * Segment 3 is handled in the p2p code, it just tells us the number of blocks it has (in
       * number_of_blocks_after_reference_point) so we can leave space in the synopsis for them.
       * We're responsible for constructing the synopsis of Segments 1 and 2 from our active blockchain and
       * fork database.  The reference_point parameter is the last block from that peer that has been
       * successfully pushed to the blockchain, so that tells us whether the peer is on a fork or on
       * the main chain.
       */
      virtual std::vector<item_hash_t> get_blockchain_synopsis(const item_hash_t& reference_point,
                                                               uint32_t number_of_blocks_after_reference_point) override
      { try {
          std::vector<item_hash_t> synopsis;
          synopsis.reserve(30);
          uint32_t high_block_num;
          uint32_t non_fork_high_block_num;
          uint32_t low_block_num = _chain_db->last_non_undoable_block_num();
          std::vector<block_id_type> fork_history;

          if (reference_point != item_hash_t())
          {
            // the node is asking for a summary of the block chain up to a specified
            // block, which may or may not be on a fork
            // for now, assume it's not on a fork
            if (is_included_block(reference_point))
            {
              // reference_point is a block we know about and is on the main chain
              uint32_t reference_point_block_num = block_header::num_from_id(reference_point);
              assert(reference_point_block_num > 0);
              high_block_num = reference_point_block_num;
              non_fork_high_block_num = high_block_num;

              if (reference_point_block_num < low_block_num)
              {
                // we're on the same fork (at least as far as reference_point) but we've passed
                // reference point and could no longer undo that far if we diverged after that
                // block.  This should probably only happen due to a race condition where
                // the network thread calls this function, and then immediately pushes a bunch of blocks,
                // then the main thread finally processes this function.
                // with the current framework, there's not much we can do to tell the network
                // thread what our current head block is, so we'll just pretend that
                // our head is actually the reference point.
                // this *may* enable us to fetch blocks that we're unable to push, but that should
                // be a rare case (and correctly handled)
                low_block_num = reference_point_block_num;
              }
            }
            else
            {
              // block is a block we know about, but it is on a fork
              try
              {
                fork_history = _chain_db->get_block_ids_on_fork(reference_point);
                // returns a vector where the last element is the common ancestor with the preferred chain,
                // and the first element is the reference point you passed in
                assert(fork_history.size() >= 2);

                if( fork_history.front() != reference_point )
                {
                   edump( (fork_history)(reference_point) );
                   assert(fork_history.front() == reference_point);
                }
                block_id_type last_non_fork_block = fork_history.back();
                fork_history.pop_back();  // remove the common ancestor
                boost::reverse(fork_history);

                if (last_non_fork_block == block_id_type()) // if the fork goes all the way back to genesis (does graphene's fork db allow this?)
                  non_fork_high_block_num = 0;
                else
                  non_fork_high_block_num = block_header::num_from_id(last_non_fork_block);

                high_block_num = non_fork_high_block_num + fork_history.size();
                assert(high_block_num == block_header::num_from_id(fork_history.back()));
              }
              catch (const fc::exception& e)
              {
                // unable to get fork history for some reason.  maybe not linked?
                // we can't return a synopsis of its chain
                elog("Unable to construct a blockchain synopsis for reference hash ${hash}: ${exception}", ("hash", reference_point)("exception", e));
                throw;
              }
              if (non_fork_high_block_num < low_block_num)
              {
                wlog("Unable to generate a usable synopsis because the peer we're generating it for forked too long ago "
                     "(our chains diverge after block #${non_fork_high_block_num} but only undoable to block #${low_block_num})",
                     ("low_block_num", low_block_num)
                     ("non_fork_high_block_num", non_fork_high_block_num));
                FC_THROW_EXCEPTION(graphene::net::block_older_than_undo_history, "Peer is are on a fork I'm unable to switch to");
              }
            }
          }
          else
          {
            // no reference point specified, summarize the whole block chain
            high_block_num = _chain_db->head_block_num();
            non_fork_high_block_num = high_block_num;
            if (high_block_num == 0)
              return synopsis; // we have no blocks
          }

          if( low_block_num == 0)
             low_block_num = 1;

          // at this point:
          // low_block_num is the block before the first block we can undo,
          // non_fork_high_block_num is the block before the fork (if the peer is on a fork, or otherwise it is the same as high_block_num)
          // high_block_num is the block number of the reference block, or the end of the chain if no reference provided

          // true_high_block_num is the ending block number after the network code appends any item ids it
          // knows about that we don't
          uint32_t true_high_block_num = high_block_num + number_of_blocks_after_reference_point;
          do
          {
            // for each block in the synopsis, figure out where to pull the block id from.
            // if it's <= non_fork_high_block_num, we grab it from the main blockchain;
            // if it's not, we pull it from the fork history
            if (low_block_num <= non_fork_high_block_num)
              synopsis.push_back(_chain_db->get_block_id_for_num(low_block_num));
            else
              synopsis.push_back(fork_history[low_block_num - non_fork_high_block_num - 1]);
            low_block_num += (true_high_block_num - low_block_num + 2) / 2;
          }
          while (low_block_num <= high_block_num);

          //idump((synopsis));
          return synopsis;
      } FC_CAPTURE_AND_RETHROW() }

      /**
       * Call this after the call to handle_message succeeds.
       *
       * @param item_type the type of the item we're synchronizing, will be the same as item passed to the sync_from() call
       * @param item_count the number of items known to the node that haven't been sent to handle_item() yet.
       *                   After `item_count` more calls to handle_item(), the node will be in sync
       */
      virtual void sync_status(uint32_t item_type, uint32_t item_count) override
      {
         // any status reports to GUI go here
      }

      /**
       * Call any time the number of connected peers changes.
       */
      virtual void connection_count_changed(uint32_t c) override
      {
        // any status reports to GUI go here
      }

      virtual uint32_t get_block_number(const item_hash_t& block_id) override
      { try {
         return block_header::num_from_id(block_id);
      } FC_CAPTURE_AND_RETHROW( (block_id) ) }

      /**
       * Returns the time a block was produced (if block_id = 0, returns genesis time).
       * If we don't know about the block, returns time_point_sec::min()
       */
      virtual fc::time_point_sec get_block_time(const item_hash_t& block_id) override
      { try {
         auto opt_block = _chain_db->fetch_block_by_id( block_id );
         if( opt_block.valid() ) return opt_block->timestamp;
         return fc::time_point_sec::min();
      } FC_CAPTURE_AND_RETHROW( (block_id) ) }

      /** returns graphene::time::now() */
      virtual fc::time_point_sec get_blockchain_now() override
      {
         return graphene::time::now();
      }

      virtual item_hash_t get_head_block_id() const override
      {
         return _chain_db->head_block_id();
      }

      virtual uint32_t estimate_last_known_fork_from_git_revision_timestamp(uint32_t unix_timestamp) const override
      {
         return 0; // there are no forks in graphene
      }

      virtual void error_encountered(const std::string& message, const fc::oexception& error) override
      {
         // notify GUI or something cool
      }

      void get_bcd_trigger( std::vector< std::pair< uint32_t, uint32_t > >& result )
      {
         for( const std::pair< uint32_t, uint32_t >& p : _bcd_trigger )
            result.push_back(p);
         return;
      }

      application* _self;

      fc::path _data_dir;
      const bpo::variables_map* _options = nullptr;
      api_access _apiaccess;

      std::shared_ptr<graphene::db::object_database>   _pending_trx_db;
      std::shared_ptr<steemit::chain::database>        _chain_db;
      std::shared_ptr<graphene::net::node>             _p2p_network;
      std::shared_ptr<fc::http::websocket_server>      _websocket_server;
      std::shared_ptr<fc::http::websocket_tls_server>  _websocket_tls_server;

      std::map<string, std::shared_ptr<abstract_plugin> > _plugins_available;
      std::map<string, std::shared_ptr<abstract_plugin> > _plugins_enabled;
      flat_map< std::string, std::function< fc::api_ptr( const api_context& ) > >   _api_factories_by_name;
      std::vector< std::string >                       _public_apis;
      std::vector< std::pair< uint32_t, uint32_t > >   _bcd_trigger;

      uint32_t allow_future_time = 5;
   };

}

application::application()
   : my(new detail::application_impl(this))
{}

application::~application()
{
   if( my->_p2p_network )
   {
      my->_p2p_network->close();
      my->_p2p_network.reset();
   }
   if( my->_chain_db )
   {
      my->_chain_db->close();
   }
   if( my->_pending_trx_db )
   {
      my->_pending_trx_db->close();
   }
}

void application::set_program_options(boost::program_options::options_description& command_line_options,
                                      boost::program_options::options_description& configuration_file_options) const
{
   std::vector< std::string > default_apis;
   default_apis.push_back( "database_api" );
   default_apis.push_back( "login_api" );
   std::string str_default_apis = boost::algorithm::join( default_apis, " " );

   std::vector< std::string > default_plugins;
   default_plugins.push_back( "witness" );
   default_plugins.push_back( "account_history" );
   std::string str_default_plugins = boost::algorithm::join( default_plugins, " " );

   configuration_file_options.add_options()
         ("p2p-endpoint", bpo::value<string>(), "Endpoint for P2P node to listen on")
         ("p2p-max-connections", bpo::value<uint32_t>(), "Maxmimum number of incoming connections on P2P endpoint")
         ("seed-node,s", bpo::value<vector<string>>()->composing(), "P2P nodes to connect to on startup (may specify multiple times)")
         ("checkpoint,c", bpo::value<vector<string>>()->composing(), "Pairs of [BLOCK_NUM,BLOCK_ID] that should be enforced as checkpoints.")
         ("rpc-endpoint", bpo::value<string>()->implicit_value("127.0.0.1:8090"), "Endpoint for websocket RPC to listen on")
         ("rpc-tls-endpoint", bpo::value<string>()->implicit_value("127.0.0.1:8089"), "Endpoint for TLS websocket RPC to listen on")
         ("server-pem,p", bpo::value<string>()->implicit_value("server.pem"), "The TLS certificate file for this server")
         ("server-pem-password,P", bpo::value<string>()->implicit_value(""), "Password for this certificate")
         ("api-user", bpo::value< vector<string> >()->composing(), "API user specification, may be specified multiple times")
         ("public-api", bpo::value< vector<string> >()->composing()->default_value(default_apis, str_default_apis), "Set an API to be publicly available, may be specified multiple times")
         ("enable-plugin", bpo::value< vector<string> >()->composing()->default_value(default_plugins, str_default_plugins), "Plugin(s) to enable, may be specified multiple times")
         ("bcd-trigger,b", bpo::value< string >()->default_value("[[0,10],[85,300]]"), "JSON list of [nblocks,nseconds] pairs, see doc/bcd-trigger.md")
         ;
   command_line_options.add(configuration_file_options);
   command_line_options.add_options()
         ("replay-blockchain", "Rebuild object graph by replaying all blocks")
         ("resync-blockchain", "Delete all blocks and re-sync with network from scratch")
         ("force-validate", "Force validation of all transactions")
         ;
   command_line_options.add(_cli_options);
   configuration_file_options.add(_cfg_options);
}

void application::initialize(const fc::path& data_dir, const boost::program_options::variables_map& options)
{
   my->_data_dir = data_dir;
   my->_options = &options;
}

void application::startup()
{
   try {
      my->startup();
   } catch ( const fc::exception& e ) {
      elog( "${e}", ("e",e.to_detail_string()) );
      throw;
   } catch ( ... ) {
      elog( "unexpected exception" );
      throw;
   }
}

std::shared_ptr<abstract_plugin> application::get_plugin(const string& name) const
{
   try
   {
      return my->_plugins_enabled.at( name );
   }
   catch ( ... ) {}

   return null_plugin;
}

graphene::net::node_ptr application::p2p_node()
{
   return my->_p2p_network;
}

std::shared_ptr<chain::database> application::chain_database() const
{
   return my->_chain_db;
}
std::shared_ptr<graphene::db::object_database> application::pending_trx_database() const
{
   return my->_pending_trx_db;
}

void application::set_block_production(bool producing_blocks)
{
   my->_is_block_producer = producing_blocks;
}

optional< api_access_info > application::get_api_access_info( const string& username )const
{
   return my->get_api_access_info( username );
}

void application::set_api_access_info(const string& username, api_access_info&& permissions)
{
   my->set_api_access_info(username, std::move(permissions));
}

void application::register_api_factory( const string& name, std::function< fc::api_ptr( const api_context& ) > factory )
{
   return my->register_api_factory( name, factory );
}

fc::api_ptr application::create_api_by_name( const api_context& ctx )
{
   return my->create_api_by_name( ctx );
}

void application::get_bcd_trigger( std::vector< std::pair< uint32_t, uint32_t > >& result )
{
   my->get_bcd_trigger( result );
}

void application::shutdown_plugins()
{
   for( auto& entry : my->_plugins_enabled )
      entry.second->plugin_shutdown();
   return;
}
void application::shutdown()
{
   if( my->_p2p_network )
      my->_p2p_network->close();
   if( my->_chain_db )
      my->_chain_db->close();
   if( my->_pending_trx_db )
      my->_pending_trx_db->close();
}

void application::register_abstract_plugin( std::shared_ptr< abstract_plugin > plug )
{
   boost::program_options::options_description plugin_cli_options("Options for plugin " + plug->plugin_name()), plugin_cfg_options;
   plug->plugin_set_program_options(plugin_cli_options, plugin_cfg_options);
   if( !plugin_cli_options.options().empty() )
      _cli_options.add(plugin_cli_options);
   if( !plugin_cfg_options.options().empty() )
      _cfg_options.add(plugin_cfg_options);

   my->_plugins_available[plug->plugin_name()] = plug;
}

void application::enable_plugin( const std::string& name )
{
   auto it = my->_plugins_available.find(name);
   if( it == my->_plugins_available.end() )
   {
      elog( "can't enable plugin ${name}", ("name", name) );
   }
   FC_ASSERT( it != my->_plugins_available.end() );
   my->_plugins_enabled[name] = it->second;
}

void application::initialize_plugins( const boost::program_options::variables_map& options )
{
   if( options.count("enable-plugin") > 0 )
   {
      for( auto& arg : options.at("enable-plugin").as< std::vector< std::string > >() )
      {
         vector<string> names;
         boost::split(names, arg, boost::is_any_of(" \t,"));
         for( const std::string& name : names )
         {
            enable_plugin( name );
         }
      }
   }
   for( auto& entry : my->_plugins_enabled )
   {
      ilog( "Initializing plugin ${name}", ("name", entry.first) );
      entry.second->plugin_initialize( options );
   }
   return;
}

void application::startup_plugins()
{
   for( auto& entry : my->_plugins_enabled )
      entry.second->plugin_startup();
   return;
}

// namespace detail
} }<|MERGE_RESOLUTION|>--- conflicted
+++ resolved
@@ -477,18 +477,6 @@
             throw;
          }
 
-<<<<<<< HEAD
-=======
-
-         if( !_is_finished_syncing && !sync_mode )
-         {
-            fc_ilog(fc::logger::get("sync"), 
-                    "Finished syncing, head block is ${head}", 
-                    ("head", _chain_db->head_block_num()));
-            _is_finished_syncing = true;
-            _self->syncing_finished();
-         }
->>>>>>> 9585545b
       } FC_CAPTURE_AND_RETHROW( (blk_msg)(sync_mode) ) }
 
       virtual void handle_transaction(const graphene::net::trx_message& transaction_message) override
