--- conflicted
+++ resolved
@@ -134,15 +134,10 @@
       plugins::json_rpc::json_rpc_plugin* api;
 };
 
-<<<<<<< HEAD
+} // detail
+
 webserver_plugin::webserver_plugin() {}
 webserver_plugin::~webserver_plugin() {}
-=======
-} // detail
-
-webserver_plugin::webserver_plugin() : _my( new detail::webserver_plugin_impl() ) {}
-webserver_plugin::~webserver_plugin(){}
->>>>>>> da4ee399
 
 void webserver_plugin::set_program_options( options_description&, options_description& cfg )
 {
