--- conflicted
+++ resolved
@@ -69,57 +69,6 @@
    return;
 }
 
-<<<<<<< HEAD
-void private_message_plugin_impl::on_operation( const operation_object& op_obj ) {
-   steemit::chain::database& db = database();
-
-   try {
-      optional<private_message_operation> opm;
-
-      if( op_obj.op.which() == operation::tag<custom_operation>::value ) {
-         const custom_operation& cop = op_obj.op.get<custom_operation>();
-         if( cop.id == STEEMIT_PRIVATE_MESSAGE_COP_ID )  {
-            opm = fc::raw::unpack<private_message_operation>( cop.data );
-            FC_ASSERT( cop.required_auths.find( opm->from ) != cop.required_auths.end(), "sender didn't sign message" );
-         }
-      } else if( op_obj.op.which() == operation::tag<custom_json_operation>::value ) {
-         const custom_json_operation& cop = op_obj.op.get<custom_json_operation>();
-         if( cop.id == "private_message" )  {
-            opm = fc::json::from_string(cop.json).as<private_message_operation>();
-            FC_ASSERT( cop.required_auths.find( opm->from ) != cop.required_auths.end() ||
-                       cop.required_posting_auths.find( opm->from ) != cop.required_posting_auths.end()
-                       , "sender didn't sign message" );
-         }
-      }
-
-      if( opm ) {
-         const auto& pm = *opm;
-
-         auto to_itr   = _tracked_accounts.lower_bound(pm.to);
-         auto from_itr = _tracked_accounts.lower_bound(pm.from);
-
-         FC_ASSERT( pm.from != pm.to );
-         FC_ASSERT( pm.from_memo_key != pm.to_memo_key );
-         FC_ASSERT( pm.sent_time != 0 );
-         FC_ASSERT( pm.encrypted_message.size() >= 32 );
-
-         if( !_tracked_accounts.size() ||
-             (to_itr != _tracked_accounts.end() && pm.to >= to_itr->first && pm.to <= to_itr->second) ||
-             (from_itr != _tracked_accounts.end() && pm.from >= from_itr->first && pm.from <= from_itr->second) )
-         {
-            db.create<message_object>( [&]( message_object& pmo ) {
-               pmo.from               = pm.from;
-               pmo.to                 = pm.to;
-               pmo.from_memo_key      = pm.from_memo_key;
-               pmo.to_memo_key        = pm.to_memo_key;
-               pmo.checksum           = pm.checksum;
-               pmo.sent_time          = pm.sent_time;
-               pmo.receive_time       = db.head_block_time();
-               pmo.encrypted_message  = pm.encrypted_message;
-            });
-         }
-      }
-=======
 } // end namespace detail
 
 void private_message_evaluator::do_apply( const private_message_operation& pm )
@@ -135,7 +84,6 @@
    FC_ASSERT( pm.from_memo_key != pm.to_memo_key );
    FC_ASSERT( pm.sent_time != 0 );
    FC_ASSERT( pm.encrypted_message.size() >= 32 );
->>>>>>> 5e140eff
 
    if( !tracked_accounts.size() ||
        (to_itr != tracked_accounts.end() && pm.to >= to_itr->first && pm.to <= to_itr->second) ||
@@ -183,10 +131,6 @@
 void private_message_plugin::plugin_initialize(const boost::program_options::variables_map& options)
 {
    ilog("Intializing private message plugin" );
-<<<<<<< HEAD
-   database().pre_apply_operation.connect( [&]( const operation_object& b){ my->on_operation(b); } );
-=======
->>>>>>> 5e140eff
    database().add_index< primary_index< private_message_index  > >();
 
    app().register_api_factory<private_message_api>("private_message_api");
