#include <steemit/plugins/debug_node/debug_node_plugin.hpp>

#include <steemit/chain/witness_objects.hpp>

#include <fc/io/buffered_iostream.hpp>
#include <fc/io/fstream.hpp>
#include <fc/io/json.hpp>

#include <fc/thread/future.hpp>
#include <fc/thread/mutex.hpp>
#include <fc/thread/scoped_lock.hpp>

#include <steemit/utilities/key_conversion.hpp>

#include <sstream>
#include <string>

namespace steemit { namespace plugins { namespace debug_node {

namespace detail {
class debug_node_plugin_impl
{
   public:
      debug_node_plugin_impl();
      virtual ~debug_node_plugin_impl();

      chain::database&                          _db;
      boost::signals2::connection               applied_block_connection;
};

debug_node_plugin_impl::debug_node_plugin_impl() :
   _db( appbase::app().get_plugin< chain::chain_plugin >().db() ) {}
debug_node_plugin_impl::~debug_node_plugin_impl() {}

}

debug_node_plugin::debug_node_plugin() {}
debug_node_plugin::~debug_node_plugin() {}
<<<<<<< HEAD

struct debug_mine_state
{
   debug_mine_state();
   virtual ~debug_mine_state();

   std::string                    worker_account;
   chain::block_id_type           prev_block;
   uint32_t                       summary_target = 0;
   fc::promise< chain::pow2 >::ptr work;
   fc::mutex                      set_work_mutex;
};

debug_mine_state::debug_mine_state() {}
debug_mine_state::~debug_mine_state() {}

void debug_node_plugin::debug_mine_work(
   chain::pow2& work,
   uint32_t summary_target
   )
{
   std::shared_ptr< debug_mine_state > mine_state = std::make_shared< debug_mine_state >();
   mine_state->worker_account = work.input.worker_account;
   mine_state->prev_block = work.input.prev_block;
   mine_state->summary_target = summary_target;
   mine_state->work = fc::promise< chain::pow2 >::ptr( new fc::promise< chain::pow2 >() );

   uint32_t thread_num = 0;
   uint32_t num_threads = my->_mining_threads;

   wlog( "Mining for worker account ${a} on block ${b} with target ${t} using ${n} threads",
      ("a", work.input.worker_account) ("b", work.input.prev_block) ("c", summary_target) ("n", num_threads) ("t", summary_target) );

   uint32_t nonce_start = 0;

   for( auto& t : my->_thread_pool )
   {
      uint32_t nonce_offset = nonce_start + thread_num;
      uint32_t nonce_stride = num_threads;
      wlog( "Launching thread ${i}", ("i", thread_num) );
      t->async( [mine_state,nonce_offset,nonce_stride]()
      {
         chain::pow2 work;
         std::string worker_account = mine_state->worker_account;
         chain::block_id_type prev_block = mine_state->prev_block;
         uint32_t summary_target = mine_state->summary_target;
         wlog( "Starting thread mining at offset ${o}", ("o", nonce_offset) );
         work.input.prev_block = prev_block;
         work.input.worker_account = worker_account;
         work.input.nonce = nonce_offset;
         while( !(mine_state->work->ready()) )
         {
            work.create( prev_block, worker_account, work.input.nonce );
            if( work.pow_summary < summary_target )
            {
               wlog( "Found work with nonce ${n}", ("n", work.input.nonce) );
	       fc::scoped_lock< fc::mutex > lock(mine_state->set_work_mutex);
	       if( !mine_state->work->ready() )
	       {
                  mine_state->work->set_value( work );
                  wlog( "Quitting successfully (start nonce was ${n})", ("n", nonce_offset) );
               }
	       else
               {
                  wlog( "Quitting, but other thread found nonce first (start nonce was ${n})", ("n", nonce_offset) );
               }
               break;
            }
            work.input.nonce += nonce_stride;
         }
         wlog( "Quitting (start nonce was ${n})", ("n", nonce_offset) );
         return;
      });
      ++thread_num;
   }

   work = mine_state->work->wait();

   wlog( "Finished, work=${w}", ("w", work) );
   return;
}

=======
>>>>>>> aa522c91
void debug_node_plugin::set_program_options(
   options_description& cli,
   options_description& cfg )
{
   cfg.add_options()
      ("edit-script,e", boost::program_options::value< std::vector< std::string > >()->composing(), "Database edits to apply on startup (may specify multiple times)");
}

void debug_node_plugin::plugin_initialize( const variables_map& options )
{
   my = std::make_shared< detail::debug_node_plugin_impl >();

   if( options.count("edit-script") > 0 )
   {
      _edit_scripts = options.at("edit-script").as< std::vector< std::string > >();
   }

<<<<<<< HEAD
   if( options.count("mining-threads") > 0 )
   {
      my->_mining_threads = options.at("mining-threads").as< uint32_t >();
   }

   if( logging ) wlog( "Initializing ${n} mining threads", ("n", my->_mining_threads) );
   my->_thread_pool.resize( my->_mining_threads );
   for( uint32_t i = 0; i < my->_mining_threads; ++i )
      my->_thread_pool[i] = std::make_shared<fc::thread>();

=======
>>>>>>> aa522c91
   // connect needed signals
   my->applied_block_connection = my->_db.applied_block.connect([this](const chain::signed_block& b){ on_applied_block(b); });
}

void debug_node_plugin::plugin_startup()
{
   /*for( const std::string& fn : _edit_scripts )
   {
      std::shared_ptr< fc::ifstream > stream = std::make_shared< fc::ifstream >( fc::path(fn) );
      fc::buffered_istream bstream(stream);
      fc::variant v = fc::json::from_stream( bstream, fc::json::strict_parser );
      load_debug_updates( v.get_object() );
   }*/
}

chain::database& debug_node_plugin::database() { return my->_db; }

/*
void debug_apply_update( chain::database& db, const fc::variant_object& vo, bool logging )
{
   static const uint8_t
      db_action_nil = 0,
      db_action_create = 1,
      db_action_write = 2,
      db_action_update = 3,
      db_action_delete = 4,
      db_action_set_hardfork = 5;
   if( logging ) wlog( "debug_apply_update:  ${o}", ("o", vo) );

   // "_action" : "create"   object must not exist, unspecified fields take defaults
   // "_action" : "write"    object may exist, is replaced entirely, unspecified fields take defaults
   // "_action" : "update"   object must exist, unspecified fields don't change
   // "_action" : "delete"   object must exist, will be deleted

   // if _action is unspecified:
   // - delete if object contains only ID field
   // - otherwise, write

   graphene::db2::generic_id oid;
   uint8_t action = db_action_nil;
   auto it_id = vo.find("id");
   FC_ASSERT( it_id != vo.end() );

   from_variant( it_id->value(), oid );
   action = ( vo.size() == 1 ) ? db_action_delete : db_action_write;

   from_variant( vo["id"], oid );
   if( vo.size() == 1 )
      action = db_action_delete;

   fc::mutable_variant_object mvo( vo );
   mvo( "id", oid._id );
   auto it_action = vo.find("_action" );
   if( it_action != vo.end() )
   {
      const std::string& str_action = it_action->value().get_string();
      if( str_action == "create" )
         action = db_action_create;
      else if( str_action == "write" )
         action = db_action_write;
      else if( str_action == "update" )
         action = db_action_update;
      else if( str_action == "delete" )
         action = db_action_delete;
      else if( str_action == "set_hardfork" )
         action = db_action_set_hardfork;
   }

   switch( action )
   {
      case db_action_create:

         idx.create( [&]( object& obj )
         {
            idx.object_from_variant( vo, obj );
         } );

         FC_ASSERT( false );
         break;
      case db_action_write:
         db.modify( db.get_object( oid ), [&]( graphene::db::object& obj )
         {
            idx.object_default( obj );
            idx.object_from_variant( vo, obj );
         } );
         FC_ASSERT( false );
         break;
      case db_action_update:
         db.modify_variant( oid, mvo );
         break;
      case db_action_delete:
         db.remove_object( oid );
         break;
      case db_action_set_hardfork:
         {
            uint32_t hardfork_id;
            from_variant( vo[ "hardfork_id" ], hardfork_id );
            db.set_hardfork( hardfork_id, false );
         }
         break;
      default:
         FC_ASSERT( false );
   }
}
*/

uint32_t debug_node_plugin::debug_generate_blocks(
   const std::string& debug_key,
   uint32_t count,
   uint32_t skip,
   uint32_t miss_blocks
)
{
   if( count == 0 )
      return 0;

   fc::optional<fc::ecc::private_key> debug_private_key;
   steemit::chain::public_key_type debug_public_key;
   if( debug_key != "" )
   {
      debug_private_key = steemit::utilities::wif_to_key( debug_key );
      FC_ASSERT( debug_private_key.valid() );
      debug_public_key = debug_private_key->get_public_key();
   }
   else
   {
      if( logging ) elog( "Skipping generation because I don't know the private key");
      return 0;
   }

   steemit::chain::database& db = database();
   uint32_t slot = miss_blocks+1, produced = 0;
   while( produced < count )
   {
      uint32_t new_slot = miss_blocks+1;
      std::string scheduled_witness_name = db.get_scheduled_witness( slot );
      fc::time_point_sec scheduled_time = db.get_slot_time( slot );
      const chain::witness_object& scheduled_witness = db.get_witness( scheduled_witness_name );
      steemit::chain::public_key_type scheduled_key = scheduled_witness.signing_key;
      if( logging ) wlog( "scheduled key is: ${sk}   dbg key is: ${dk}", ("sk", scheduled_key)("dk", debug_public_key) );
      if( scheduled_key != debug_public_key )
      {
         if( logging ) wlog( "Modified key for witness ${w}", ("w", scheduled_witness_name) );
         debug_update( [=]( chain::database& db )
         {
            db.modify( db.get_witness( scheduled_witness_name ), [&]( chain::witness_object& w )
            {
               w.signing_key = debug_public_key;
            });
         }, skip );
      }

      db.generate_block( scheduled_time, scheduled_witness_name, *debug_private_key, skip );
      ++produced;
      slot = new_slot;
   }

   return count;
}

uint32_t debug_node_plugin::debug_generate_blocks_until(
   const std::string& debug_key,
   const fc::time_point_sec& head_block_time,
   bool generate_sparsely,
   uint32_t skip
)
{
   steemit::chain::database& db = database();

   if( db.head_block_time() >= head_block_time )
      return 0;

   uint32_t new_blocks = 0;

   if( generate_sparsely )
   {
      new_blocks += debug_generate_blocks( debug_key, 1, skip );
      auto slots_to_miss = db.get_slot_at_time( head_block_time );
      if( slots_to_miss > 1 )
      {
         slots_to_miss--;
         new_blocks += debug_generate_blocks( debug_key, 1, skip, slots_to_miss );
      }
   }
   else
   {
      while( db.head_block_time() < head_block_time )
         new_blocks += debug_generate_blocks( debug_key, 1 );
   }

   return new_blocks;
}

void debug_node_plugin::apply_debug_updates()
{
   // this was a method on database in Graphene
   chain::database& db = database();
   chain::block_id_type head_id = db.head_block_id();
   auto it = _debug_updates.find( head_id );
   if( it == _debug_updates.end() )
      return;
   //for( const fc::variant_object& update : it->second )
   //   debug_apply_update( db, update, logging );
   for( auto& update : it->second )
      update( db );
}

void debug_node_plugin::on_applied_block( const chain::signed_block& b )
{
   try
   {
   if( !_debug_updates.empty() )
      apply_debug_updates();
   }
   FC_LOG_AND_RETHROW()
}

/*void debug_node_plugin::set_json_object_stream( const std::string& filename )
{
   if( _json_object_stream )
   {
      _json_object_stream->close();
      _json_object_stream.reset();
   }
   _json_object_stream = std::make_shared< std::ofstream >( filename );
}*/

/*void debug_node_plugin::flush_json_object_stream()
{
   if( _json_object_stream )
      _json_object_stream->flush();
}*/

/*void debug_node_plugin::save_debug_updates( fc::mutable_variant_object& target )
{
   for( const std::pair< chain::block_id_type, std::vector< fc::variant_object > >& update : _debug_updates )
   {
      fc::variant v;
      fc::to_variant( update.second, v );
      target.set( update.first.str(), v );
   }
}*/

/*void debug_node_plugin::load_debug_updates( const fc::variant_object& target )
{
   for( auto it=target.begin(); it != target.end(); ++it)
   {
      std::vector< fc::variant_object > o;
      fc::from_variant(it->value(), o);
      _debug_updates[ chain::block_id_type( it->key() ) ] = o;
   }
}*/

void debug_node_plugin::plugin_shutdown()
{
   chain::util::disconnect_signal( my->applied_block_connection );
   /*if( _json_object_stream )
   {
      _json_object_stream->close();
      _json_object_stream.reset();
   }*/
   return;
}

} } } // steemit::plugins::debug_node<|MERGE_RESOLUTION|>--- conflicted
+++ resolved
@@ -36,91 +36,7 @@
 
 debug_node_plugin::debug_node_plugin() {}
 debug_node_plugin::~debug_node_plugin() {}
-<<<<<<< HEAD
-
-struct debug_mine_state
-{
-   debug_mine_state();
-   virtual ~debug_mine_state();
-
-   std::string                    worker_account;
-   chain::block_id_type           prev_block;
-   uint32_t                       summary_target = 0;
-   fc::promise< chain::pow2 >::ptr work;
-   fc::mutex                      set_work_mutex;
-};
-
-debug_mine_state::debug_mine_state() {}
-debug_mine_state::~debug_mine_state() {}
-
-void debug_node_plugin::debug_mine_work(
-   chain::pow2& work,
-   uint32_t summary_target
-   )
-{
-   std::shared_ptr< debug_mine_state > mine_state = std::make_shared< debug_mine_state >();
-   mine_state->worker_account = work.input.worker_account;
-   mine_state->prev_block = work.input.prev_block;
-   mine_state->summary_target = summary_target;
-   mine_state->work = fc::promise< chain::pow2 >::ptr( new fc::promise< chain::pow2 >() );
-
-   uint32_t thread_num = 0;
-   uint32_t num_threads = my->_mining_threads;
-
-   wlog( "Mining for worker account ${a} on block ${b} with target ${t} using ${n} threads",
-      ("a", work.input.worker_account) ("b", work.input.prev_block) ("c", summary_target) ("n", num_threads) ("t", summary_target) );
-
-   uint32_t nonce_start = 0;
-
-   for( auto& t : my->_thread_pool )
-   {
-      uint32_t nonce_offset = nonce_start + thread_num;
-      uint32_t nonce_stride = num_threads;
-      wlog( "Launching thread ${i}", ("i", thread_num) );
-      t->async( [mine_state,nonce_offset,nonce_stride]()
-      {
-         chain::pow2 work;
-         std::string worker_account = mine_state->worker_account;
-         chain::block_id_type prev_block = mine_state->prev_block;
-         uint32_t summary_target = mine_state->summary_target;
-         wlog( "Starting thread mining at offset ${o}", ("o", nonce_offset) );
-         work.input.prev_block = prev_block;
-         work.input.worker_account = worker_account;
-         work.input.nonce = nonce_offset;
-         while( !(mine_state->work->ready()) )
-         {
-            work.create( prev_block, worker_account, work.input.nonce );
-            if( work.pow_summary < summary_target )
-            {
-               wlog( "Found work with nonce ${n}", ("n", work.input.nonce) );
-	       fc::scoped_lock< fc::mutex > lock(mine_state->set_work_mutex);
-	       if( !mine_state->work->ready() )
-	       {
-                  mine_state->work->set_value( work );
-                  wlog( "Quitting successfully (start nonce was ${n})", ("n", nonce_offset) );
-               }
-	       else
-               {
-                  wlog( "Quitting, but other thread found nonce first (start nonce was ${n})", ("n", nonce_offset) );
-               }
-               break;
-            }
-            work.input.nonce += nonce_stride;
-         }
-         wlog( "Quitting (start nonce was ${n})", ("n", nonce_offset) );
-         return;
-      });
-      ++thread_num;
-   }
-
-   work = mine_state->work->wait();
-
-   wlog( "Finished, work=${w}", ("w", work) );
-   return;
-}
-
-=======
->>>>>>> aa522c91
+
 void debug_node_plugin::set_program_options(
    options_description& cli,
    options_description& cfg )
@@ -138,19 +54,6 @@
       _edit_scripts = options.at("edit-script").as< std::vector< std::string > >();
    }
 
-<<<<<<< HEAD
-   if( options.count("mining-threads") > 0 )
-   {
-      my->_mining_threads = options.at("mining-threads").as< uint32_t >();
-   }
-
-   if( logging ) wlog( "Initializing ${n} mining threads", ("n", my->_mining_threads) );
-   my->_thread_pool.resize( my->_mining_threads );
-   for( uint32_t i = 0; i < my->_mining_threads; ++i )
-      my->_thread_pool[i] = std::make_shared<fc::thread>();
-
-=======
->>>>>>> aa522c91
    // connect needed signals
    my->applied_block_connection = my->_db.applied_block.connect([this](const chain::signed_block& b){ on_applied_block(b); });
 }
