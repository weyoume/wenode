
#pragma once

#include <memory>
#include <string>

#include <fc/api.hpp>
#include <fc/optional.hpp>
#include <fc/variant_object.hpp>

#include <steemit/protocol/block.hpp>

#include <steemit/chain/witness_objects.hpp>

namespace steemit { namespace app {
   struct api_context;
} }

namespace steemit { namespace plugin { namespace debug_node {

namespace detail {
class debug_node_api_impl;
}

struct get_dev_key_args
{
   std::string                             name;
};

struct get_dev_key_result
{
   std::string                             private_key;
   chain::public_key_type                  public_key;
};

struct debug_mine_args
{
   std::string                             worker_account;
   fc::optional< chain::chain_properties > props;
};

struct debug_mine_result
{
};

class debug_node_api
{
   public:
      debug_node_api( const steemit::app::api_context& ctx );

      void on_api_startup();

      /**
       * Push blocks from existing database.
       */
      uint32_t debug_push_blocks( std::string src_filename, uint32_t count, bool skip_validate_invariants = false );

      /**
       * Generate blocks locally.
       */
      uint32_t debug_generate_blocks( std::string debug_key, uint32_t count );

      /*
       * Generate blocks locally until a specified head block time. Can generate them sparsely.
       */
      uint32_t debug_generate_blocks_until( std::string debug_key, fc::time_point_sec head_block_time, bool generate_sparsely = true );

      /*
       * Pop a block from the blockchain, returning it
       */
      fc::optional< steemit::chain::signed_block > debug_pop_block();

      /*
       * Push an already constructed block onto the blockchain. For use with pop_block to traverse state block by block.
       */
      // not implemented
      //void debug_push_block( steemit::chain::signed_block& block );

      steemit::chain::witness_schedule_object debug_get_witness_schedule();

      steemit::chain::hardfork_property_object debug_get_hardfork_property_object();

      /**
       * Directly manipulate database objects (will undo and re-apply last block with new changes post-applied).
       */
      void debug_update_object( fc::variant_object update );

      fc::variant_object debug_get_edits();

      void debug_set_edits( fc::variant_object edits );

      /**
       * Set developer key prefix. This prefix only applies to the current API session.
       * (Thus, this method is only useful to websocket-based API clients.)
       * Prefix will be used for debug_get_dev_key() and debug_mine_account().
       */
      void debug_set_dev_key_prefix( std::string prefix );

      /**
       * Get developer key. Use debug_set_key_prefix() to set a prefix if desired.
       */
      get_dev_key_result debug_get_dev_key( get_dev_key_args args );

      /**
       * Synchronous mining, does not return until work is found.
       */
      debug_mine_result debug_mine( debug_mine_args args );

      /**
       * Start a node with given initial path.
       */
      // not implemented
      //void start_node( std::string name, std::string initial_db_path );

      /**
       * Save the database to disk.
       */
      // not implemented
      //void save_db( std::string db_path );

      /**
       * Stream objects to file.  (Hint:  Create with mkfifo and pipe it to a script)
       */

      void debug_stream_json_objects( std::string filename );

      /**
       * Flush streaming file.
       */
      void debug_stream_json_objects_flush();

      void debug_set_hardfork( uint32_t hardfork_id );

      bool debug_has_hardfork( uint32_t hardfork_id );

      std::string debug_get_json_schema();

      std::shared_ptr< detail::debug_node_api_impl > my;
};

} } }

FC_REFLECT( steemit::plugin::debug_node::get_dev_key_args,
   (name)
   )

FC_REFLECT( steemit::plugin::debug_node::get_dev_key_result,
   (private_key)
   (public_key)
   )

FC_REFLECT( steemit::plugin::debug_node::debug_mine_args,
   (worker_account)
   (props)
   )

FC_REFLECT( steemit::plugin::debug_node::debug_mine_result,
   )

FC_API(steemit::plugin::debug_node::debug_node_api,
       (debug_push_blocks)
       (debug_generate_blocks)
       (debug_generate_blocks_until)
       (debug_pop_block)
       //(debug_push_block)
       (debug_update_object)
       (debug_get_edits)
       (debug_set_edits)
       (debug_stream_json_objects)
       (debug_stream_json_objects_flush)
       (debug_set_hardfork)
       (debug_has_hardfork)
       (debug_get_witness_schedule)
       (debug_get_hardfork_property_object)
<<<<<<< HEAD
       (debug_get_json_schema)
=======
       (debug_set_dev_key_prefix)
       (debug_get_dev_key)
       (debug_mine)
>>>>>>> c86cfea6
     )<|MERGE_RESOLUTION|>--- conflicted
+++ resolved
@@ -172,11 +172,8 @@
        (debug_has_hardfork)
        (debug_get_witness_schedule)
        (debug_get_hardfork_property_object)
-<<<<<<< HEAD
        (debug_get_json_schema)
-=======
        (debug_set_dev_key_prefix)
        (debug_get_dev_key)
        (debug_mine)
->>>>>>> c86cfea6
      )