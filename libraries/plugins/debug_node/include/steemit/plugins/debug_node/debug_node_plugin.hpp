
#pragma once

#include <steemit/app/plugin.hpp>

#include <fc/variant_object.hpp>

#include <map>
#include <fstream>

<<<<<<< HEAD
namespace steemit { namespace protocol {
=======
namespace steemit { namespace chain {
   struct chain_properties;
   struct pow2;
>>>>>>> c86cfea6
   struct signed_block;
} }

namespace graphene { namespace db {
   struct object_id_type;
   class object;
} }

namespace steemit { namespace plugin { namespace debug_node {
using app::application;

namespace detail { class debug_node_plugin_impl; }

class private_key_storage
{
   public:
      private_key_storage();
      virtual ~private_key_storage();
      virtual void maybe_get_private_key(
         fc::optional< fc::ecc::private_key >& result,
         const steemit::chain::public_key_type& pubkey,
         const std::string& account_name
         ) = 0;
};

class debug_node_plugin : public steemit::app::plugin
{
   public:
      debug_node_plugin( application* app );
      virtual ~debug_node_plugin();

      virtual std::string plugin_name()const override;
      virtual void plugin_initialize( const boost::program_options::variables_map& options ) override;
      virtual void plugin_set_program_options(
         boost::program_options::options_description& cli,
         boost::program_options::options_description& cfg ) override;
      virtual void plugin_startup() override;
      virtual void plugin_shutdown() override;

      void debug_update( const fc::variant_object& update, uint32_t skip = steemit::chain::database::skip_nothing );
      uint32_t debug_generate_blocks(
         const std::string& debug_key,
         uint32_t count,
         uint32_t skip = steemit::chain::database::skip_nothing,
         uint32_t miss_blocks = 0,
         private_key_storage* key_storage = nullptr
         );
      uint32_t debug_generate_blocks_until(
         const std::string& debug_key,
         const fc::time_point_sec& head_block_time,
         bool generate_sparsely,
         uint32_t skip = steemit::chain::database::skip_nothing,
         private_key_storage* key_storage = nullptr
         );

      void set_json_object_stream( const std::string& filename );
      void flush_json_object_stream();

      void save_debug_updates( fc::mutable_variant_object& target );
      void load_debug_updates( const fc::variant_object& target );

      void debug_mine_work(
         chain::pow2& work,
         uint32_t summary_target
         );

      bool logging = true;

   private:
      void on_changed_objects( const std::vector<graphene::db::object_id_type>& ids );
      void on_removed_objects( const std::vector<const graphene::db::object*> objs );
      void on_applied_block( const protocol::signed_block& b );

      void apply_debug_updates();

<<<<<<< HEAD
      std::map<protocol::public_key_type, fc::ecc::private_key> _private_keys;
=======
      std::shared_ptr< detail::debug_node_plugin_impl > _my;

      std::map<chain::public_key_type, fc::ecc::private_key> _private_keys;
>>>>>>> c86cfea6

      std::shared_ptr< std::ofstream > _json_object_stream;
      boost::signals2::scoped_connection _applied_block_conn;
      boost::signals2::scoped_connection _changed_objects_conn;
      boost::signals2::scoped_connection _removed_objects_conn;

      std::vector< std::string > _edit_scripts;
      std::map< protocol::block_id_type, std::vector< fc::variant_object > > _debug_updates;
};

} } }<|MERGE_RESOLUTION|>--- conflicted
+++ resolved
@@ -8,13 +8,9 @@
 #include <map>
 #include <fstream>
 
-<<<<<<< HEAD
 namespace steemit { namespace protocol {
-=======
-namespace steemit { namespace chain {
    struct chain_properties;
    struct pow2;
->>>>>>> c86cfea6
    struct signed_block;
 } }
 
@@ -90,13 +86,9 @@
 
       void apply_debug_updates();
 
-<<<<<<< HEAD
       std::map<protocol::public_key_type, fc::ecc::private_key> _private_keys;
-=======
+
       std::shared_ptr< detail::debug_node_plugin_impl > _my;
-
-      std::map<chain::public_key_type, fc::ecc::private_key> _private_keys;
->>>>>>> c86cfea6
 
       std::shared_ptr< std::ofstream > _json_object_stream;
       boost::signals2::scoped_connection _applied_block_conn;
