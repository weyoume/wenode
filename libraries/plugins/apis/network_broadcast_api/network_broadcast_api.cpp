--- conflicted
+++ resolved
@@ -36,66 +36,6 @@
       return broadcast_transaction_return();
    }
 
-<<<<<<< HEAD
-   DEFINE_API_IMPL( network_broadcast_api_impl, broadcast_transaction_synchronous )
-   {
-      FC_ASSERT( !check_max_block_age( args.max_block_age ) );
-
-      auto txid = args.trx.id();
-      boost::promise< broadcast_transaction_synchronous_return > p;
-
-      {
-         boost::lock_guard< boost::mutex > guard( _mtx );
-         FC_ASSERT( _callbacks.find( txid ) == _callbacks.end(), "Transaction is a duplicate" );
-         _callbacks[ txid ] = [&p]( const broadcast_transaction_synchronous_return& r )
-         {
-            p.set_value( r );
-         };
-         _callback_expirations[ args.trx.expiration ].push_back( txid );
-      }
-
-      try
-      {
-         /* It may look strange to call these without the lock and then lock again in the case of an exception,
-          * but it is correct and avoids deadlock. accept_transaction is trained along with all other writes, including
-          * pushing blocks. Pushing blocks do not originate from this code path and will never have this lock.
-          * However, it will trigger the on_post_apply_block callback and then attempt to acquire the lock. In this case,
-          * this thread will be waiting on accept_block so it can write and the block thread will be waiting on this
-          * thread for the lock.
-          */
-         _chain.accept_transaction( args.trx );
-         _p2p.broadcast_transaction( args.trx );
-      }
-      catch( fc::exception& e )
-      {
-         boost::lock_guard< boost::mutex > guard( _mtx );
-
-         // The callback may have been cleared in the meantine, so we need to check for existence.
-         auto c_itr = _callbacks.find( txid );
-         if( c_itr != _callbacks.end() ) _callbacks.erase( c_itr );
-
-         // We do not need to clean up _callback_expirations because on_post_apply_block handles this case.
-
-         throw e;
-      }
-      catch( ... )
-      {
-         boost::lock_guard< boost::mutex > guard( _mtx );
-
-         // The callback may have been cleared in the meantine, so we need to check for existence.
-         auto c_itr = _callbacks.find( txid );
-         if( c_itr != _callbacks.end() ) _callbacks.erase( c_itr );
-
-         throw fc::unhandled_exception(
-            FC_LOG_MESSAGE( warn, "Unknown error occured when pushing transaction" ),
-            std::current_exception() );
-      }
-
-      return p.get_future().get();
-   }
-
-=======
->>>>>>> 10fce469
    DEFINE_API_IMPL( network_broadcast_api_impl, broadcast_block )
    {
       _chain.accept_block( args.block, /*currently syncing*/ false, /*skip*/ chain::database::skip_nothing );
