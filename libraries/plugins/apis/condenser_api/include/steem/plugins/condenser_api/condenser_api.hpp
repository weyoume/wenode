#pragma once

#include <steem/plugins/database_api/database_api.hpp>
#include <steem/plugins/block_api/block_api.hpp>
#include <steem/plugins/account_history_api/account_history_api.hpp>
#include <steem/plugins/account_by_key_api/account_by_key_api.hpp>
#include <steem/plugins/network_broadcast_api/network_broadcast_api.hpp>
#include <steem/plugins/tags_api/tags_api.hpp>
#include <steem/plugins/follow_api/follow_api.hpp>
#include <steem/plugins/reputation_api/reputation_api.hpp>
#include <steem/plugins/market_history_api/market_history_api.hpp>
#include <steem/plugins/witness_api/witness_api.hpp>

#include <steem/plugins/condenser_api/condenser_api_legacy_objects.hpp>

#include <fc/optional.hpp>
#include <fc/variant.hpp>
#include <fc/vector.hpp>
#include <fc/api.hpp>

namespace steem { namespace plugins { namespace condenser_api {

using std::vector;
using fc::variant;
using fc::optional;

using namespace chain;

namespace detail{ class condenser_api_impl; }

struct discussion_index
{
   string           category;         /// category by which everything is filtered
   vector< string > trending;         /// trending posts over the last 24 hours
   vector< string > payout;           /// pending posts by payout
   vector< string > payout_comments;  /// pending comments by payout
   vector< string > trending30;       /// pending lifetime payout
   vector< string > created;          /// creation date
   vector< string > responses;        /// creation date
   vector< string > updated;          /// creation date
   vector< string > active;           /// last update or reply
   vector< string > votes;            /// last update or reply
   vector< string > cashout;          /// last update or reply
   vector< string > maturing;         /// about to be paid out
   vector< string > best;             /// total lifetime payout
   vector< string > hot;              /// total lifetime payout
   vector< string > promoted;         /// pending lifetime payout
};

struct api_limit_order_object
{
   api_limit_order_object( const limit_order_object& o ) :
      id( o.id ),
      created( o.created ),
      expiration( o.expiration ),
      seller( o.seller ),
      orderid( o.orderid ),
      for_sale( o.for_sale ),
      sell_price( o.sell_price )
   {}

   api_limit_order_object(){}

   limit_order_id_type  id;
   time_point_sec       created;
   time_point_sec       expiration;
   account_name_type    seller;
   uint32_t             orderid = 0;
   share_type           for_sale;
   legacy_price         sell_price;
   double               real_price = 0;
   bool                 rewarded   = false;
};


struct api_operation_object
{
   api_operation_object() {}
   api_operation_object( const account_history::api_operation_object& obj, const legacy_operation& l_op ) :
      trx_id( obj.trx_id ),
      block( obj.block ),
      trx_in_block( obj.trx_in_block ),
      virtual_op( obj.virtual_op ),
      timestamp( obj.timestamp ),
      op( l_op )
   {}

   transaction_id_type  trx_id;
   uint32_t             block = 0;
   uint32_t             trx_in_block = 0;
   uint32_t             op_in_trx = 0;
   uint32_t             virtual_op = 0;
   fc::time_point_sec   timestamp;
   legacy_operation     op;
};

struct api_account_object
{
   api_account_object( const database_api::api_account_object& a ) :
      id( a.id ),
      name( a.name ),
      owner( a.owner ),
      active( a.active ),
      posting( a.posting ),
      memo_key( a.memo_key ),
      json_metadata( a.json_metadata ),
      proxy( a.proxy ),
      last_owner_update( a.last_owner_update ),
      last_account_update( a.last_account_update ),
      created( a.created ),
      mined( a.mined ),
      recovery_account( a.recovery_account ),
      reset_account( a.reset_account ),
      last_account_recovery( a.last_account_recovery ),
      comment_count( a.comment_count ),
      lifetime_vote_count( a.lifetime_vote_count ),
      post_count( a.post_count ),
      can_vote( a.can_vote ),
      voting_power( a.voting_power ),
      last_vote_time( a.last_vote_time ),
      balance( legacy_asset::from_asset( a.balance ) ),
      savings_balance( legacy_asset::from_asset( a.savings_balance ) ),
      sbd_balance( legacy_asset::from_asset( a.sbd_balance ) ),
      sbd_seconds( a.sbd_seconds ),
      sbd_seconds_last_update( a.sbd_seconds_last_update ),
      sbd_last_interest_payment( a.sbd_last_interest_payment ),
      savings_sbd_balance( legacy_asset::from_asset( a.savings_sbd_balance ) ),
      savings_sbd_seconds( a.savings_sbd_seconds ),
      savings_sbd_seconds_last_update( a.savings_sbd_seconds_last_update ),
      savings_sbd_last_interest_payment( a.savings_sbd_last_interest_payment ),
      savings_withdraw_requests( a.savings_withdraw_requests ),
      reward_sbd_balance( legacy_asset::from_asset( a.reward_sbd_balance ) ),
      reward_steem_balance( legacy_asset::from_asset( a.reward_steem_balance ) ),
      reward_vesting_balance( legacy_asset::from_asset( a.reward_vesting_balance ) ),
      reward_vesting_steem( legacy_asset::from_asset( a.reward_vesting_steem ) ),
      curation_rewards( a.curation_rewards ),
      posting_rewards( a.posting_rewards ),
      vesting_shares( legacy_asset::from_asset( a.vesting_shares ) ),
      delegated_vesting_shares( legacy_asset::from_asset( a.delegated_vesting_shares ) ),
      received_vesting_shares( legacy_asset::from_asset( a.received_vesting_shares ) ),
      vesting_withdraw_rate( legacy_asset::from_asset( a.vesting_withdraw_rate ) ),
      next_vesting_withdrawal( a.next_vesting_withdrawal ),
      withdrawn( a.withdrawn ),
      to_withdraw( a.to_withdraw ),
      withdraw_routes( a.withdraw_routes ),
      witnesses_voted_for( a.witnesses_voted_for ),
      last_post( a.last_post ),
      last_root_post( a.last_root_post )
   {
      proxied_vsf_votes.insert( proxied_vsf_votes.end(), a.proxied_vsf_votes.begin(), a.proxied_vsf_votes.end() );
   }


   api_account_object(){}

   account_id_type   id;

   account_name_type name;
   authority         owner;
   authority         active;
   authority         posting;
   public_key_type   memo_key;
   string            json_metadata;
   account_name_type proxy;

   time_point_sec    last_owner_update;
   time_point_sec    last_account_update;

   time_point_sec    created;
   bool              mined = false;
   account_name_type recovery_account;
   account_name_type reset_account;
   time_point_sec    last_account_recovery;
   uint32_t          comment_count = 0;
   uint32_t          lifetime_vote_count = 0;
   uint32_t          post_count = 0;

   bool              can_vote = false;
   uint16_t          voting_power = 0;
   time_point_sec    last_vote_time;

   legacy_asset      balance;
   legacy_asset      savings_balance;

   legacy_asset      sbd_balance;
   uint128_t         sbd_seconds;
   time_point_sec    sbd_seconds_last_update;
   time_point_sec    sbd_last_interest_payment;

   legacy_asset      savings_sbd_balance;
   uint128_t         savings_sbd_seconds;
   time_point_sec    savings_sbd_seconds_last_update;
   time_point_sec    savings_sbd_last_interest_payment;

   uint8_t           savings_withdraw_requests = 0;

   legacy_asset      reward_sbd_balance;
   legacy_asset      reward_steem_balance;
   legacy_asset      reward_vesting_balance;
   legacy_asset      reward_vesting_steem;

   share_type        curation_rewards;
   share_type        posting_rewards;

   legacy_asset      vesting_shares;
   legacy_asset      delegated_vesting_shares;
   legacy_asset      received_vesting_shares;
   legacy_asset      vesting_withdraw_rate;
   time_point_sec    next_vesting_withdrawal;
   share_type        withdrawn;
   share_type        to_withdraw;
   uint16_t          withdraw_routes = 0;

   vector< share_type > proxied_vsf_votes;

   uint16_t          witnesses_voted_for;

   time_point_sec    last_post;
   time_point_sec    last_root_post;
};

struct extended_account : public api_account_object
{
   extended_account(){}
   extended_account( const database_api::api_account_object& a ) :
      api_account_object( a ) {}

   share_type                                               average_bandwidth;
   share_type                                               lifetime_bandwidth;
   time_point_sec                                           last_bandwidth_update;
   share_type                                               average_market_bandwidth;
   share_type                                               lifetime_market_bandwidth;
   time_point_sec                                           last_market_bandwidth_update;

   legacy_asset                                             vesting_balance;  /// convert vesting_shares to vesting steem
   share_type                                               reputation = 0;
   map< uint64_t, api_operation_object >   transfer_history; /// transfer to/from vesting
   map< uint64_t, api_operation_object >   market_history;   /// limit order / cancel / fill
   map< uint64_t, api_operation_object >   post_history;
   map< uint64_t, api_operation_object >   vote_history;
   map< uint64_t, api_operation_object >   other_history;
   set< string >                                            witness_votes;
   vector< tags::tag_count_object >                         tags_usage;
   vector< follow::reblog_count >                           guest_bloggers;

   optional< map< uint32_t, api_limit_order_object > >      open_orders;
   optional< vector< string > >                             comments;         /// permlinks for this user
   optional< vector< string > >                             blog;             /// blog posts for this user
   optional< vector< string > >                             feed;             /// feed posts for this user
   optional< vector< string > >                             recent_replies;   /// blog posts for this user
   optional< vector< string > >                             recommended;      /// posts recommened for this user
};

struct api_comment_object
{
   api_comment_object( const database_api::api_comment_object& c ):
      id( c.id ),
      category( c.category ),
      parent_author( c.parent_author ),
      parent_permlink( c.parent_permlink ),
      author( c.author ),
      permlink( c.permlink ),
      title( c.title ),
      body( c.body ),
      json_metadata( c.json_metadata ),
      last_update( c.last_update ),
      created( c.created ),
      active( c.active ),
      last_payout( c.last_payout ),
      depth( c.depth ),
      children( c.children ),
      net_rshares( c.net_rshares ),
      abs_rshares( c.abs_rshares ),
      vote_rshares( c.vote_rshares ),
      children_abs_rshares( c.children_abs_rshares ),
      cashout_time( c.cashout_time ),
      max_cashout_time( c.max_cashout_time ),
      total_vote_weight( c.total_vote_weight ),
      reward_weight( c.reward_weight ),
      total_payout_value( legacy_asset::from_asset( c.total_payout_value ) ),
      curator_payout_value( legacy_asset::from_asset( c.curator_payout_value ) ),
      author_rewards( c.author_rewards ),
      net_votes( c.net_votes ),
      root_author( c.root_author ),
      root_permlink( c.root_permlink ),
      max_accepted_payout( legacy_asset::from_asset( c.max_accepted_payout ) ),
      percent_steem_dollars( c.percent_steem_dollars ),
      allow_replies( c.allow_replies ),
      allow_votes( c.allow_votes ),
      allow_curation_rewards( c.allow_curation_rewards )
   {
      for( auto& route : c.beneficiaries )
      {
         beneficiaries.push_back( route );
      }
   }

   api_comment_object(){}

   comment_id_type   id;
   string            category;
   string            parent_author;
   string            parent_permlink;
   string            author;
   string            permlink;

   string            title;
   string            body;
   string            json_metadata;
   time_point_sec    last_update;
   time_point_sec    created;
   time_point_sec    active;
   time_point_sec    last_payout;

   uint8_t           depth = 0;
   uint32_t          children = 0;

   share_type        net_rshares;
   share_type        abs_rshares;
   share_type        vote_rshares;

   share_type        children_abs_rshares;
   time_point_sec    cashout_time;
   time_point_sec    max_cashout_time;
   uint64_t          total_vote_weight = 0;

   uint16_t          reward_weight = 0;

   legacy_asset      total_payout_value;
   legacy_asset      curator_payout_value;

   share_type        author_rewards;

   int32_t           net_votes = 0;

   account_name_type root_author;
   string            root_permlink;

   legacy_asset      max_accepted_payout;
   uint16_t          percent_steem_dollars = 0;
   bool              allow_replies = false;
   bool              allow_votes = false;
   bool              allow_curation_rewards = false;
   vector< beneficiary_route_type > beneficiaries;
};

struct extended_dynamic_global_properties
{
   extended_dynamic_global_properties() {}
   extended_dynamic_global_properties( const database_api::api_dynamic_global_property_object& o ) :
      head_block_number( o.head_block_number ),
      head_block_id( o.head_block_id ),
      time( o.time ),
      current_witness( o.current_witness ),
      total_pow( o.total_pow ),
      num_pow_witnesses( o.num_pow_witnesses ),
      virtual_supply( legacy_asset::from_asset( o.virtual_supply ) ),
      current_supply( legacy_asset::from_asset( o.current_supply ) ),
      confidential_supply( legacy_asset::from_asset( o.confidential_supply ) ),
      current_sbd_supply( legacy_asset::from_asset( o.current_sbd_supply ) ),
      confidential_sbd_supply( legacy_asset::from_asset( o.confidential_sbd_supply ) ),
      total_vesting_fund_steem( legacy_asset::from_asset( o.total_vesting_fund_steem ) ),
      total_vesting_shares( legacy_asset::from_asset( o.total_vesting_shares ) ),
      total_reward_fund_steem( legacy_asset::from_asset( o.total_reward_fund_steem ) ),
      total_reward_shares2( o.total_reward_shares2 ),
      pending_rewarded_vesting_shares( legacy_asset::from_asset( o.pending_rewarded_vesting_shares ) ),
      pending_rewarded_vesting_steem( legacy_asset::from_asset( o.pending_rewarded_vesting_steem ) ),
      sbd_interest_rate( o.sbd_interest_rate ),
      sbd_print_rate( o.sbd_print_rate ),
      maximum_block_size( o.maximum_block_size ),
      current_aslot( o.current_aslot ),
      recent_slots_filled( o.recent_slots_filled ),
      participation_count( o.participation_count ),
      last_irreversible_block_num( o.last_irreversible_block_num ),
      vote_power_reserve_rate( o.vote_power_reserve_rate )
   {}

   uint32_t          head_block_number = 0;
   block_id_type     head_block_id;
   time_point_sec    time;
   account_name_type current_witness;

   uint64_t          total_pow = -1;

   uint32_t          num_pow_witnesses = 0;

   legacy_asset      virtual_supply;
   legacy_asset      current_supply;
   legacy_asset      confidential_supply;
   legacy_asset      current_sbd_supply;
   legacy_asset      confidential_sbd_supply;
   legacy_asset      total_vesting_fund_steem;
   legacy_asset      total_vesting_shares;
   legacy_asset      total_reward_fund_steem;
   fc::uint128       total_reward_shares2;
   legacy_asset      pending_rewarded_vesting_shares;
   legacy_asset      pending_rewarded_vesting_steem;

   uint16_t          sbd_interest_rate = 0;
   uint16_t          sbd_print_rate = STEEM_100_PERCENT;

   uint32_t          maximum_block_size = 0;
   uint64_t          current_aslot = 0;
   fc::uint128_t     recent_slots_filled;
   uint8_t           participation_count = 0;

   uint32_t          last_irreversible_block_num = 0;

   uint32_t          vote_power_reserve_rate = STEEM_INITIAL_VOTE_POWER_RATE;

   int32_t           average_block_size = 0;
   int64_t           current_reserve_ratio = 1;
   uint128_t         max_virtual_bandwidth = 0;
};

struct api_witness_object
{
   api_witness_object() {}
   api_witness_object( const database_api::api_witness_object& w ) :
      id( w.id ),
      owner( w.owner ),
      created( w.created ),
      url( w.url ),
      total_missed( w.total_missed ),
      last_aslot( w.last_aslot ),
      last_confirmed_block_num( w.last_confirmed_block_num ),
      pow_worker( w.pow_worker ),
      signing_key( w.signing_key ),
      props( w.props ),
      sbd_exchange_rate( w.sbd_exchange_rate ),
      last_sbd_exchange_update( w.last_sbd_exchange_update ),
      votes( w.votes ),
      virtual_last_update( w.virtual_last_update ),
      virtual_position( w.virtual_position ),
      virtual_scheduled_time( w.virtual_scheduled_time ),
      last_work( w.last_work ),
      running_version( w.running_version ),
      hardfork_version_vote( w.hardfork_version_vote ),
      hardfork_time_vote( w.hardfork_time_vote )
   {}

   witness_id_type  id;
   account_name_type       owner;
   time_point_sec          created;
   string                  url;
   uint32_t                total_missed = 0;
   uint64_t                last_aslot = 0;
   uint64_t                last_confirmed_block_num = 0;
   uint64_t                pow_worker;
   public_key_type         signing_key;
   api_chain_properties    props;
   legacy_price            sbd_exchange_rate;
   time_point_sec          last_sbd_exchange_update;
   share_type              votes;
   fc::uint128_t           virtual_last_update;
   fc::uint128_t           virtual_position;
   fc::uint128_t           virtual_scheduled_time = fc::uint128_t::max_value();
   digest_type             last_work;
   version                 running_version;
   hardfork_version        hardfork_version_vote;
   time_point_sec          hardfork_time_vote = STEEM_GENESIS_TIME;
};

struct api_witness_schedule_object
{
   api_witness_schedule_object() {}
   api_witness_schedule_object( const database_api::api_witness_schedule_object& w ) :
      id( w.id ),
      current_virtual_time( w.current_virtual_time ),
      next_shuffle_block_num( w.next_shuffle_block_num ),
      num_scheduled_witnesses( w.num_scheduled_witnesses ),
      top19_weight( w.top19_weight ),
      timeshare_weight( w.timeshare_weight ),
      miner_weight( w.miner_weight ),
      witness_pay_normalization_factor( w.witness_pay_normalization_factor ),
      median_props( w.median_props ),
      majority_version( w.majority_version ),
      max_voted_witnesses( w.max_voted_witnesses ),
      max_miner_witnesses( w.max_miner_witnesses ),
      max_runner_witnesses( w.max_runner_witnesses ),
      hardfork_required_witnesses( w.hardfork_required_witnesses )
   {
      current_shuffled_witnesses.insert( current_shuffled_witnesses.begin(), w.current_shuffled_witnesses.begin(), w.current_shuffled_witnesses.end() );
   }

   witness_schedule_id_type      id;
   fc::uint128_t                 current_virtual_time;
   uint32_t                      next_shuffle_block_num = 1;
   vector< account_name_type >   current_shuffled_witnesses;
   uint8_t                       num_scheduled_witnesses = 1;
   uint8_t                       top19_weight = 1;
   uint8_t                       timeshare_weight = 5;
   uint8_t                       miner_weight = 1;
   uint32_t                      witness_pay_normalization_factor = 25;
   api_chain_properties          median_props;
   version                       majority_version;
   uint8_t                       max_voted_witnesses           = STEEM_MAX_VOTED_WITNESSES_HF0;
   uint8_t                       max_miner_witnesses           = STEEM_MAX_MINER_WITNESSES_HF0;
   uint8_t                       max_runner_witnesses          = STEEM_MAX_RUNNER_WITNESSES_HF0;
   uint8_t                       hardfork_required_witnesses   = STEEM_HARDFORK_REQUIRED_WITNESSES;
};

struct api_feed_history_object
{
   api_feed_history_object() {}
   api_feed_history_object( const database_api::api_feed_history_object& f ) :
      current_median_history( f.current_median_history )
   {
      for( auto& p : f.price_history )
      {
         price_history.push_back( legacy_price( p ) );
      }
   }

   feed_history_id_type   id;
   legacy_price           current_median_history;
   deque< legacy_price >  price_history;
};

struct api_reward_fund_object
{
   api_reward_fund_object() {}
   api_reward_fund_object( const database_api::api_reward_fund_object& r ) :
      id( r.id ),
      name( r.name ),
      reward_balance( legacy_asset::from_asset( r.reward_balance ) ),
      recent_claims( r.recent_claims ),
      last_update( r.last_update ),
      content_constant( r.content_constant ),
      percent_curation_rewards( r.percent_curation_rewards ),
      percent_content_rewards( r.percent_content_rewards ),
      author_reward_curve( r.author_reward_curve ),
      curation_reward_curve( r.curation_reward_curve )
   {}

   reward_fund_id_type     id;
   reward_fund_name_type   name;
   legacy_asset            reward_balance;
   fc::uint128_t           recent_claims = 0;
   time_point_sec          last_update;
   uint128_t               content_constant = 0;
   uint16_t                percent_curation_rewards = 0;
   uint16_t                percent_content_rewards = 0;
   protocol::curve_id      author_reward_curve = protocol::linear;
   protocol::curve_id      curation_reward_curve = protocol::square_root;
};

struct api_escrow_object
{
   api_escrow_object() {}
   api_escrow_object( const database_api::api_escrow_object& e ) :
      id( e.id ),
      escrow_id( e.escrow_id ),
      from( e.from ),
      to( e.to ),
      agent( e.agent ),
      ratification_deadline( e.ratification_deadline ),
      escrow_expiration( e.escrow_expiration ),
      sbd_balance( legacy_asset::from_asset( e.sbd_balance ) ),
      steem_balance( legacy_asset::from_asset( e.steem_balance ) ),
      pending_fee( legacy_asset::from_asset( e.pending_fee ) ),
      to_approved( e.to_approved ),
      disputed( e.disputed ),
      agent_approved( e.agent_approved )
   {}

   escrow_id_type    id;
   uint32_t          escrow_id = 20;
   account_name_type from;
   account_name_type to;
   account_name_type agent;
   time_point_sec    ratification_deadline;
   time_point_sec    escrow_expiration;
   legacy_asset      sbd_balance;
   legacy_asset      steem_balance;
   legacy_asset      pending_fee;
   bool              to_approved = false;
   bool              disputed = false;
   bool              agent_approved = false;
};

struct api_savings_withdraw_object
{
   api_savings_withdraw_object() {}
   api_savings_withdraw_object( const database_api::api_savings_withdraw_object& s ) :
      id( s.id ),
      from( s.from ),
      to( s.to ),
      memo( s.memo ),
      request_id( s.request_id ),
      amount( legacy_asset::from_asset( s.amount ) ),
      complete( s.complete )
   {}

   savings_withdraw_id_type id;

   account_name_type from;
   account_name_type to;
   string            memo;
   uint32_t          request_id = 0;
   legacy_asset      amount;
   time_point_sec    complete;
};

struct api_vesting_delegation_object
{
   api_vesting_delegation_object() {}
   api_vesting_delegation_object( const database_api::api_vesting_delegation_object& v ) :
      id( v.id ),
      delegator( v.delegator ),
      delegatee( v.delegatee ),
      vesting_shares( legacy_asset::from_asset( v.vesting_shares ) ),
      min_delegation_time( v.min_delegation_time )
   {}

   vesting_delegation_id_type id;
   account_name_type delegator;
   account_name_type delegatee;
   legacy_asset      vesting_shares;
   time_point_sec    min_delegation_time;
};

struct api_vesting_delegation_expiration_object
{
   api_vesting_delegation_expiration_object() {}
   api_vesting_delegation_expiration_object( const database_api::api_vesting_delegation_expiration_object& v ) :
      id( v.id ),
      delegator( v.delegator ),
      vesting_shares( legacy_asset::from_asset( v.vesting_shares ) ),
      expiration( v.expiration )
   {}

   vesting_delegation_expiration_id_type id;
   account_name_type delegator;
   legacy_asset      vesting_shares;
   time_point_sec    expiration;
};

struct api_convert_request_object
{
   api_convert_request_object() {}
   api_convert_request_object( const database_api::api_convert_request_object& c ) :
      id( c.id ),
      owner( c.owner ),
      requestid( c.requestid ),
      amount( legacy_asset::from_asset( c.amount ) ),
      conversion_date( c.conversion_date )
   {}


   convert_request_id_type id;

   account_name_type owner;
   uint32_t          requestid = 0;
   legacy_asset      amount;
   time_point_sec    conversion_date;
};

struct discussion
{
   discussion() {}
   discussion( const tags::discussion& d ) :
      id( d.id ),
      category( d.category ),
      parent_author( d.parent_author ),
      parent_permlink( d.parent_permlink ),
      author( d.author ),
      permlink( d.permlink ),
      title( d.title ),
      body( d.body ),
      json_metadata( d.json_metadata ),
      last_update( d.last_update ),
      created( d.created ),
      active( d.active ),
      last_payout( d.last_payout ),
      depth( d.depth ),
      children( d.children ),
      net_rshares( d.net_rshares ),
      abs_rshares( d.abs_rshares ),
      vote_rshares( d.vote_rshares ),
      children_abs_rshares( d.children_abs_rshares ),
      cashout_time( d.cashout_time ),
      max_cashout_time( d.max_cashout_time ),
      total_vote_weight( d.total_vote_weight ),
      reward_weight( d.reward_weight ),
      total_payout_value( legacy_asset::from_asset( d.total_payout_value ) ),
      curator_payout_value( legacy_asset::from_asset( d.curator_payout_value ) ),
      author_rewards( d.author_rewards ),
      net_votes( d.net_votes ),
      root_author( d.root_author ),
      root_permlink( d.root_permlink ),
      max_accepted_payout( legacy_asset::from_asset( d.max_accepted_payout ) ),
      percent_steem_dollars( d.percent_steem_dollars ),
      allow_replies( d.allow_replies ),
      allow_votes( d.allow_votes ),
      allow_curation_rewards( d.allow_curation_rewards ),
      beneficiaries( d.beneficiaries ),
      url( d.url ),
      root_title( d.root_title ),
      pending_payout_value( legacy_asset::from_asset( d.pending_payout_value ) ),
      total_pending_payout_value( legacy_asset::from_asset( d.total_pending_payout_value ) ),
      active_votes( d.active_votes ),
      replies( d.replies ),
      author_reputation( d.author_reputation ),
      promoted( legacy_asset::from_asset( d.promoted ) ),
      body_length( d.body_length ),
      reblogged_by( d.reblogged_by ),
      first_reblogged_by( d.first_reblogged_by ),
      first_reblogged_on( d.first_reblogged_on )
   {}


   comment_id_type   id;
   string            category;
   string            parent_author;
   string            parent_permlink;
   string            author;
   string            permlink;

   string            title;
   string            body;
   string            json_metadata;
   time_point_sec    last_update;
   time_point_sec    created;
   time_point_sec    active;
   time_point_sec    last_payout;

   uint8_t           depth = 0;
   uint32_t          children = 0;

   share_type        net_rshares;
   share_type        abs_rshares;
   share_type        vote_rshares;

   share_type        children_abs_rshares;
   time_point_sec    cashout_time;
   time_point_sec    max_cashout_time;
   uint64_t          total_vote_weight = 0;

   uint16_t          reward_weight = 0;

   legacy_asset      total_payout_value;
   legacy_asset      curator_payout_value;

   share_type        author_rewards;

   int32_t           net_votes = 0;

   account_name_type root_author;
   string            root_permlink;

   legacy_asset      max_accepted_payout;
   uint16_t          percent_steem_dollars = 0;
   bool              allow_replies = false;
   bool              allow_votes = false;
   bool              allow_curation_rewards = false;
   vector< beneficiary_route_type > beneficiaries;

   string                        url; /// /category/@rootauthor/root_permlink#author/permlink
   string                        root_title;
   legacy_asset                  pending_payout_value; ///< sbd
   legacy_asset                  total_pending_payout_value; ///< sbd including replies
   vector< tags::vote_state >    active_votes;
   vector< string >              replies; ///< author/slug mapping
   share_type                    author_reputation = 0;
   legacy_asset                  promoted;
   uint32_t                      body_length = 0;
   vector< account_name_type >   reblogged_by;
   optional< account_name_type > first_reblogged_by;
   optional< time_point_sec >    first_reblogged_on;
};

struct tag_index
{
   vector< tags::tag_name_type > trending; /// pending payouts
};

struct api_tag_object
{
   api_tag_object( const tags::api_tag_object& o ) :
      name( o.name ),
      total_payouts( legacy_asset::from_asset( o.total_payouts ) ),
      net_votes( o.net_votes ),
      top_posts( o.top_posts ),
      comments( o.comments ),
      trending( o.trending ) {}

   api_tag_object() {}

   string               name;
   legacy_asset         total_payouts;
   int32_t              net_votes = 0;
   uint32_t             top_posts = 0;
   uint32_t             comments = 0;
   fc::uint128          trending = 0;
};

struct state
{
   string                                             current_route;

   extended_dynamic_global_properties                 props;

   tag_index                                          tag_idx;

   /**
    * "" is the global tags::discussion index
    */
   map< string, discussion_index >                    discussion_idx;

   map< string, api_tag_object >                tags;

   /**
    *  map from account/slug to full nested tags::discussion
    */
   map< string, discussion >                          content;
   map< string, extended_account >                    accounts;

   map< string, api_witness_object >                  witnesses;
   api_witness_schedule_object                        witness_schedule;
   legacy_price                                       feed_price;
   string                                             error;
};

struct scheduled_hardfork
{
   hardfork_version     hf_version;
   fc::time_point_sec   live_time;
};

struct account_vote
{
   string         authorperm;
   uint64_t       weight = 0;
   int64_t        rshares = 0;
   int16_t        percent = 0;
   time_point_sec time;
};

enum withdraw_route_type
{
   incoming,
   outgoing,
   all
};

typedef vector< variant > get_version_args;

struct get_version_return
{
   get_version_return() {}
   get_version_return( fc::string bc_v, fc::string s_v, fc::string fc_v )
      :blockchain_version( bc_v ), steem_revision( s_v ), fc_revision( fc_v ) {}

   fc::string blockchain_version;
   fc::string steem_revision;
   fc::string fc_revision;
};

typedef map< uint32_t, api_operation_object > get_account_history_return_type;

typedef vector< variant > broadcast_transaction_synchronous_args;

struct broadcast_transaction_synchronous_return
{
   broadcast_transaction_synchronous_return() {}
   broadcast_transaction_synchronous_return( transaction_id_type txid, int32_t bn, int32_t tn, bool ex )
   : id(txid), block_num(bn), trx_num(tn), expired(ex) {}

   transaction_id_type   id;
   int32_t               block_num = 0;
   int32_t               trx_num   = 0;
   bool                  expired   = false;
};

struct comment_feed_entry
{
   comment_feed_entry( const follow::comment_feed_entry& c ) :
      comment( c.comment ),
      reblog_on( c.reblog_on ),
      entry_id( c.entry_id )
   {
      reblog_by.resize( c.reblog_by.size() );

      for( auto& a : c.reblog_by )
      {
         reblog_by.push_back( a );
      }
   }

   comment_feed_entry() {}

   api_comment_object            comment;
   vector< account_name_type >   reblog_by;
   time_point_sec                reblog_on;
   uint32_t                      entry_id = 0;
};

struct comment_blog_entry
{
   comment_blog_entry( const follow::comment_blog_entry& c ) :
      comment( c.comment ),
      blog( c.blog ),
      reblog_on( c.reblog_on ),
      entry_id( c.entry_id )
   {}

   comment_blog_entry() {}

   api_comment_object   comment;
   string               blog;
   time_point_sec       reblog_on;
   uint32_t             entry_id = 0;
};

struct ticker
{
   ticker() {}
   ticker( const market_history::get_ticker_return& t ) :
      latest( t.latest ),
      lowest_ask( t.lowest_ask ),
      highest_bid( t.highest_bid ),
      percent_change( t.percent_change ),
      steem_volume( legacy_asset::from_asset( t.steem_volume ) ),
      sbd_volume( legacy_asset::from_asset( t.sbd_volume ) )
   {}

   double         latest = 0;
   double         lowest_ask = 0;
   double         highest_bid = 0;
   double         percent_change = 0;
   legacy_asset   steem_volume;
   legacy_asset   sbd_volume;
};

struct volume
{
   volume() {}
   volume( const market_history::get_volume_return& v ) :
      steem_volume( legacy_asset::from_asset( v.steem_volume ) ),
      sbd_volume( legacy_asset::from_asset( v.sbd_volume ) )
   {}

   legacy_asset   steem_volume;
   legacy_asset   sbd_volume;
};

struct order
{
   order() {}
   order( const market_history::order& o ) :
      order_price( o.order_price ),
      real_price( o.real_price ),
      steem( o.steem ),
      sbd( o.sbd ),
      created( o.created )
   {}

   legacy_price   order_price;
   double         real_price;
   share_type     steem;
   share_type     sbd;
   time_point_sec created;
};

struct order_book
{
   order_book() {}
   order_book( const market_history::get_order_book_return& book )
   {
      for( auto& b : book.bids ) bids.push_back( order( b ) );
      for( auto& a : book.asks ) asks.push_back( order( a ) );
   }

   vector< order > bids;
   vector< order > asks;
};

struct market_trade
{
   market_trade() {}
   market_trade( const market_history::market_trade& t ) :
      date( t.date ),
      current_pays( legacy_asset::from_asset( t.current_pays ) ),
      open_pays( legacy_asset::from_asset( t.open_pays ) )
   {}

   time_point_sec date;
   legacy_asset   current_pays;
   legacy_asset   open_pays;
};

#define DEFINE_API_ARGS( api_name, arg_type, return_type )  \
typedef arg_type api_name ## _args;                         \
typedef return_type api_name ## _return;

/*               API,                                    args,                return */
DEFINE_API_ARGS( get_trending_tags,                      vector< variant >,   vector< api_tag_object > )
DEFINE_API_ARGS( get_state,                              vector< variant >,   state )
DEFINE_API_ARGS( get_active_witnesses,                   vector< variant >,   vector< account_name_type > )
DEFINE_API_ARGS( get_block_header,                       vector< variant >,   optional< block_header > )
DEFINE_API_ARGS( get_block,                              vector< variant >,   optional< legacy_signed_block > )
DEFINE_API_ARGS( get_ops_in_block,                       vector< variant >,   vector< api_operation_object > )
DEFINE_API_ARGS( get_config,                             vector< variant >,   fc::variant_object )
DEFINE_API_ARGS( get_dynamic_global_properties,          vector< variant >,   extended_dynamic_global_properties )
DEFINE_API_ARGS( get_chain_properties,                   vector< variant >,   api_chain_properties )
DEFINE_API_ARGS( get_current_median_history_price,       vector< variant >,   legacy_price )
DEFINE_API_ARGS( get_feed_history,                       vector< variant >,   api_feed_history_object )
DEFINE_API_ARGS( get_witness_schedule,                   vector< variant >,   api_witness_schedule_object )
DEFINE_API_ARGS( get_hardfork_version,                   vector< variant >,   hardfork_version )
DEFINE_API_ARGS( get_next_scheduled_hardfork,            vector< variant >,   scheduled_hardfork )
DEFINE_API_ARGS( get_reward_fund,                        vector< variant >,   api_reward_fund_object )
DEFINE_API_ARGS( get_key_references,                     vector< variant >,   vector< vector< account_name_type > > )
DEFINE_API_ARGS( get_accounts,                           vector< variant >,   vector< extended_account > )
DEFINE_API_ARGS( get_account_references,                 vector< variant >,   vector< account_id_type > )
DEFINE_API_ARGS( lookup_account_names,                   vector< variant >,   vector< optional< api_account_object > > )
DEFINE_API_ARGS( lookup_accounts,                        vector< variant >,   set< string > )
DEFINE_API_ARGS( get_account_count,                      vector< variant >,   uint64_t )
DEFINE_API_ARGS( get_owner_history,                      vector< variant >,   vector< database_api::api_owner_authority_history_object > )
DEFINE_API_ARGS( get_recovery_request,                   vector< variant >,   optional< database_api::api_account_recovery_request_object > )
DEFINE_API_ARGS( get_escrow,                             vector< variant >,   optional< api_escrow_object > )
DEFINE_API_ARGS( get_withdraw_routes,                    vector< variant >,   vector< database_api::api_withdraw_vesting_route_object > )
DEFINE_API_ARGS( get_account_bandwidth,                  vector< variant >,   optional< witness::api_account_bandwidth_object > )
DEFINE_API_ARGS( get_savings_withdraw_from,              vector< variant >,   vector< api_savings_withdraw_object > )
DEFINE_API_ARGS( get_savings_withdraw_to,                vector< variant >,   vector< api_savings_withdraw_object > )
DEFINE_API_ARGS( get_vesting_delegations,                vector< variant >,   vector< api_vesting_delegation_object > )
DEFINE_API_ARGS( get_expiring_vesting_delegations,       vector< variant >,   vector< api_vesting_delegation_expiration_object > )
DEFINE_API_ARGS( get_witnesses,                          vector< variant >,   vector< optional< api_witness_object > > )
DEFINE_API_ARGS( get_conversion_requests,                vector< variant >,   vector< api_convert_request_object > )
DEFINE_API_ARGS( get_witness_by_account,                 vector< variant >,   optional< api_witness_object > )
DEFINE_API_ARGS( get_witnesses_by_vote,                  vector< variant >,   vector< api_witness_object > )
DEFINE_API_ARGS( lookup_witness_accounts,                vector< variant >,   vector< account_name_type > )
DEFINE_API_ARGS( get_open_orders,                        vector< variant >,   vector< api_limit_order_object > )
DEFINE_API_ARGS( get_witness_count,                      vector< variant >,   uint64_t )
DEFINE_API_ARGS( get_transaction_hex,                    vector< variant >,   string )
DEFINE_API_ARGS( get_transaction,                        vector< variant >,   legacy_signed_transaction )
DEFINE_API_ARGS( get_required_signatures,                vector< variant >,   set< public_key_type > )
DEFINE_API_ARGS( get_potential_signatures,               vector< variant >,   set< public_key_type > )
DEFINE_API_ARGS( verify_authority,                       vector< variant >,   bool )
DEFINE_API_ARGS( verify_account_authority,               vector< variant >,   bool )
DEFINE_API_ARGS( get_active_votes,                       vector< variant >,   vector< tags::vote_state > )
DEFINE_API_ARGS( get_account_votes,                      vector< variant >,   vector< account_vote > )
DEFINE_API_ARGS( get_content,                            vector< variant >,   discussion )
DEFINE_API_ARGS( get_content_replies,                    vector< variant >,   vector< discussion > )
DEFINE_API_ARGS( get_tags_used_by_author,                vector< variant >,   vector< tags::tag_count_object > )
DEFINE_API_ARGS( get_post_discussions_by_payout,         vector< variant >,   vector< discussion > )
DEFINE_API_ARGS( get_comment_discussions_by_payout,      vector< variant >,   vector< discussion > )
DEFINE_API_ARGS( get_discussions_by_trending,            vector< variant >,   vector< discussion > )
DEFINE_API_ARGS( get_discussions_by_created,             vector< variant >,   vector< discussion > )
DEFINE_API_ARGS( get_discussions_by_active,              vector< variant >,   vector< discussion > )
DEFINE_API_ARGS( get_discussions_by_cashout,             vector< variant >,   vector< discussion > )
DEFINE_API_ARGS( get_discussions_by_votes,               vector< variant >,   vector< discussion > )
DEFINE_API_ARGS( get_discussions_by_children,            vector< variant >,   vector< discussion > )
DEFINE_API_ARGS( get_discussions_by_hot,                 vector< variant >,   vector< discussion > )
DEFINE_API_ARGS( get_discussions_by_feed,                vector< variant >,   vector< discussion > )
DEFINE_API_ARGS( get_discussions_by_blog,                vector< variant >,   vector< discussion > )
DEFINE_API_ARGS( get_discussions_by_comments,            vector< variant >,   vector< discussion > )
DEFINE_API_ARGS( get_discussions_by_promoted,            vector< variant >,   vector< discussion > )
DEFINE_API_ARGS( get_replies_by_last_update,             vector< variant >,   vector< discussion > )
DEFINE_API_ARGS( get_discussions_by_author_before_date,  vector< variant >,   vector< discussion > )
DEFINE_API_ARGS( get_account_history,                    vector< variant >,   get_account_history_return_type )
DEFINE_API_ARGS( broadcast_transaction,                  vector< variant >,   json_rpc::void_type )
DEFINE_API_ARGS( broadcast_block,                        vector< variant >,   json_rpc::void_type )
DEFINE_API_ARGS( get_followers,                          vector< variant >,   vector< follow::api_follow_object > )
DEFINE_API_ARGS( get_following,                          vector< variant >,   vector< follow::api_follow_object > )
DEFINE_API_ARGS( get_follow_count,                       vector< variant >,   follow::get_follow_count_return )
DEFINE_API_ARGS( get_feed_entries,                       vector< variant >,   vector< follow::feed_entry > )
DEFINE_API_ARGS( get_feed,                               vector< variant >,   vector< comment_feed_entry > )
DEFINE_API_ARGS( get_blog_entries,                       vector< variant >,   vector< follow::blog_entry > )
<<<<<<< HEAD
DEFINE_API_ARGS( get_blog,                               vector< variant >,   vector< comment_blog_entry > )
DEFINE_API_ARGS( get_account_reputations,                vector< variant >,   vector< follow::account_reputation > )
=======
DEFINE_API_ARGS( get_blog,                               vector< variant >,   vector< follow::comment_blog_entry > )
DEFINE_API_ARGS( get_account_reputations,                vector< variant >,   vector< reputation::account_reputation > )
>>>>>>> de8860e5
DEFINE_API_ARGS( get_reblogged_by,                       vector< variant >,   vector< account_name_type > )
DEFINE_API_ARGS( get_blog_authors,                       vector< variant >,   vector< follow::reblog_count > )
DEFINE_API_ARGS( get_ticker,                             vector< variant >,   ticker )
DEFINE_API_ARGS( get_volume,                             vector< variant >,   volume )
DEFINE_API_ARGS( get_order_book,                         vector< variant >,   order_book )
DEFINE_API_ARGS( get_trade_history,                      vector< variant >,   vector< market_trade > )
DEFINE_API_ARGS( get_recent_trades,                      vector< variant >,   vector< market_trade > )
DEFINE_API_ARGS( get_market_history,                     vector< variant >,   vector< market_history::bucket_object > )
DEFINE_API_ARGS( get_market_history_buckets,             vector< variant >,   flat_set< uint32_t > )

#undef DEFINE_API_ARGS

class condenser_api
{
public:
   condenser_api();
   ~condenser_api();

   DECLARE_API(
      (get_version)
      (get_trending_tags)
      (get_state)
      (get_active_witnesses)
      (get_block_header)
      (get_block)
      (get_ops_in_block)
      (get_config)
      (get_dynamic_global_properties)
      (get_chain_properties)
      (get_current_median_history_price)
      (get_feed_history)
      (get_witness_schedule)
      (get_hardfork_version)
      (get_next_scheduled_hardfork)
      (get_reward_fund)
      (get_key_references)
      (get_accounts)
      (get_account_references)
      (lookup_account_names)
      (lookup_accounts)
      (get_account_count)
      (get_owner_history)
      (get_recovery_request)
      (get_escrow)
      (get_withdraw_routes)
      (get_account_bandwidth)
      (get_savings_withdraw_from)
      (get_savings_withdraw_to)
      (get_vesting_delegations)
      (get_expiring_vesting_delegations)
      (get_witnesses)
      (get_conversion_requests)
      (get_witness_by_account)
      (get_witnesses_by_vote)
      (lookup_witness_accounts)
      (get_witness_count)
      (get_open_orders)
      (get_transaction_hex)
      (get_transaction)
      (get_required_signatures)
      (get_potential_signatures)
      (verify_authority)
      (verify_account_authority)
      (get_active_votes)
      (get_account_votes)
      (get_content)
      (get_content_replies)
      (get_tags_used_by_author)
      (get_post_discussions_by_payout)
      (get_comment_discussions_by_payout)
      (get_discussions_by_trending)
      (get_discussions_by_created)
      (get_discussions_by_active)
      (get_discussions_by_cashout)
      (get_discussions_by_votes)
      (get_discussions_by_children)
      (get_discussions_by_hot)
      (get_discussions_by_feed)
      (get_discussions_by_blog)
      (get_discussions_by_comments)
      (get_discussions_by_promoted)
      (get_replies_by_last_update)
      (get_discussions_by_author_before_date)
      (get_account_history)
      (broadcast_transaction)
      (broadcast_transaction_synchronous)
      (broadcast_block)
      (get_followers)
      (get_following)
      (get_follow_count)
      (get_feed_entries)
      (get_feed)
      (get_blog_entries)
      (get_blog)
      (get_account_reputations)
      (get_reblogged_by)
      (get_blog_authors)
      (get_ticker)
      (get_volume)
      (get_order_book)
      (get_trade_history)
      (get_recent_trades)
      (get_market_history)
      (get_market_history_buckets)
   )

   private:
      friend class condenser_api_plugin;
      void api_startup();

      std::unique_ptr< detail::condenser_api_impl > my;
};

} } } // steem::plugins::condenser_api

FC_REFLECT( steem::plugins::condenser_api::discussion_index,
            (category)(trending)(payout)(payout_comments)(trending30)(updated)(created)(responses)(active)(votes)(maturing)(best)(hot)(promoted)(cashout) )

FC_REFLECT( steem::plugins::condenser_api::api_tag_object,
            (name)(total_payouts)(net_votes)(top_posts)(comments)(trending) )

FC_REFLECT( steem::plugins::condenser_api::state,
            (current_route)(props)(tag_idx)(tags)(content)(accounts)(witnesses)(discussion_idx)(witness_schedule)(feed_price)(error) )

FC_REFLECT( steem::plugins::condenser_api::api_limit_order_object,
            (id)(created)(expiration)(seller)(orderid)(for_sale)(sell_price)(real_price)(rewarded) )

FC_REFLECT( steem::plugins::condenser_api::api_operation_object,
             (trx_id)(block)(trx_in_block)(op_in_trx)(virtual_op)(timestamp)(op) )

FC_REFLECT( steem::plugins::condenser_api::api_account_object,
             (id)(name)(owner)(active)(posting)(memo_key)(json_metadata)(proxy)(last_owner_update)(last_account_update)
             (created)(mined)
             (recovery_account)(last_account_recovery)(reset_account)
             (comment_count)(lifetime_vote_count)(post_count)(can_vote)(voting_power)(last_vote_time)
             (balance)
             (savings_balance)
             (sbd_balance)(sbd_seconds)(sbd_seconds_last_update)(sbd_last_interest_payment)
             (savings_sbd_balance)(savings_sbd_seconds)(savings_sbd_seconds_last_update)(savings_sbd_last_interest_payment)(savings_withdraw_requests)
             (reward_sbd_balance)(reward_steem_balance)(reward_vesting_balance)(reward_vesting_steem)
             (vesting_shares)(delegated_vesting_shares)(received_vesting_shares)(vesting_withdraw_rate)(next_vesting_withdrawal)(withdrawn)(to_withdraw)(withdraw_routes)
             (curation_rewards)
             (posting_rewards)
             (proxied_vsf_votes)(witnesses_voted_for)
             (last_post)(last_root_post)
          )

FC_REFLECT_DERIVED( steem::plugins::condenser_api::extended_account, (steem::plugins::condenser_api::api_account_object),
            (average_bandwidth)(lifetime_bandwidth)(last_bandwidth_update)(average_market_bandwidth)(lifetime_market_bandwidth)(last_market_bandwidth_update)
            (vesting_balance)(reputation)(transfer_history)(market_history)(post_history)(vote_history)(other_history)(witness_votes)(tags_usage)(guest_bloggers)(open_orders)(comments)(feed)(blog)(recent_replies)(recommended) )

FC_REFLECT( steem::plugins::condenser_api::api_comment_object,
             (id)(author)(permlink)
             (category)(parent_author)(parent_permlink)
             (title)(body)(json_metadata)(last_update)(created)(active)(last_payout)
             (depth)(children)
             (net_rshares)(abs_rshares)(vote_rshares)
             (children_abs_rshares)(cashout_time)(max_cashout_time)
             (total_vote_weight)(reward_weight)(total_payout_value)(curator_payout_value)(author_rewards)(net_votes)
             (root_author)(root_permlink)
             (max_accepted_payout)(percent_steem_dollars)(allow_replies)(allow_votes)(allow_curation_rewards)
             (beneficiaries)
          )

FC_REFLECT( steem::plugins::condenser_api::extended_dynamic_global_properties,
            (head_block_number)(head_block_id)(time)
            (current_witness)(total_pow)(num_pow_witnesses)
            (virtual_supply)(current_supply)(confidential_supply)(current_sbd_supply)(confidential_sbd_supply)
            (total_vesting_fund_steem)(total_vesting_shares)
            (total_reward_fund_steem)(total_reward_shares2)(pending_rewarded_vesting_shares)(pending_rewarded_vesting_steem)
            (sbd_interest_rate)(sbd_print_rate)
            (maximum_block_size)(current_aslot)(recent_slots_filled)(participation_count)(last_irreversible_block_num)(vote_power_reserve_rate)
            (average_block_size)(current_reserve_ratio)(max_virtual_bandwidth) )

FC_REFLECT( steem::plugins::condenser_api::api_witness_object,
             (id)
             (owner)
             (created)
             (url)(votes)(virtual_last_update)(virtual_position)(virtual_scheduled_time)(total_missed)
             (last_aslot)(last_confirmed_block_num)(pow_worker)(signing_key)
             (props)
             (sbd_exchange_rate)(last_sbd_exchange_update)
             (last_work)
             (running_version)
             (hardfork_version_vote)(hardfork_time_vote)
          )

FC_REFLECT( steem::plugins::condenser_api::api_witness_schedule_object,
             (id)
             (current_virtual_time)
             (next_shuffle_block_num)
             (current_shuffled_witnesses)
             (num_scheduled_witnesses)
             (top19_weight)
             (timeshare_weight)
             (miner_weight)
             (witness_pay_normalization_factor)
             (median_props)
             (majority_version)
             (max_voted_witnesses)
             (max_miner_witnesses)
             (max_runner_witnesses)
             (hardfork_required_witnesses)
          )

FC_REFLECT( steem::plugins::condenser_api::api_feed_history_object,
             (id)
             (current_median_history)
             (price_history)
          )

FC_REFLECT( steem::plugins::condenser_api::api_reward_fund_object,
            (id)
            (name)
            (reward_balance)
            (recent_claims)
            (last_update)
            (content_constant)
            (percent_curation_rewards)
            (percent_content_rewards)
            (author_reward_curve)
            (curation_reward_curve)
         )

FC_REFLECT( steem::plugins::condenser_api::api_escrow_object,
             (id)(escrow_id)(from)(to)(agent)
             (ratification_deadline)(escrow_expiration)
             (sbd_balance)(steem_balance)(pending_fee)
             (to_approved)(agent_approved)(disputed) )

FC_REFLECT( steem::plugins::condenser_api::api_savings_withdraw_object,
             (id)
             (from)
             (to)
             (memo)
             (request_id)
             (amount)
             (complete)
          )

FC_REFLECT( steem::plugins::condenser_api::api_vesting_delegation_object,
            (id)(delegator)(delegatee)(vesting_shares)(min_delegation_time) )

FC_REFLECT( steem::plugins::condenser_api::api_vesting_delegation_expiration_object,
            (id)(delegator)(vesting_shares)(expiration) )

FC_REFLECT( steem::plugins::condenser_api::api_convert_request_object,
             (id)(owner)(requestid)(amount)(conversion_date) )

FC_REFLECT( steem::plugins::condenser_api::discussion,
             (id)(author)(permlink)
             (category)(parent_author)(parent_permlink)
             (title)(body)(json_metadata)(last_update)(created)(active)(last_payout)
             (depth)(children)
             (net_rshares)(abs_rshares)(vote_rshares)
             (children_abs_rshares)(cashout_time)(max_cashout_time)
             (total_vote_weight)(reward_weight)(total_payout_value)(curator_payout_value)(author_rewards)(net_votes)
             (root_author)(root_permlink)
             (max_accepted_payout)(percent_steem_dollars)(allow_replies)(allow_votes)(allow_curation_rewards)
             (beneficiaries)
             (url)(root_title)(pending_payout_value)(total_pending_payout_value)
             (active_votes)(replies)(author_reputation)(promoted)
             (body_length)(reblogged_by)(first_reblogged_by)(first_reblogged_on)
          )

FC_REFLECT( steem::plugins::condenser_api::scheduled_hardfork,
            (hf_version)(live_time) )

FC_REFLECT( steem::plugins::condenser_api::account_vote,
            (authorperm)(weight)(rshares)(percent)(time) )

FC_REFLECT( steem::plugins::condenser_api::tag_index, (trending) )

FC_REFLECT_ENUM( steem::plugins::condenser_api::withdraw_route_type, (incoming)(outgoing)(all) )

FC_REFLECT( steem::plugins::condenser_api::get_version_return,
            (blockchain_version)(steem_revision)(fc_revision) )

FC_REFLECT( steem::plugins::condenser_api::broadcast_transaction_synchronous_return,
            (id)(block_num)(trx_num)(expired) )

FC_REFLECT( steem::plugins::condenser_api::comment_feed_entry,
            (comment)(reblog_by)(reblog_on)(entry_id) )

FC_REFLECT( steem::plugins::condenser_api::comment_blog_entry,
            (comment)(blog)(reblog_on)(entry_id) )

FC_REFLECT( steem::plugins::condenser_api::ticker,
            (latest)(lowest_ask)(highest_bid)(percent_change)(steem_volume)(sbd_volume) )

FC_REFLECT( steem::plugins::condenser_api::volume,
            (steem_volume)(sbd_volume) )

FC_REFLECT( steem::plugins::condenser_api::order,
            (order_price)(real_price)(steem)(sbd)(created) )

FC_REFLECT( steem::plugins::condenser_api::order_book,
            (bids)(asks) )

FC_REFLECT( steem::plugins::condenser_api::market_trade,
            (date)(current_pays)(open_pays) )<|MERGE_RESOLUTION|>--- conflicted
+++ resolved
@@ -1067,13 +1067,8 @@
 DEFINE_API_ARGS( get_feed_entries,                       vector< variant >,   vector< follow::feed_entry > )
 DEFINE_API_ARGS( get_feed,                               vector< variant >,   vector< comment_feed_entry > )
 DEFINE_API_ARGS( get_blog_entries,                       vector< variant >,   vector< follow::blog_entry > )
-<<<<<<< HEAD
 DEFINE_API_ARGS( get_blog,                               vector< variant >,   vector< comment_blog_entry > )
-DEFINE_API_ARGS( get_account_reputations,                vector< variant >,   vector< follow::account_reputation > )
-=======
-DEFINE_API_ARGS( get_blog,                               vector< variant >,   vector< follow::comment_blog_entry > )
 DEFINE_API_ARGS( get_account_reputations,                vector< variant >,   vector< reputation::account_reputation > )
->>>>>>> de8860e5
 DEFINE_API_ARGS( get_reblogged_by,                       vector< variant >,   vector< account_name_type > )
 DEFINE_API_ARGS( get_blog_authors,                       vector< variant >,   vector< follow::reblog_count > )
 DEFINE_API_ARGS( get_ticker,                             vector< variant >,   ticker )
