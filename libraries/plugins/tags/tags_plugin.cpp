--- conflicted
+++ resolved
@@ -207,11 +207,7 @@
             stats.tag    = tag;
             stats.total_posts = 1;
          });
-<<<<<<< HEAD
-      } 
-=======
-      }
->>>>>>> ca53e0c9
+      }
    }
 
 
