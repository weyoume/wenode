#include <steem/plugins/json_rpc/json_rpc_plugin.hpp>
#include <steem/plugins/json_rpc/utility.hpp>

#include <boost/algorithm/string.hpp>

#include <fc/log/logger_config.hpp>
#include <fc/exception/exception.hpp>
<<<<<<< HEAD
#include <fc/io/fstream.hpp>

#define ENABLE_JSON_RPC_LOG
=======
#include <fc/macros.hpp>

#include <chainbase/chainbase.hpp>
>>>>>>> da8f6210

namespace steem { namespace plugins { namespace json_rpc {

namespace detail
{
   struct json_rpc_error
   {
      json_rpc_error()
         : code( 0 ) {}

      json_rpc_error( int32_t c, std::string m, fc::optional< fc::variant > d = fc::optional< fc::variant >() )
         : code( c ), message( m ), data( d ) {}

      int32_t                          code;
      std::string                      message;
      fc::optional< fc::variant >      data;
   };

   struct json_rpc_response
   {
      std::string                      jsonrpc = "2.0";
      fc::optional< fc::variant >      result;
      fc::optional< json_rpc_error >   error;
      fc::variant                      id;
   };

   typedef void_type             get_methods_args;
   typedef vector< string >      get_methods_return;
   typedef string                get_signature_args;
   typedef api_method_signature  get_signature_return;

   class json_rpc_logger
   {
   public:
      json_rpc_logger(const string& _dir_name) : dir_name(_dir_name) {}

      ~json_rpc_logger()
      {
         if ((counter + errors) < 3)
            return; // nothing to flush

         // flush tests.yaml file with all passed responses
         fc::path file(dir_name);
         file /= "tests.yaml";

         const char* head =
         "---\n"
         "- config:\n"
         "  - testset: \"API Tests\"\n"
         "  - generators:\n"
         "    - test_id: {type: 'number_sequence', start: 1}\n"
         "\n"
         "- base_test: &base_test\n"
         "  - generator_binds:\n"
         "    - test_id: test_id\n"
         "  - url: \"/rpc\"\n"
         "  - method: \"POST\"\n"
         "  - validators:\n"
         "    - extract_test: {jsonpath_mini: \"error\", test: \"not_exists\"}\n"
         "    - extract_test: {jsonpath_mini: \"result\", test: \"exists\"}\n";
         
         fc::ofstream o(file);
         o << head;
         o << "    - json_file_validator: {jsonpath_mini: \"result\", comparator: \"json_compare\", expected: {template: '" << dir_name << "/$test_id'}}\n\n";

         for (uint32_t i = 1; i <= counter; ++i)
         {
            o << "- test:\n";
            o << "  - body: {file: \"" << i << ".json\"}\n";
            o << "  - name: \"test" << i << "\"\n";
            o << "  - <<: *base_test\n";
            o << "\n";
         }

         o.close();
      }

      void log(const fc::variant_object& request, json_rpc_response& response)
      {
         fc::path file(dir_name);
         bool error = response.error.valid();
         std::string counter_str;
         
         if (error)
            counter_str = std::to_string(++errors) + "_error";
         else
            counter_str = std::to_string(++counter);

         file /= counter_str + ".json";

         fc::json::save_to_file(request, file);

         file.replace_extension("json.pat");

         if (error)
            fc::json::save_to_file(response.error, file);
         else
            fc::json::save_to_file(response.result, file);
      }

   private:
      string   dir_name;
      /** they are used as 1-based, because of problem with start pyresttest number_sequence generator from 0
       *  (it means first test is '1' also as first error)
       */
      uint32_t counter = 0;
      uint32_t errors = 0;
   };
      
   class json_rpc_plugin_impl
   {
      public:
         json_rpc_plugin_impl();
         ~json_rpc_plugin_impl();

         void add_api_method( const string& api_name, const string& method_name, const api_method& api, const api_method_signature& sig );

         api_method* find_api_method( std::string api, std::string method );
         api_method* process_params( string method, const fc::variant_object& request, fc::variant& func_args );
         void rpc_id( const fc::variant_object& request, json_rpc_response& response );
         void rpc_jsonrpc( const fc::variant_object& request, json_rpc_response& response );
         json_rpc_response rpc( const fc::variant& message );

         void initialize();

         void log(const fc::variant_object& request, json_rpc_response& response)
         {
            if (_logger)
               _logger->log(request, response);
         }
            
         DECLARE_API(
            (get_methods)
            (get_signature) )

         map< string, api_description >                     _registered_apis;
         vector< string >                                   _methods;
         map< string, map< string, api_method_signature > > _method_sigs;
         std::unique_ptr< json_rpc_logger >                 _logger;
   };

   json_rpc_plugin_impl::json_rpc_plugin_impl() {}
   json_rpc_plugin_impl::~json_rpc_plugin_impl() {}

   void json_rpc_plugin_impl::add_api_method( const string& api_name, const string& method_name, const api_method& api, const api_method_signature& sig )
   {
      _registered_apis[ api_name ][ method_name ] = api;
      _method_sigs[ api_name ][ method_name ] = sig;

      std::stringstream canonical_name;
      canonical_name << api_name << '.' << method_name;
      _methods.push_back( canonical_name.str() );
   }

   void json_rpc_plugin_impl::initialize()
   {
      JSON_RPC_REGISTER_API( "jsonrpc" );
   }

   get_methods_return json_rpc_plugin_impl::get_methods( const get_methods_args& args, bool lock )
   {
      FC_UNUSED( lock )
      return _methods;
   }

   get_signature_return json_rpc_plugin_impl::get_signature( const get_signature_args& args, bool lock )
   {
      FC_UNUSED( lock )
      vector< string > v;
      boost::split( v, args, boost::is_any_of( "." ) );
      FC_ASSERT( v.size() == 2, "Invalid method name" );

      auto api_itr = _method_sigs.find( v[0] );
      FC_ASSERT( api_itr != _method_sigs.end(), "Method ${api}.${method} does not exist.", ("api", v[0])("method", v[1]) );

      auto method_itr = api_itr->second.find( v[1] );
      FC_ASSERT( method_itr != api_itr->second.end(), "Method ${api}.${method} does not exist", ("api", v[0])("method", v[1]) );

      return method_itr->second;
   }

   api_method* json_rpc_plugin_impl::find_api_method( std::string api, std::string method )
   {
      auto api_itr = _registered_apis.find( api );
      FC_ASSERT( api_itr != _registered_apis.end(), "Could not find API ${api}", ("api", api) );

      auto method_itr = api_itr->second.find( method );
      FC_ASSERT( method_itr != api_itr->second.end(), "Could not find method ${method}", ("method", method) );

      return &(method_itr->second);
   }

   api_method* json_rpc_plugin_impl::process_params( string method, const fc::variant_object& request, fc::variant& func_args )
   {
      api_method* ret = nullptr;

      if( method == "call" )
      {
         FC_ASSERT( request.contains( "params" ) );

         std::vector< fc::variant > v;

         if( request[ "params" ].is_array() )
            v = request[ "params" ].as< std::vector< fc::variant > >();

         FC_ASSERT( v.size() == 2 || v.size() == 3, "params should be {\"api\", \"method\", \"args\"" );

         ret = find_api_method( v[0].as_string(), v[1].as_string() );

         func_args = ( v.size() == 3 ) ? v[2] : fc::json::from_string( "{}" );
      }
      else
      {
         vector< std::string > v;
         boost::split( v, method, boost::is_any_of( "." ) );

         FC_ASSERT( v.size() == 2, "method specification invalid. Should be api.method" );

         ret = find_api_method( v[0], v[1] );

         func_args = request.contains( "params" ) ? request[ "params" ] : fc::json::from_string( "{}" );
      }

      return ret;
   }

   void json_rpc_plugin_impl::rpc_id( const fc::variant_object& request, json_rpc_response& response )
   {
      if( request.contains( "id" ) )
      {
         const fc::variant& _id = request[ "id" ];
         int _type = _id.get_type();
         switch( _type )
         {
            case fc::variant::int64_type:
            case fc::variant::uint64_type:
            case fc::variant::string_type:
               response.id = request[ "id" ];
            break;

            default:
               response.error = json_rpc_error( JSON_RPC_INVALID_REQUEST, "Only integer value or string is allowed for member \"id\"" );
         }
      }
   }

   void json_rpc_plugin_impl::rpc_jsonrpc( const fc::variant_object& request, json_rpc_response& response )
   {
      if( request.contains( "jsonrpc" ) && request[ "jsonrpc" ].is_string() && request[ "jsonrpc" ].as_string() == "2.0" )
      {
         if( request.contains( "method" ) && request[ "method" ].is_string() )
         {
            try
            {
               string method = request[ "method" ].as_string();

               // This is to maintain backwards compatibility with existing call structure.
               if( ( method == "call" && request.contains( "params" ) ) || method != "call" )
               {
                  fc::variant func_args;
                  api_method* call = nullptr;

                  try
                  {
                     call = process_params( method, request, func_args );
                  }
                  catch( fc::assert_exception& e )
                  {
                     response.error = json_rpc_error( JSON_RPC_PARSE_PARAMS_ERROR, e.to_string(), fc::variant( *(e.dynamic_copy_exception()) ) );
                  }

                  try
                  {
                     if( call )
                        response.result = (*call)( func_args );
                  }
                  catch( chainbase::lock_exception& e )
                  {
                     response.error = json_rpc_error( JSON_RPC_ERROR_DURING_CALL, e.what() );
                  }
                  catch( fc::assert_exception& e )
                  {
                     response.error = json_rpc_error( JSON_RPC_ERROR_DURING_CALL, e.to_string(), fc::variant( *(e.dynamic_copy_exception()) ) );
                  }
               }
               else
               {
                  response.error = json_rpc_error( JSON_RPC_NO_PARAMS, "A member \"params\" does not exist" );
               }
            }
            catch( fc::assert_exception& e )
            {
               response.error = json_rpc_error( JSON_RPC_METHOD_NOT_FOUND, e.to_string(), fc::variant( *(e.dynamic_copy_exception()) ) );
            }
         }
         else
         {
            response.error = json_rpc_error( JSON_RPC_INVALID_REQUEST, "A member \"method\" does not exist" );
         }
      }
      else
      {
         response.error = json_rpc_error( JSON_RPC_INVALID_REQUEST, "jsonrpc value is not \"2.0\"" );
      }

   log(request, response);
   }

   json_rpc_response json_rpc_plugin_impl::rpc( const fc::variant& message )
   {
      json_rpc_response response;

      ddump( (message) );

      try
      {
         const auto& request = message.get_object();

         rpc_id( request, response );

         // This second layer try/catch is to isolate errors that occur after parsing the id so that the id is properly returned.
         try
         {
            if( !response.error.valid() )
               rpc_jsonrpc( request, response );
         }
         catch( fc::exception& e )
         {
            response.error = json_rpc_error( JSON_RPC_SERVER_ERROR, e.to_string(), fc::variant( *(e.dynamic_copy_exception()) ) );
         }
         catch( std::exception& e )
         {
            response.error = json_rpc_error( JSON_RPC_SERVER_ERROR, "Unknown error - parsing rpc message failed", fc::variant( e.what() ) );
         }
         catch( ... )
         {
            response.error = json_rpc_error( JSON_RPC_SERVER_ERROR, "Unknown error - parsing rpc message failed" );
         }
      }
      catch( fc::parse_error_exception& e )
      {
         response.error = json_rpc_error( JSON_RPC_PARSE_ERROR, e.to_string(), fc::variant( *(e.dynamic_copy_exception()) ) );
      }
      catch( fc::bad_cast_exception& e )
      {
         response.error = json_rpc_error( JSON_RPC_PARSE_ERROR, e.to_string(), fc::variant( *(e.dynamic_copy_exception()) ) );
      }
      catch( fc::exception& e )
      {
         response.error = json_rpc_error( JSON_RPC_SERVER_ERROR, e.to_string(), fc::variant( *(e.dynamic_copy_exception()) ) );
      }
      catch( std::exception& e )
      {
         response.error = json_rpc_error( JSON_RPC_SERVER_ERROR, "Unknown error - parsing rpc message failed", fc::variant( e.what() ) );
      }
      catch( ... )
      {
         response.error = json_rpc_error( JSON_RPC_SERVER_ERROR, "Unknown error - parsing rpc message failed" );
      }

      return response;
   }
}

using detail::json_rpc_error;
using detail::json_rpc_response;
using detail::json_rpc_logger;

json_rpc_plugin::json_rpc_plugin() : my( new detail::json_rpc_plugin_impl() ) {}
json_rpc_plugin::~json_rpc_plugin() {}

void json_rpc_plugin::set_program_options( options_description& cli, options_description& )
{
   cli.add_options()
      ("log-json-rpc", bpo::value< string >(), "json-rpc log directory name.")
      ;
}

void json_rpc_plugin::plugin_initialize( const variables_map& options )
{
   my->initialize();

   if( options.count( "log-json-rpc" ) )
   {
      auto dir_name = options.at( "log-json-rpc" ).as< string >();
      FC_ASSERT(dir_name.empty() == false, "Invalid directory name (empty).");

      fc::path p(dir_name);
      if (fc::exists(p))
         fc::remove_all(p);
      fc::create_directories(p);
      my->_logger.reset(new json_rpc_logger(dir_name));
   }   
}

void json_rpc_plugin::plugin_startup()
{
   std::sort( my->_methods.begin(), my->_methods.end() );
}

void json_rpc_plugin::plugin_shutdown() {}

void json_rpc_plugin::add_api_method( const string& api_name, const string& method_name, const api_method& api, const api_method_signature& sig )
{
   my->add_api_method( api_name, method_name, api, sig );
}

string json_rpc_plugin::call( const string& message )
{
   try
   {
      fc::variant v = fc::json::from_string( message );

      if( v.is_array() )
      {
         vector< fc::variant > messages = v.as< vector< fc::variant > >();
         vector< json_rpc_response > responses;

         if( messages.size() )
         {
            responses.reserve( messages.size() );

            for( auto& m : messages )
               responses.push_back( my->rpc( m ) );

            return fc::json::to_string( responses );
         }
         else
         {
            //For example: message == "[]"
            json_rpc_response response;
            response.error = json_rpc_error( JSON_RPC_SERVER_ERROR, "Array is invalid" );
            return fc::json::to_string( response );
         }
      }
      else
      {
         return fc::json::to_string( my->rpc( v ) );
      }
   }
   catch( fc::exception& e )
   {
      json_rpc_response response;
      response.error = json_rpc_error( JSON_RPC_SERVER_ERROR, e.to_string(), fc::variant( *(e.dynamic_copy_exception()) ) );
      return fc::json::to_string( response );
   }

}

} } } // steem::plugins::json_rpc

FC_REFLECT( steem::plugins::json_rpc::detail::json_rpc_error, (code)(message)(data) )
FC_REFLECT( steem::plugins::json_rpc::detail::json_rpc_response, (jsonrpc)(result)(error)(id) )<|MERGE_RESOLUTION|>--- conflicted
+++ resolved
@@ -5,15 +5,14 @@
 
 #include <fc/log/logger_config.hpp>
 #include <fc/exception/exception.hpp>
-<<<<<<< HEAD
+
 #include <fc/io/fstream.hpp>
 
+#include <fc/macros.hpp>
+
+#include <chainbase/chainbase.hpp>
+
 #define ENABLE_JSON_RPC_LOG
-=======
-#include <fc/macros.hpp>
-
-#include <chainbase/chainbase.hpp>
->>>>>>> da8f6210
 
 namespace steem { namespace plugins { namespace json_rpc {
 
