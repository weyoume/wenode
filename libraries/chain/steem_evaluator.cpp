--- conflicted
+++ resolved
@@ -14,11 +14,6 @@
 
 inline void validate_permlink_0_1( const string& permlink )
 {
-<<<<<<< HEAD
-=======
-   bool allow_slash = db.has_hardfork( STEEMIT_HARDFORK_0_5 );
-
->>>>>>> dcd279a0
    FC_ASSERT( permlink.size() > STEEMIT_MIN_PERMLINK_LENGTH && permlink.size() < STEEMIT_MAX_PERMLINK_LENGTH );
 
    for( auto c : permlink )
@@ -132,12 +127,12 @@
  *  Because net_rshares is 0 there is no need to update any pending payout calculations or parent posts.
  */
 void delete_comment_evaluator::do_apply( const delete_comment_operation& o ) {
-   FC_ASSERT( db().has_hardfork( STEEMIT_HARDFORK_0_5_0) ); /// TODO: remove this check after Hard Fork 5
+   FC_ASSERT( db().has_hardfork( STEEMIT_HARDFORK_0_5__62) ); /// TODO: remove this check after Hard Fork 5
 
    const auto& comment = db().get_comment( o.author, o.permlink );
    FC_ASSERT( comment.children == 0, "comment cannot have any replies" );
    FC_ASSERT( comment.net_rshares <= 0, "comment cannot have any net positive votes" );
-    
+
    const auto& vote_idx = db().get_index_type<comment_vote_index>().indices().get<by_comment_voter>();
 
    auto vote_itr = vote_idx.lower_bound( comment_id_type(comment.id) );
@@ -152,7 +147,7 @@
 
 void comment_evaluator::do_apply( const comment_operation& o )
 { try {
-   if( db().is_producing() || db().has_hardfork( STEEMIT_HARDFORK_0_5 ) )
+   if( db().is_producing() || db().has_hardfork( STEEMIT_HARDFORK_0_5__55 ) )
       FC_ASSERT( o.title.size() + o.body.size() + o.json_metadata.size(), "something should change" );
 
    const auto& by_permlink_idx = db().get_index_type< comment_index >().indices().get< by_permlink >();
@@ -180,11 +175,7 @@
 
       const auto& new_comment = db().create< comment_object >( [&]( comment_object& com )
       {
-<<<<<<< HEAD
-         if( db().has_hardfork( STEEMIT_HARDFORK_0_1_0 ) )// && !db().has_hardfork( STEEMIT_HARDFORK_0_5_0 ) )
-=======
          if( db().has_hardfork( STEEMIT_HARDFORK_0_1 ) )
->>>>>>> dcd279a0
          {
             validate_permlink_0_1( o.parent_permlink );
             validate_permlink_0_1( o.permlink );
@@ -374,11 +365,6 @@
 {
     const auto& account = db().get_account( o.account );
 
-<<<<<<< HEAD
-=======
-    // TODO: DELETE if( !db().has_hardfork( STEEMIT_HARDFORK_0_1 ) ) FC_ASSERT( o.vesting_shares.amount > 0 );
-
->>>>>>> dcd279a0
     FC_ASSERT( account.vesting_shares >= asset( 0, VESTS_SYMBOL ) );
     FC_ASSERT( account.vesting_shares >= o.vesting_shares );
 
@@ -396,7 +382,7 @@
 
 
     if( o.vesting_shares.amount == 0 ) {
-       if( db().is_producing() || db().has_hardfork( STEEMIT_HARDFORK_0_5 ) )
+       if( db().is_producing() || db().has_hardfork( STEEMIT_HARDFORK_0_5__57 ) )
           FC_ASSERT( account.vesting_withdraw_rate.amount  != 0, "this operation would not change the vesting withdraw rate" );
 
        db().modify( account, [&]( account_object& a ) {
@@ -413,7 +399,7 @@
          if( new_vesting_withdraw_rate.amount == 0 )
             new_vesting_withdraw_rate.amount = 1;
 
-         if( db().is_producing() || db().has_hardfork( STEEMIT_HARDFORK_0_5 ) )
+         if( db().is_producing() || db().has_hardfork( STEEMIT_HARDFORK_0_5__57 ) )
             FC_ASSERT( account.vesting_withdraw_rate  != new_vesting_withdraw_rate, "this operation would not change the vesting withdraw rate" );
 
          a.vesting_withdraw_rate = new_vesting_withdraw_rate;
@@ -718,7 +704,7 @@
 
    FC_ASSERT( db().head_block_time() > STEEMIT_MINING_TIME, "Mining cannot start until ${t}", ("t",STEEMIT_MINING_TIME) );
 
-   if( db().is_producing() || db().has_hardfork( STEEMIT_HARDFORK_0_5_0 ) )  {
+   if( db().is_producing() || db().has_hardfork( STEEMIT_HARDFORK_0_5__59 ) )  {
       const auto& witness_by_work = db().get_index_type<witness_index>().indices().get<by_work>();
       auto work_itr = witness_by_work.find( o.work.work );
       if( work_itr != witness_by_work.end() ) {
