#include <steem/protocol/steem_operations.hpp>

#include <steem/chain/block_summary_object.hpp>
#include <steem/chain/compound.hpp>
#include <steem/chain/custom_operation_interpreter.hpp>
#include <steem/chain/database.hpp>
#include <steem/chain/database_exceptions.hpp>
#include <steem/chain/db_with.hpp>
#include <steem/chain/evaluator_registry.hpp>
#include <steem/chain/global_property_object.hpp>
#include <steem/chain/history_object.hpp>
#include <steem/chain/index.hpp>
#include <steem/chain/smt_objects.hpp>
#include <steem/chain/steem_evaluator.hpp>
#include <steem/chain/steem_objects.hpp>
#include <steem/chain/transaction_object.hpp>
#include <steem/chain/shared_db_merkle.hpp>
#include <steem/chain/operation_notification.hpp>
#include <steem/chain/witness_schedule.hpp>

#include <steem/chain/util/asset.hpp>
#include <steem/chain/util/reward.hpp>
#include <steem/chain/util/uint256.hpp>
#include <steem/chain/util/reward.hpp>

#include <fc/smart_ref_impl.hpp>
#include <fc/uint128.hpp>

#include <fc/container/deque.hpp>

#include <fc/io/fstream.hpp>

#include <boost/scope_exit.hpp>

#include <cstdint>
#include <deque>
#include <fstream>
#include <functional>

namespace steem { namespace chain {

struct object_schema_repr
{
   std::pair< uint16_t, uint16_t > space_type;
   std::string type;
};

struct operation_schema_repr
{
   std::string id;
   std::string type;
};

struct db_schema
{
   std::map< std::string, std::string > types;
   std::vector< object_schema_repr > object_types;
   std::string operation_type;
   std::vector< operation_schema_repr > custom_operation_types;
};

} }

FC_REFLECT( steem::chain::object_schema_repr, (space_type)(type) )
FC_REFLECT( steem::chain::operation_schema_repr, (id)(type) )
FC_REFLECT( steem::chain::db_schema, (types)(object_types)(operation_type)(custom_operation_types) )

namespace steem { namespace chain {

using boost::container::flat_set;

struct reward_fund_context
{
   uint128_t   recent_claims = 0;
   asset       reward_balance = asset( 0, STEEM_SYMBOL );
   share_type  steem_awarded = 0;
};

class database_impl
{
   public:
      database_impl( database& self );

      database&                              _self;
      evaluator_registry< operation >        _evaluator_registry;
};

database_impl::database_impl( database& self )
   : _self(self), _evaluator_registry(self) {}

database::database()
   : _my( new database_impl(*this) )
{
   set_chain_id( STEEM_CHAIN_ID_NAME );
}

database::~database()
{
   clear_pending();
}

void database::open( const open_args& args )
{
   try
   {
      init_schema();
      chainbase::database::open( args.shared_mem_dir, args.chainbase_flags, args.shared_file_size );

      initialize_indexes();
      initialize_evaluators();

      if( !find< dynamic_global_property_object >() )
         with_write_lock( [&]()
         {
            init_genesis( args.initial_supply );
         });

      _benchmark_dumper.set_enabled( args.benchmark_is_enabled );

      _block_log.open( args.data_dir / "block_log" );

      auto log_head = _block_log.head();

      // Rewind all undo state. This should return us to the state at the last irreversible block.
      with_write_lock( [&]()
      {
         undo_all();
         FC_ASSERT( revision() == head_block_num(), "Chainbase revision does not match head block num",
            ("rev", revision())("head_block", head_block_num()) );
         if (args.do_validate_invariants)
            validate_invariants();
      });

      if( head_block_num() )
      {
         auto head_block = _block_log.read_block_by_num( head_block_num() );
         // This assertion should be caught and a reindex should occur
         FC_ASSERT( head_block.valid() && head_block->id() == head_block_id(), "Chain state does not match block log. Please reindex blockchain." );

         _fork_db.start_block( *head_block );
      }

      with_read_lock( [&]()
      {
         init_hardforks(); // Writes to local state, but reads from db
      });

      if (args.benchmark.first)
      {
         args.benchmark.second(0, get_abstract_index_cntr());
         auto last_block_num = _block_log.head()->block_num();
         args.benchmark.second(last_block_num, get_abstract_index_cntr());
      }

      _shared_file_full_threshold = args.shared_file_full_threshold;
      _shared_file_scale_rate = args.shared_file_scale_rate;
   }
   FC_CAPTURE_LOG_AND_RETHROW( (args.data_dir)(args.shared_mem_dir)(args.shared_file_size) )
}

uint32_t database::reindex( const open_args& args )
{
   reindex_notification note;

   BOOST_SCOPE_EXIT(this_,&note) {
      STEEM_TRY_NOTIFY(this_->_post_reindex_signal, note);
   } BOOST_SCOPE_EXIT_END

   try
   {
      STEEM_TRY_NOTIFY(_pre_reindex_signal, note);

      ilog( "Reindexing Blockchain" );
      wipe( args.data_dir, args.shared_mem_dir, false );
      open( args );
      _fork_db.reset();    // override effect of _fork_db.start_block() call in open()

      auto start = fc::time_point::now();
      STEEM_ASSERT( _block_log.head(), block_log_exception, "No blocks in block log. Cannot reindex an empty chain." );

      ilog( "Replaying blocks..." );

      uint64_t skip_flags =
         skip_witness_signature |
         skip_transaction_signatures |
         skip_transaction_dupe_check |
         skip_tapos_check |
         skip_merkle_check |
         skip_witness_schedule_check |
         skip_authority_check |
         skip_validate | /// no need to validate operations
         skip_validate_invariants |
         skip_block_log;

      with_write_lock( [&]()
      {
         _block_log.set_locking( false );
         auto itr = _block_log.read_block( 0 );
         auto last_block_num = _block_log.head()->block_num();
         if( args.stop_replay_at > 0 && args.stop_replay_at < last_block_num )
            last_block_num = args.stop_replay_at;
         if( args.benchmark.first > 0 )
         {
            args.benchmark.second( 0, get_abstract_index_cntr() );
         }

         while( itr.first.block_num() != last_block_num )
         {
            auto cur_block_num = itr.first.block_num();
            if( cur_block_num % 100000 == 0 )
               std::cerr << "   " << double( cur_block_num * 100 ) / last_block_num << "%   " << cur_block_num << " of " << last_block_num <<
               "   (" << (get_free_memory() / (1024*1024)) << "M free)\n";
            apply_block( itr.first, skip_flags );

            if( (args.benchmark.first > 0) && (cur_block_num % args.benchmark.first == 0) )
               args.benchmark.second( cur_block_num, get_abstract_index_cntr() );
            itr = _block_log.read_block( itr.second );
         }

         apply_block( itr.first, skip_flags );
         note.last_block_number = itr.first.block_num();

         if( (args.benchmark.first > 0) && (note.last_block_number % args.benchmark.first == 0) )
            args.benchmark.second( note.last_block_number, get_abstract_index_cntr() );
         set_revision( head_block_num() );
         _block_log.set_locking( true );
      });

      if( _block_log.head()->block_num() )
         _fork_db.start_block( *_block_log.head() );

      auto end = fc::time_point::now();
      ilog( "Done reindexing, elapsed time: ${t} sec", ("t",double((end-start).count())/1000000.0 ) );

      note.reindex_success = true;

      return note.last_block_number;
   }
   FC_CAPTURE_AND_RETHROW( (args.data_dir)(args.shared_mem_dir) )

}

void database::wipe( const fc::path& data_dir, const fc::path& shared_mem_dir, bool include_blocks)
{
   close();
   chainbase::database::wipe( shared_mem_dir );
   if( include_blocks )
   {
      fc::remove_all( data_dir / "block_log" );
      fc::remove_all( data_dir / "block_log.index" );
   }
}

void database::close(bool rewind)
{
   try
   {
      // Since pop_block() will move tx's in the popped blocks into pending,
      // we have to clear_pending() after we're done popping to get a clean
      // DB state (issue #336).
      clear_pending();

      chainbase::database::flush();
      chainbase::database::close();

      _block_log.close();

      _fork_db.reset();
   }
   FC_CAPTURE_AND_RETHROW()
}

bool database::is_known_block( const block_id_type& id )const
{ try {
   return fetch_block_by_id( id ).valid();
} FC_CAPTURE_AND_RETHROW() }

/**
 * Only return true *if* the transaction has not expired or been invalidated. If this
 * method is called with a VERY old transaction we will return false, they should
 * query things by blocks if they are that old.
 */
bool database::is_known_transaction( const transaction_id_type& id )const
{ try {
   const auto& trx_idx = get_index<transaction_index>().indices().get<by_trx_id>();
   return trx_idx.find( id ) != trx_idx.end();
} FC_CAPTURE_AND_RETHROW() }

block_id_type database::find_block_id_for_num( uint32_t block_num )const
{
   try
   {
      if( block_num == 0 )
         return block_id_type();

      // Reversible blocks are *usually* in the TAPOS buffer.  Since this
      // is the fastest check, we do it first.
      block_summary_id_type bsid = block_num & 0xFFFF;
      const block_summary_object* bs = find< block_summary_object, by_id >( bsid );
      if( bs != nullptr )
      {
         if( protocol::block_header::num_from_id(bs->block_id) == block_num )
            return bs->block_id;
      }

      // Next we query the block log.   Irreversible blocks are here.
      auto b = _block_log.read_block_by_num( block_num );
      if( b.valid() )
         return b->id();

      // Finally we query the fork DB.
      shared_ptr< fork_item > fitem = _fork_db.fetch_block_on_main_branch_by_number( block_num );
      if( fitem )
         return fitem->id;

      return block_id_type();
   }
   FC_CAPTURE_AND_RETHROW( (block_num) )
}

block_id_type database::get_block_id_for_num( uint32_t block_num )const
{
   block_id_type bid = find_block_id_for_num( block_num );
   FC_ASSERT( bid != block_id_type() );
   return bid;
}


optional<signed_block> database::fetch_block_by_id( const block_id_type& id )const
{ try {
   auto b = _fork_db.fetch_block( id );
   if( !b )
   {
      auto tmp = _block_log.read_block_by_num( protocol::block_header::num_from_id( id ) );

      if( tmp && tmp->id() == id )
         return tmp;

      tmp.reset();
      return tmp;
   }

   return b->data;
} FC_CAPTURE_AND_RETHROW() }

optional<signed_block> database::fetch_block_by_number( uint32_t block_num )const
{ try {
   optional< signed_block > b;

   auto results = _fork_db.fetch_block_by_number( block_num );
   if( results.size() == 1 )
      b = results[0]->data;
   else
      b = _block_log.read_block_by_num( block_num );

   return b;
} FC_LOG_AND_RETHROW() }

const signed_transaction database::get_recent_transaction( const transaction_id_type& trx_id ) const
{ try {
   auto& index = get_index<transaction_index>().indices().get<by_trx_id>();
   auto itr = index.find(trx_id);
   FC_ASSERT(itr != index.end());
   signed_transaction trx;
   fc::raw::unpack_from_buffer( itr->packed_trx, trx );
   return trx;;
} FC_CAPTURE_AND_RETHROW() }

std::vector< block_id_type > database::get_block_ids_on_fork( block_id_type head_of_fork ) const
{ try {
   pair<fork_database::branch_type, fork_database::branch_type> branches = _fork_db.fetch_branch_from(head_block_id(), head_of_fork);
   if( !((branches.first.back()->previous_id() == branches.second.back()->previous_id())) )
   {
      edump( (head_of_fork)
             (head_block_id())
             (branches.first.size())
             (branches.second.size()) );
      assert(branches.first.back()->previous_id() == branches.second.back()->previous_id());
   }
   std::vector< block_id_type > result;
   for( const item_ptr& fork_block : branches.second )
      result.emplace_back(fork_block->id);
   result.emplace_back(branches.first.back()->previous_id());
   return result;
} FC_CAPTURE_AND_RETHROW() }

chain_id_type database::get_chain_id() const
{
   return steem_chain_id;
}

void database::set_chain_id( const std::string& _chain_id_name )
{
   steem_chain_id = generate_chain_id( _chain_id_name );
}

void database::foreach_block(std::function<bool(const signed_block_header&, const signed_block&)> processor) const
{
   if(!_block_log.head())
      return;

   auto itr = _block_log.read_block( 0 );
   auto last_block_num = _block_log.head()->block_num();
   signed_block_header previousBlockHeader = itr.first;
   while( itr.first.block_num() != last_block_num )
   {
      const signed_block& b = itr.first;
      if(processor(previousBlockHeader, b) == false)
         return;

      previousBlockHeader = b;
      itr = _block_log.read_block( itr.second );
   }

   processor(previousBlockHeader, itr.first);
}

void database::foreach_tx(std::function<bool(const signed_block_header&, const signed_block&,
   const signed_transaction&, uint32_t)> processor) const
{
   foreach_block([&processor](const signed_block_header& prevBlockHeader, const signed_block& block) -> bool
   {
      uint32_t txInBlock = 0;
      for( const auto& trx : block.transactions )
      {
         if(processor(prevBlockHeader, block, trx, txInBlock) == false)
            return false;
         ++txInBlock;
      }

      return true;
   }
   );
}

void database::foreach_operation(std::function<bool(const signed_block_header&,const signed_block&,
   const signed_transaction&, uint32_t, const operation&, uint16_t)> processor) const
{
   foreach_tx([&processor](const signed_block_header& prevBlockHeader, const signed_block& block,
      const signed_transaction& tx, uint32_t txInBlock) -> bool
   {
      uint16_t opInTx = 0;
      for(const auto& op : tx.operations)
      {
         if(processor(prevBlockHeader, block, tx, txInBlock, op, opInTx) == false)
            return false;
         ++opInTx;
      }

      return true;
   }
   );
}


const witness_object& database::get_witness( const account_name_type& name ) const
{ try {
   return get< witness_object, by_name >( name );
} FC_CAPTURE_AND_RETHROW( (name) ) }

const witness_object* database::find_witness( const account_name_type& name ) const
{
   return find< witness_object, by_name >( name );
}

const account_object& database::get_account( const account_name_type& name )const
{ try {
   return get< account_object, by_name >( name );
} FC_CAPTURE_AND_RETHROW( (name) ) }

const account_object* database::find_account( const account_name_type& name )const
{
   return find< account_object, by_name >( name );
}

const comment_object& database::get_comment( const account_name_type& author, const shared_string& permlink )const
{ try {
   return get< comment_object, by_permlink >( boost::make_tuple( author, permlink ) );
} FC_CAPTURE_AND_RETHROW( (author)(permlink) ) }

const comment_object* database::find_comment( const account_name_type& author, const shared_string& permlink )const
{
   return find< comment_object, by_permlink >( boost::make_tuple( author, permlink ) );
}

#ifndef ENABLE_STD_ALLOCATOR
const comment_object& database::get_comment( const account_name_type& author, const string& permlink )const
{ try {
   return get< comment_object, by_permlink >( boost::make_tuple( author, permlink) );
} FC_CAPTURE_AND_RETHROW( (author)(permlink) ) }

const comment_object* database::find_comment( const account_name_type& author, const string& permlink )const
{
   return find< comment_object, by_permlink >( boost::make_tuple( author, permlink ) );
}
#endif

const escrow_object& database::get_escrow( const account_name_type& name, uint32_t escrow_id )const
{ try {
   return get< escrow_object, by_from_id >( boost::make_tuple( name, escrow_id ) );
} FC_CAPTURE_AND_RETHROW( (name)(escrow_id) ) }

const escrow_object* database::find_escrow( const account_name_type& name, uint32_t escrow_id )const
{
   return find< escrow_object, by_from_id >( boost::make_tuple( name, escrow_id ) );
}

const limit_order_object& database::get_limit_order( const account_name_type& name, uint32_t orderid )const
{ try {
   if( !has_hardfork( STEEM_HARDFORK_0_6__127 ) )
      orderid = orderid & 0x0000FFFF;

   return get< limit_order_object, by_account >( boost::make_tuple( name, orderid ) );
} FC_CAPTURE_AND_RETHROW( (name)(orderid) ) }

const limit_order_object* database::find_limit_order( const account_name_type& name, uint32_t orderid )const
{
   if( !has_hardfork( STEEM_HARDFORK_0_6__127 ) )
      orderid = orderid & 0x0000FFFF;

   return find< limit_order_object, by_account >( boost::make_tuple( name, orderid ) );
}

const savings_withdraw_object& database::get_savings_withdraw( const account_name_type& owner, uint32_t request_id )const
{ try {
   return get< savings_withdraw_object, by_from_rid >( boost::make_tuple( owner, request_id ) );
} FC_CAPTURE_AND_RETHROW( (owner)(request_id) ) }

const savings_withdraw_object* database::find_savings_withdraw( const account_name_type& owner, uint32_t request_id )const
{
   return find< savings_withdraw_object, by_from_rid >( boost::make_tuple( owner, request_id ) );
}

const dynamic_global_property_object&database::get_dynamic_global_properties() const
{ try {
   return get< dynamic_global_property_object >();
} FC_CAPTURE_AND_RETHROW() }

const node_property_object& database::get_node_properties() const
{
   return _node_property_object;
}

const feed_history_object& database::get_feed_history()const
{ try {
   return get< feed_history_object >();
} FC_CAPTURE_AND_RETHROW() }

const witness_schedule_object& database::get_witness_schedule_object()const
{ try {
   return get< witness_schedule_object >();
} FC_CAPTURE_AND_RETHROW() }

const hardfork_property_object& database::get_hardfork_property_object()const
{ try {
   return get< hardfork_property_object >();
} FC_CAPTURE_AND_RETHROW() }

const time_point_sec database::calculate_discussion_payout_time( const comment_object& comment )const
{
   if( has_hardfork( STEEM_HARDFORK_0_17__769 ) || comment.parent_author == STEEM_ROOT_POST_PARENT )
      return comment.cashout_time;
   else
      return get< comment_object >( comment.root_comment ).cashout_time;
}

const reward_fund_object& database::get_reward_fund( const comment_object& c ) const
{
   return get< reward_fund_object, by_name >( STEEM_POST_REWARD_FUND_NAME );
}

asset database::get_effective_vesting_shares( const account_object& account, asset_symbol_type vested_symbol )const
{
   if( vested_symbol == VESTS_SYMBOL )
      return account.vesting_shares - account.delegated_vesting_shares + account.received_vesting_shares;

#ifdef STEEM_ENABLE_SMT
   FC_ASSERT( vested_symbol.space() == asset_symbol_type::smt_nai_space );
   FC_ASSERT( vested_symbol.is_vesting() );

#pragma message( "TODO: Update the code below when delegation is modified to support SMTs." )
   const account_regular_balance_object* bo = find< account_regular_balance_object, by_owner_liquid_symbol >( 
      boost::make_tuple( account.name, vested_symbol.get_paired_symbol() ) );
   if( bo == nullptr )
      return asset( 0, vested_symbol );

   return bo->vesting;
#else
   FC_ASSERT( false, "Invalid symbol" );
#endif
}

uint32_t database::witness_participation_rate()const
{
   const dynamic_global_property_object& dpo = get_dynamic_global_properties();
   return uint64_t(STEEM_100_PERCENT) * dpo.recent_slots_filled.popcount() / 128;
}

void database::add_checkpoints( const flat_map< uint32_t, block_id_type >& checkpts )
{
   for( const auto& i : checkpts )
      _checkpoints[i.first] = i.second;
}

bool database::before_last_checkpoint()const
{
   return (_checkpoints.size() > 0) && (_checkpoints.rbegin()->first >= head_block_num());
}

/**
 * Push block "may fail" in which case every partial change is unwound.  After
 * push block is successful the block is appended to the chain database on disk.
 *
 * @return true if we switched forks as a result of this push.
 */
bool database::push_block(const signed_block& new_block, uint32_t skip)
{
   //fc::time_point begin_time = fc::time_point::now();

   bool result;
   detail::with_skip_flags( *this, skip, [&]()
   {
      detail::without_pending_transactions( *this, std::move(_pending_tx), [&]()
      {
         try
         {
            result = _push_block(new_block);
         }
         FC_CAPTURE_AND_RETHROW( (new_block) )

         check_free_memory( false, new_block.block_num() );
      });
   });

   //fc::time_point end_time = fc::time_point::now();
   //fc::microseconds dt = end_time - begin_time;
   //if( ( new_block.block_num() % 10000 ) == 0 )
   //   ilog( "push_block ${b} took ${t} microseconds", ("b", new_block.block_num())("t", dt.count()) );
   return result;
}

void database::_maybe_warn_multiple_production( uint32_t height )const
{
   auto blocks = _fork_db.fetch_block_by_number( height );
   if( blocks.size() > 1 )
   {
      vector< std::pair< account_name_type, fc::time_point_sec > > witness_time_pairs;
      for( const auto& b : blocks )
      {
         witness_time_pairs.push_back( std::make_pair( b->data.witness, b->data.timestamp ) );
      }

      ilog( "Encountered block num collision at block ${n} due to a fork, witnesses are: ${w}", ("n", height)("w", witness_time_pairs) );
   }
   return;
}

bool database::_push_block(const signed_block& new_block)
{ try {
   #ifdef IS_TEST_NET
   FC_ASSERT(new_block.block_num() < TESTNET_BLOCK_LIMIT, "Testnet block limit exceeded");
   #endif /// IS_TEST_NET

   uint32_t skip = get_node_properties().skip_flags;
   //uint32_t skip_undo_db = skip & skip_undo_block;

   if( !(skip&skip_fork_db) )
   {
      shared_ptr<fork_item> new_head = _fork_db.push_block(new_block);
      _maybe_warn_multiple_production( new_head->num );

      //If the head block from the longest chain does not build off of the current head, we need to switch forks.
      if( new_head->data.previous != head_block_id() )
      {
         //If the newly pushed block is the same height as head, we get head back in new_head
         //Only switch forks if new_head is actually higher than head
         if( new_head->data.block_num() > head_block_num() )
         {
            // wlog( "Switching to fork: ${id}", ("id",new_head->data.id()) );
            auto branches = _fork_db.fetch_branch_from(new_head->data.id(), head_block_id());

            // pop blocks until we hit the forked block
            while( head_block_id() != branches.second.back()->data.previous )
               pop_block();

            // push all blocks on the new fork
            for( auto ritr = branches.first.rbegin(); ritr != branches.first.rend(); ++ritr )
            {
                // ilog( "pushing blocks from fork ${n} ${id}", ("n",(*ritr)->data.block_num())("id",(*ritr)->data.id()) );
                optional<fc::exception> except;
                try
                {
                   auto session = start_undo_session();
                   apply_block( (*ritr)->data, skip );
                   session.push();
                }
                catch ( const fc::exception& e ) { except = e; }
                if( except )
                {
                   // wlog( "exception thrown while switching forks ${e}", ("e",except->to_detail_string() ) );
                   // remove the rest of branches.first from the fork_db, those blocks are invalid
                   while( ritr != branches.first.rend() )
                   {
                      _fork_db.remove( (*ritr)->data.id() );
                      ++ritr;
                   }
                   _fork_db.set_head( branches.second.front() );

                   // pop all blocks from the bad fork
                   while( head_block_id() != branches.second.back()->data.previous )
                      pop_block();

                   // restore all blocks from the good fork
                   for( auto ritr = branches.second.rbegin(); ritr != branches.second.rend(); ++ritr )
                   {
                      auto session = start_undo_session();
                      apply_block( (*ritr)->data, skip );
                      session.push();
                   }
                   throw *except;
                }
            }
            return true;
         }
         else
            return false;
      }
   }

   try
   {
      auto session = start_undo_session();
      apply_block(new_block, skip);
      session.push();
   }
   catch( const fc::exception& e )
   {
      elog("Failed to push new block:\n${e}", ("e", e.to_detail_string()));
      _fork_db.remove(new_block.id());
      throw;
   }

   return false;
} FC_CAPTURE_AND_RETHROW() }

/**
 * Attempts to push the transaction into the pending queue
 *
 * When called to push a locally generated transaction, set the skip_block_size_check bit on the skip argument. This
 * will allow the transaction to be pushed even if it causes the pending block size to exceed the maximum block size.
 * Although the transaction will probably not propagate further now, as the peers are likely to have their pending
 * queues full as well, it will be kept in the queue to be propagated later when a new block flushes out the pending
 * queues.
 */
void database::push_transaction( const signed_transaction& trx, uint32_t skip )
{
   try
   {
      try
      {
         FC_ASSERT( fc::raw::pack_size(trx) <= (get_dynamic_global_properties().maximum_block_size - 256) );
         set_producing( true );
         detail::with_skip_flags( *this, skip,
            [&]()
            {
               _push_transaction( trx );
            });
         set_producing( false );
      }
      catch( ... )
      {
         set_producing( false );
         throw;
      }
   }
   FC_CAPTURE_AND_RETHROW( (trx) )
}

void database::_push_transaction( const signed_transaction& trx )
{
   // If this is the first transaction pushed after applying a block, start a new undo session.
   // This allows us to quickly rewind to the clean state of the head block, in case a new block arrives.
   if( !_pending_tx_session.valid() )
      _pending_tx_session = start_undo_session();

   // Create a temporary undo session as a child of _pending_tx_session.
   // The temporary session will be discarded by the destructor if
   // _apply_transaction fails.  If we make it to merge(), we
   // apply the changes.

   auto temp_session = start_undo_session();
   _apply_transaction( trx );
   _pending_tx.push_back( trx );

   notify_changed_objects();
   // The transaction applied successfully. Merge its changes into the pending block session.
   temp_session.squash();
}

signed_block database::generate_block(
   fc::time_point_sec when,
   const account_name_type& witness_owner,
   const fc::ecc::private_key& block_signing_private_key,
   uint32_t skip /* = 0 */
   )
{
   signed_block result;
   detail::with_skip_flags( *this, skip, [&]()
   {
      try
      {
         result = _generate_block( when, witness_owner, block_signing_private_key );
      }
      FC_CAPTURE_AND_RETHROW( (witness_owner) )
   });
   return result;
}


signed_block database::_generate_block(
   fc::time_point_sec when,
   const account_name_type& witness_owner,
   const fc::ecc::private_key& block_signing_private_key
   )
{
   uint32_t skip = get_node_properties().skip_flags;
   uint32_t slot_num = get_slot_at_time( when );
   FC_ASSERT( slot_num > 0 );
   string scheduled_witness = get_scheduled_witness( slot_num );
   FC_ASSERT( scheduled_witness == witness_owner );

   const auto& witness_obj = get_witness( witness_owner );

   if( !(skip & skip_witness_signature) )
      FC_ASSERT( witness_obj.signing_key == block_signing_private_key.get_public_key() );

   static const size_t max_block_header_size = fc::raw::pack_size( signed_block_header() ) + 4;
   auto maximum_block_size = get_dynamic_global_properties().maximum_block_size; //STEEM_MAX_BLOCK_SIZE;
   size_t total_block_size = max_block_header_size;

   signed_block pending_block;

<<<<<<< HEAD
   with_write_lock( [&]()
   {
      //
      // The following code throws away existing pending_tx_session and
      // rebuilds it by re-applying pending transactions.
      //
      // This rebuild is necessary because pending transactions' validity
      // and semantics may have changed since they were received, because
      // time-based semantics are evaluated based on the current block
      // time.  These changes can only be reflected in the database when
      // the value of the "when" variable is known, which means we need to
      // re-apply pending transactions in this method.
      //
      _pending_tx_session.reset();
      _pending_tx_session = start_undo_session();
=======
   //
   // The following code throws away existing pending_tx_session and
   // rebuilds it by re-applying pending transactions.
   //
   // This rebuild is necessary because pending transactions' validity
   // and semantics may have changed since they were received, because
   // time-based semantics are evaluated based on the current block
   // time.  These changes can only be reflected in the database when
   // the value of the "when" variable is known, which means we need to
   // re-apply pending transactions in this method.
   //
   _pending_tx_session.reset();
   _pending_tx_session = start_undo_session( true );

   uint64_t postponed_tx_count = 0;
   // pop pending state (reset to head block state)
   for( const signed_transaction& tx : _pending_tx )
   {
      // Only include transactions that have not expired yet for currently generating block,
      // this should clear problem transactions and allow block production to continue

      if( tx.expiration < when )
         continue;

      uint64_t new_total_size = total_block_size + fc::raw::pack_size( tx );

      // postpone transaction if it would make block too big
      if( new_total_size >= maximum_block_size )
      {
         postponed_tx_count++;
         continue;
      }
>>>>>>> dc07883e

      try
      {
<<<<<<< HEAD
         // Only include transactions that have not expired yet for currently generating block,
         // this should clear problem transactions and allow block production to continue

         if( tx.expiration < when )
            continue;

         uint64_t new_total_size = total_block_size + fc::raw::pack_size( tx );

         // postpone transaction if it would make block too big
         if( new_total_size >= maximum_block_size )
         {
            postponed_tx_count++;
            continue;
         }

         try
         {
            auto temp_session = start_undo_session();
            _apply_transaction( tx );
            temp_session.squash();
=======
         auto temp_session = start_undo_session( true );
         _apply_transaction( tx );
         temp_session.squash();
>>>>>>> dc07883e

         total_block_size += fc::raw::pack_size( tx );
         pending_block.transactions.push_back( tx );
      }
      catch ( const fc::exception& e )
      {
         // Do nothing, transaction will not be re-applied
         //wlog( "Transaction was not processed while generating block due to ${e}", ("e", e) );
         //wlog( "The transaction was ${t}", ("t", tx) );
      }
   }
   if( postponed_tx_count > 0 )
   {
      wlog( "Postponed ${n} transactions due to block size limit", ("n", postponed_tx_count) );
   }

   _pending_tx_session.reset();

   // We have temporarily broken the invariant that
   // _pending_tx_session is the result of applying _pending_tx, as
   // _pending_tx now consists of the set of postponed transactions.
   // However, the push_block() call below will re-create the
   // _pending_tx_session.

   pending_block.previous = head_block_id();
   pending_block.timestamp = when;
   pending_block.transaction_merkle_root = pending_block.calculate_merkle_root();
   pending_block.witness = witness_owner;
   if( has_hardfork( STEEM_HARDFORK_0_5__54 ) )
   {
      const auto& witness = get_witness( witness_owner );

      if( witness.running_version != STEEM_BLOCKCHAIN_VERSION )
         pending_block.extensions.insert( block_header_extensions( STEEM_BLOCKCHAIN_VERSION ) );

      const auto& hfp = get_hardfork_property_object();

      if( hfp.current_hardfork_version < STEEM_BLOCKCHAIN_VERSION // Binary is newer hardfork than has been applied
         && ( witness.hardfork_version_vote != _hardfork_versions[ hfp.last_hardfork + 1 ] || witness.hardfork_time_vote != _hardfork_times[ hfp.last_hardfork + 1 ] ) ) // Witness vote does not match binary configuration
      {
         // Make vote match binary configuration
         pending_block.extensions.insert( block_header_extensions( hardfork_version_vote( _hardfork_versions[ hfp.last_hardfork + 1 ], _hardfork_times[ hfp.last_hardfork + 1 ] ) ) );
      }
      else if( hfp.current_hardfork_version == STEEM_BLOCKCHAIN_VERSION // Binary does not know of a new hardfork
         && witness.hardfork_version_vote > STEEM_BLOCKCHAIN_VERSION ) // Voting for hardfork in the future, that we do not know of...
      {
         // Make vote match binary configuration. This is vote to not apply the new hardfork.
         pending_block.extensions.insert( block_header_extensions( hardfork_version_vote( _hardfork_versions[ hfp.last_hardfork ], _hardfork_times[ hfp.last_hardfork ] ) ) );
      }
   }

   if( !(skip & skip_witness_signature) )
      pending_block.sign( block_signing_private_key );

   // TODO:  Move this to _push_block() so session is restored.
   if( !(skip & skip_block_size_check) )
   {
      FC_ASSERT( fc::raw::pack_size(pending_block) <= STEEM_MAX_BLOCK_SIZE );
   }

   push_block( pending_block, skip );

   return pending_block;
}

/**
 * Removes the most recent block from the database and
 * undoes any changes it made.
 */
void database::pop_block()
{
   try
   {
      _pending_tx_session.reset();
      auto head_id = head_block_id();

      /// save the head block so we can recover its transactions
      optional<signed_block> head_block = fetch_block_by_id( head_id );
      STEEM_ASSERT( head_block.valid(), pop_empty_chain, "there are no blocks to pop" );

      _fork_db.pop_block();
      undo();

      _popped_tx.insert( _popped_tx.begin(), head_block->transactions.begin(), head_block->transactions.end() );

   }
   FC_CAPTURE_AND_RETHROW()
}

void database::clear_pending()
{
   try
   {
      assert( (_pending_tx.size() == 0) || _pending_tx_session.valid() );
      _pending_tx.clear();
      _pending_tx_session.reset();
   }
   FC_CAPTURE_AND_RETHROW()
}

inline const void database::push_virtual_operation( const operation& op, bool force )
{
   /*
   if( !force )
   {
      #if defined( IS_LOW_MEM ) && ! defined( IS_TEST_NET )
      return;
      #endif
   }
   */

   FC_ASSERT( is_virtual_operation( op ) );
   operation_notification note(op);
   ++_current_virtual_op;
   note.virtual_op = _current_virtual_op;
   notify_pre_apply_operation( note );
   notify_post_apply_operation( note );
}

void database::notify_pre_apply_operation( operation_notification& note )
{
   note.trx_id       = _current_trx_id;
   note.block        = _current_block_num;
   note.trx_in_block = _current_trx_in_block;
   note.op_in_trx    = _current_op_in_trx;

   STEEM_TRY_NOTIFY( _pre_apply_operation_signal, note )
}

void database::notify_post_apply_operation( const operation_notification& note )
{
   STEEM_TRY_NOTIFY( _post_apply_operation_signal, note )
}

void database::notify_pre_apply_block( const block_notification& note )
{
   STEEM_TRY_NOTIFY( _pre_apply_block_signal, note )
}

void database::notify_irreversible_block( uint32_t block_num )
{
   STEEM_TRY_NOTIFY( _on_irreversible_block, block_num )
}

void database::notify_post_apply_block( const block_notification& note )
{
   STEEM_TRY_NOTIFY( _post_apply_block_signal, note )
}

void database::notify_pre_apply_transaction( const transaction_notification& note )
{
   STEEM_TRY_NOTIFY( _pre_apply_transaction_signal, note )
}

void database::notify_post_apply_transaction( const transaction_notification& note )
{
   STEEM_TRY_NOTIFY( _post_apply_transaction_signal, note )
}

account_name_type database::get_scheduled_witness( uint32_t slot_num )const
{
   const dynamic_global_property_object& dpo = get_dynamic_global_properties();
   const witness_schedule_object& wso = get_witness_schedule_object();
   uint64_t current_aslot = dpo.current_aslot + slot_num;
   return wso.current_shuffled_witnesses[ current_aslot % wso.num_scheduled_witnesses ];
}

fc::time_point_sec database::get_slot_time(uint32_t slot_num)const
{
   if( slot_num == 0 )
      return fc::time_point_sec();

   auto interval = STEEM_BLOCK_INTERVAL;
   const dynamic_global_property_object& dpo = get_dynamic_global_properties();

   if( head_block_num() == 0 )
   {
      // n.b. first block is at genesis_time plus one block interval
      fc::time_point_sec genesis_time = dpo.time;
      return genesis_time + slot_num * interval;
   }

   int64_t head_block_abs_slot = head_block_time().sec_since_epoch() / interval;
   fc::time_point_sec head_slot_time( head_block_abs_slot * interval );

   // "slot 0" is head_slot_time
   // "slot 1" is head_slot_time,
   //   plus maint interval if head block is a maint block
   //   plus block interval if head block is not a maint block
   return head_slot_time + (slot_num * interval);
}

uint32_t database::get_slot_at_time(fc::time_point_sec when)const
{
   fc::time_point_sec first_slot_time = get_slot_time( 1 );
   if( when < first_slot_time )
      return 0;
   return (when - first_slot_time).to_seconds() / STEEM_BLOCK_INTERVAL + 1;
}

/**
 *  Converts STEEM into sbd and adds it to to_account while reducing the STEEM supply
 *  by STEEM and increasing the sbd supply by the specified amount.
 */
std::pair< asset, asset > database::create_sbd( const account_object& to_account, asset steem, bool to_reward_balance )
{
   std::pair< asset, asset > assets( asset( 0, SBD_SYMBOL ), asset( 0, STEEM_SYMBOL ) );

   try
   {
      if( steem.amount == 0 )
         return assets;

      const auto& median_price = get_feed_history().current_median_history;
      const auto& gpo = get_dynamic_global_properties();

      if( !median_price.is_null() )
      {
         auto to_sbd = ( gpo.sbd_print_rate * steem.amount ) / STEEM_100_PERCENT;
         auto to_steem = steem.amount - to_sbd;

         auto sbd = asset( to_sbd, STEEM_SYMBOL ) * median_price;

         if( to_reward_balance )
         {
            adjust_reward_balance( to_account, sbd );
            adjust_reward_balance( to_account, asset( to_steem, STEEM_SYMBOL ) );
         }
         else
         {
            adjust_balance( to_account, sbd );
            adjust_balance( to_account, asset( to_steem, STEEM_SYMBOL ) );
         }

         adjust_supply( asset( -to_sbd, STEEM_SYMBOL ) );
         adjust_supply( sbd );
         assets.first = sbd;
         assets.second = asset( to_steem, STEEM_SYMBOL );
      }
      else
      {
         adjust_balance( to_account, steem );
         assets.second = steem;
      }
   }
   FC_CAPTURE_LOG_AND_RETHROW( (to_account.name)(steem) )

   return assets;
}

/**
 * @param to_account - the account to receive the new vesting shares
 * @param liquid     - STEEM or liquid SMT to be converted to vesting shares
 */
asset database::create_vesting( const account_object& to_account, asset liquid, bool to_reward_balance )
{
   try
   {
      auto calculate_new_vesting = [ liquid ] ( price vesting_share_price ) -> asset
         {
         /**
          *  The ratio of total_vesting_shares / total_vesting_fund_steem should not
          *  change as the result of the user adding funds
          *
          *  V / C  = (V+Vn) / (C+Cn)
          *
          *  Simplifies to Vn = (V * Cn ) / C
          *
          *  If Cn equals o.amount, then we must solve for Vn to know how many new vesting shares
          *  the user should receive.
          *
          *  128 bit math is requred due to multiplying of 64 bit numbers. This is done in asset and price.
          */
         asset new_vesting = liquid * ( vesting_share_price );
         return new_vesting;
         };

#ifdef STEEM_ENABLE_SMT
      if( liquid.symbol.space() == asset_symbol_type::smt_nai_space )
      {
         FC_ASSERT( liquid.symbol.is_vesting() == false );
         // Get share price.
         const auto& smt = get< smt_token_object, by_symbol >( liquid.symbol );
         FC_ASSERT( smt.allow_voting == to_reward_balance, "No voting - no rewards" );
         price vesting_share_price = to_reward_balance ? smt.get_reward_vesting_share_price() : smt.get_vesting_share_price();
         // Calculate new vesting from provided liquid using share price.
         asset new_vesting = calculate_new_vesting( vesting_share_price );
         // Add new vesting to owner's balance.
         if( to_reward_balance )
            adjust_reward_balance( to_account, liquid, new_vesting );
         else
            adjust_balance( to_account, new_vesting );
         // Update global vesting pool numbers.
         modify( smt, [&]( smt_token_object& smt_object )
         {
            if( to_reward_balance )
            {
               smt_object.pending_rewarded_vesting_shares += new_vesting.amount;
               smt_object.pending_rewarded_vesting_smt += liquid.amount;
            }
            else
            {
               smt_object.total_vesting_fund_smt += liquid.amount;
               smt_object.total_vesting_shares += new_vesting.amount;
            }
         } );

         // NOTE that SMT vesting does not impact witness voting.

         return new_vesting;
      }
#endif

      FC_ASSERT( liquid.symbol == STEEM_SYMBOL );
      // ^ A novelty, needed but risky in case someone managed to slip SBD/TESTS here in blockchain history.
      // Get share price.
      const auto& cprops = get_dynamic_global_properties();
      price vesting_share_price = to_reward_balance ? cprops.get_reward_vesting_share_price() : cprops.get_vesting_share_price();
      // Calculate new vesting from provided liquid using share price.
      asset new_vesting = calculate_new_vesting( vesting_share_price );
      // Add new vesting to owner's balance.
      if( to_reward_balance )
         adjust_reward_balance( to_account, liquid, new_vesting );
      else
         adjust_balance( to_account, new_vesting );
      // Update global vesting pool numbers.
      modify( cprops, [&]( dynamic_global_property_object& props )
      {
         if( to_reward_balance )
         {
            props.pending_rewarded_vesting_shares += new_vesting;
            props.pending_rewarded_vesting_steem += liquid;
         }
         else
         {
            props.total_vesting_fund_steem += liquid;
            props.total_vesting_shares += new_vesting;
         }
      } );
      // Update witness voting numbers.
      if( !to_reward_balance )
         adjust_proxied_witness_votes( to_account, new_vesting.amount );

      return new_vesting;
   }
   FC_CAPTURE_AND_RETHROW( (to_account.name)(liquid) )
}

fc::sha256 database::get_pow_target()const
{
   const auto& dgp = get_dynamic_global_properties();
   fc::sha256 target;
   target._hash[0] = -1;
   target._hash[1] = -1;
   target._hash[2] = -1;
   target._hash[3] = -1;
   target = target >> ((dgp.num_pow_witnesses/4)+4);
   return target;
}

uint32_t database::get_pow_summary_target()const
{
   const dynamic_global_property_object& dgp = get_dynamic_global_properties();
   if( dgp.num_pow_witnesses >= 1004 )
      return 0;

   if( has_hardfork( STEEM_HARDFORK_0_16__551 ) )
      return (0xFE00 - 0x0040 * dgp.num_pow_witnesses ) << 0x10;
   else
      return (0xFC00 - 0x0040 * dgp.num_pow_witnesses) << 0x10;
}

void database::adjust_proxied_witness_votes( const account_object& a,
                                   const std::array< share_type, STEEM_MAX_PROXY_RECURSION_DEPTH+1 >& delta,
                                   int depth )
{
   if( a.proxy != STEEM_PROXY_TO_SELF_ACCOUNT )
   {
      /// nested proxies are not supported, vote will not propagate
      if( depth >= STEEM_MAX_PROXY_RECURSION_DEPTH )
         return;

      const auto& proxy = get_account( a.proxy );

      modify( proxy, [&]( account_object& a )
      {
         for( int i = STEEM_MAX_PROXY_RECURSION_DEPTH - depth - 1; i >= 0; --i )
         {
            a.proxied_vsf_votes[i+depth] += delta[i];
         }
      } );

      adjust_proxied_witness_votes( proxy, delta, depth + 1 );
   }
   else
   {
      share_type total_delta = 0;
      for( int i = STEEM_MAX_PROXY_RECURSION_DEPTH - depth; i >= 0; --i )
         total_delta += delta[i];
      adjust_witness_votes( a, total_delta );
   }
}

void database::adjust_proxied_witness_votes( const account_object& a, share_type delta, int depth )
{
   if( a.proxy != STEEM_PROXY_TO_SELF_ACCOUNT )
   {
      /// nested proxies are not supported, vote will not propagate
      if( depth >= STEEM_MAX_PROXY_RECURSION_DEPTH )
         return;

      const auto& proxy = get_account( a.proxy );

      modify( proxy, [&]( account_object& a )
      {
         a.proxied_vsf_votes[depth] += delta;
      } );

      adjust_proxied_witness_votes( proxy, delta, depth + 1 );
   }
   else
   {
     adjust_witness_votes( a, delta );
   }
}

void database::adjust_witness_votes( const account_object& a, share_type delta )
{
   const auto& vidx = get_index< witness_vote_index >().indices().get< by_account_witness >();
   auto itr = vidx.lower_bound( boost::make_tuple( a.name, account_name_type() ) );
   while( itr != vidx.end() && itr->account == a.name )
   {
      adjust_witness_vote( get< witness_object, by_name >(itr->witness), delta );
      ++itr;
   }
}

void database::adjust_witness_vote( const witness_object& witness, share_type delta )
{
   const witness_schedule_object& wso = get_witness_schedule_object();
   modify( witness, [&]( witness_object& w )
   {
      auto delta_pos = w.votes.value * (wso.current_virtual_time - w.virtual_last_update);
      w.virtual_position += delta_pos;

      w.virtual_last_update = wso.current_virtual_time;
      w.votes += delta;
      FC_ASSERT( w.votes <= get_dynamic_global_properties().total_vesting_shares.amount, "", ("w.votes", w.votes)("props",get_dynamic_global_properties().total_vesting_shares) );

      if( has_hardfork( STEEM_HARDFORK_0_2 ) )
         w.virtual_scheduled_time = w.virtual_last_update + (STEEM_VIRTUAL_SCHEDULE_LAP_LENGTH2 - w.virtual_position)/(w.votes.value+1);
      else
         w.virtual_scheduled_time = w.virtual_last_update + (STEEM_VIRTUAL_SCHEDULE_LAP_LENGTH - w.virtual_position)/(w.votes.value+1);

      /** witnesses with a low number of votes could overflow the time field and end up with a scheduled time in the past */
      if( has_hardfork( STEEM_HARDFORK_0_4 ) )
      {
         if( w.virtual_scheduled_time < wso.current_virtual_time )
            w.virtual_scheduled_time = fc::uint128::max_value();
      }
   } );
}

void database::clear_witness_votes( const account_object& a )
{
   const auto& vidx = get_index< witness_vote_index >().indices().get<by_account_witness>();
   auto itr = vidx.lower_bound( boost::make_tuple( a.name, account_name_type() ) );
   while( itr != vidx.end() && itr->account == a.name )
   {
      const auto& current = *itr;
      ++itr;
      remove(current);
   }

   if( has_hardfork( STEEM_HARDFORK_0_6__104 ) )
      modify( a, [&](account_object& acc )
      {
         acc.witnesses_voted_for = 0;
      });
}

void database::clear_null_account_balance()
{
   if( !has_hardfork( STEEM_HARDFORK_0_14__327 ) ) return;

   const auto& null_account = get_account( STEEM_NULL_ACCOUNT );
   asset total_steem( 0, STEEM_SYMBOL );
   asset total_sbd( 0, SBD_SYMBOL );

   if( null_account.balance.amount > 0 )
   {
      total_steem += null_account.balance;
      adjust_balance( null_account, -null_account.balance );
   }

   if( null_account.savings_balance.amount > 0 )
   {
      total_steem += null_account.savings_balance;
      adjust_savings_balance( null_account, -null_account.savings_balance );
   }

   if( null_account.sbd_balance.amount > 0 )
   {
      total_sbd += null_account.sbd_balance;
      adjust_balance( null_account, -null_account.sbd_balance );
   }

   if( null_account.savings_sbd_balance.amount > 0 )
   {
      total_sbd += null_account.savings_sbd_balance;
      adjust_savings_balance( null_account, -null_account.savings_sbd_balance );
   }

   if( null_account.vesting_shares.amount > 0 )
   {
      const auto& gpo = get_dynamic_global_properties();
      auto converted_steem = null_account.vesting_shares * gpo.get_vesting_share_price();

      modify( gpo, [&]( dynamic_global_property_object& g )
      {
         g.total_vesting_shares -= null_account.vesting_shares;
         g.total_vesting_fund_steem -= converted_steem;
      });

      modify( null_account, [&]( account_object& a )
      {
         a.vesting_shares.amount = 0;
      });

      total_steem += converted_steem;
   }

   if( null_account.reward_steem_balance.amount > 0 )
   {
      total_steem += null_account.reward_steem_balance;
      adjust_reward_balance( null_account, -null_account.reward_steem_balance );
   }

   if( null_account.reward_sbd_balance.amount > 0 )
   {
      total_sbd += null_account.reward_sbd_balance;
      adjust_reward_balance( null_account, -null_account.reward_sbd_balance );
   }

   if( null_account.reward_vesting_balance.amount > 0 )
   {
      const auto& gpo = get_dynamic_global_properties();

      total_steem += null_account.reward_vesting_steem;

      modify( gpo, [&]( dynamic_global_property_object& g )
      {
         g.pending_rewarded_vesting_shares -= null_account.reward_vesting_balance;
         g.pending_rewarded_vesting_steem -= null_account.reward_vesting_steem;
      });

      modify( null_account, [&]( account_object& a )
      {
         a.reward_vesting_steem.amount = 0;
         a.reward_vesting_balance.amount = 0;
      });
   }

   if( total_steem.amount > 0 )
      adjust_supply( -total_steem );

   if( total_sbd.amount > 0 )
      adjust_supply( -total_sbd );
}

/**
 * This method updates total_reward_shares2 on DGPO, and children_rshares2 on comments, when a comment's rshares2 changes
 * from old_rshares2 to new_rshares2.  Maintaining invariants that children_rshares2 is the sum of all descendants' rshares2,
 * and dgpo.total_reward_shares2 is the total number of rshares2 outstanding.
 */
void database::adjust_rshares2( const comment_object& c, fc::uint128_t old_rshares2, fc::uint128_t new_rshares2 )
{

   const auto& dgpo = get_dynamic_global_properties();
   modify( dgpo, [&]( dynamic_global_property_object& p )
   {
      p.total_reward_shares2 -= old_rshares2;
      p.total_reward_shares2 += new_rshares2;
   } );
}

void database::update_owner_authority( const account_object& account, const authority& owner_authority )
{
   if( head_block_num() >= STEEM_OWNER_AUTH_HISTORY_TRACKING_START_BLOCK_NUM )
   {
      create< owner_authority_history_object >( [&]( owner_authority_history_object& hist )
      {
         hist.account = account.name;
         hist.previous_owner_authority = get< account_authority_object, by_account >( account.name ).owner;
         hist.last_valid_time = head_block_time();
      });
   }

   modify( get< account_authority_object, by_account >( account.name ), [&]( account_authority_object& auth )
   {
      auth.owner = owner_authority;
      auth.last_owner_update = head_block_time();
   });
}

void database::process_vesting_withdrawals()
{
   const auto& widx = get_index< account_index, by_next_vesting_withdrawal >();
   const auto& didx = get_index< withdraw_vesting_route_index, by_withdraw_route >();
   auto current = widx.begin();

   const auto& cprops = get_dynamic_global_properties();

   while( current != widx.end() && current->next_vesting_withdrawal <= head_block_time() )
   {
      const auto& from_account = *current; ++current;

      /**
      *  Let T = total tokens in vesting fund
      *  Let V = total vesting shares
      *  Let v = total vesting shares being cashed out
      *
      *  The user may withdraw  vT / V tokens
      */
      share_type to_withdraw;
      if ( from_account.to_withdraw - from_account.withdrawn < from_account.vesting_withdraw_rate.amount )
         to_withdraw = std::min( from_account.vesting_shares.amount, from_account.to_withdraw % from_account.vesting_withdraw_rate.amount ).value;
      else
         to_withdraw = std::min( from_account.vesting_shares.amount, from_account.vesting_withdraw_rate.amount ).value;

      share_type vests_deposited_as_steem = 0;
      share_type vests_deposited_as_vests = 0;
      asset total_steem_converted = asset( 0, STEEM_SYMBOL );

      // Do two passes, the first for vests, the second for steem. Try to maintain as much accuracy for vests as possible.
      for( auto itr = didx.upper_bound( boost::make_tuple( from_account.name, account_name_type() ) );
           itr != didx.end() && itr->from_account == from_account.name;
           ++itr )
      {
         if( itr->auto_vest )
         {
            share_type to_deposit = ( ( fc::uint128_t ( to_withdraw.value ) * itr->percent ) / STEEM_100_PERCENT ).to_uint64();
            vests_deposited_as_vests += to_deposit;

            if( to_deposit > 0 )
            {
               const auto& to_account = get< account_object, by_name >( itr->to_account );

               modify( to_account, [&]( account_object& a )
               {
                  a.vesting_shares.amount += to_deposit;
               });

               adjust_proxied_witness_votes( to_account, to_deposit );

               push_virtual_operation( fill_vesting_withdraw_operation( from_account.name, to_account.name, asset( to_deposit, VESTS_SYMBOL ), asset( to_deposit, VESTS_SYMBOL ) ) );
            }
         }
      }

      for( auto itr = didx.upper_bound( boost::make_tuple( from_account.name, account_name_type() ) );
           itr != didx.end() && itr->from_account == from_account.name;
           ++itr )
      {
         if( !itr->auto_vest )
         {
            const auto& to_account = get< account_object, by_name >( itr->to_account );

            share_type to_deposit = ( ( fc::uint128_t ( to_withdraw.value ) * itr->percent ) / STEEM_100_PERCENT ).to_uint64();
            vests_deposited_as_steem += to_deposit;
            auto converted_steem = asset( to_deposit, VESTS_SYMBOL ) * cprops.get_vesting_share_price();
            total_steem_converted += converted_steem;

            if( to_deposit > 0 )
            {
               modify( to_account, [&]( account_object& a )
               {
                  a.balance += converted_steem;
               });

               modify( cprops, [&]( dynamic_global_property_object& o )
               {
                  o.total_vesting_fund_steem -= converted_steem;
                  o.total_vesting_shares.amount -= to_deposit;
               });

               push_virtual_operation( fill_vesting_withdraw_operation( from_account.name, to_account.name, asset( to_deposit, VESTS_SYMBOL), converted_steem ) );
            }
         }
      }

      share_type to_convert = to_withdraw - vests_deposited_as_steem - vests_deposited_as_vests;
      FC_ASSERT( to_convert >= 0, "Deposited more vests than were supposed to be withdrawn" );

      auto converted_steem = asset( to_convert, VESTS_SYMBOL ) * cprops.get_vesting_share_price();

      modify( from_account, [&]( account_object& a )
      {
         a.vesting_shares.amount -= to_withdraw;
         a.balance += converted_steem;
         a.withdrawn += to_withdraw;

         if( a.withdrawn >= a.to_withdraw || a.vesting_shares.amount == 0 )
         {
            a.vesting_withdraw_rate.amount = 0;
            a.next_vesting_withdrawal = fc::time_point_sec::maximum();
         }
         else
         {
            a.next_vesting_withdrawal += fc::seconds( STEEM_VESTING_WITHDRAW_INTERVAL_SECONDS );
         }
      });

      modify( cprops, [&]( dynamic_global_property_object& o )
      {
         o.total_vesting_fund_steem -= converted_steem;
         o.total_vesting_shares.amount -= to_convert;
      });

      if( to_withdraw > 0 )
         adjust_proxied_witness_votes( from_account, -to_withdraw );

      push_virtual_operation( fill_vesting_withdraw_operation( from_account.name, from_account.name, asset( to_convert, VESTS_SYMBOL ), converted_steem ) );
   }
}

void database::adjust_total_payout( const comment_object& cur, const asset& sbd_created, const asset& curator_sbd_value, const asset& beneficiary_value )
{
   modify( cur, [&]( comment_object& c )
   {
      // input assets should be in sbd
      c.total_payout_value += sbd_created;
      c.curator_payout_value += curator_sbd_value;
      c.beneficiary_payout_value += beneficiary_value;
   } );
   /// TODO: potentially modify author's total payout numbers as well
}

/**
 *  This method will iterate through all comment_vote_objects and give them
 *  (max_rewards * weight) / c.total_vote_weight.
 *
 *  @returns unclaimed rewards.
 */
share_type database::pay_curators( const comment_object& c, share_type& max_rewards )
{
   struct cmp
   {
      bool operator()( const comment_vote_object* obj, const comment_vote_object* obj2 ) const
      {
         if( obj->weight == obj2->weight )
            return obj->voter < obj2->voter;
         else
            return obj->weight > obj2->weight;
      }
   };

   try
   {
      uint128_t total_weight( c.total_vote_weight );
      //edump( (total_weight)(max_rewards) );
      share_type unclaimed_rewards = max_rewards;

      if( !c.allow_curation_rewards )
      {
         unclaimed_rewards = 0;
         max_rewards = 0;
      }
      else if( c.total_vote_weight > 0 )
      {
         const auto& cvidx = get_index<comment_vote_index>().indices().get<by_comment_voter>();
         auto itr = cvidx.lower_bound( c.id );

         std::set< const comment_vote_object*, cmp > proxy_set;
         while( itr != cvidx.end() && itr->comment == c.id )
         {
            proxy_set.insert( &( *itr ) );
            ++itr;
         }

         for( auto& item : proxy_set )
         {
            uint128_t weight( item->weight );
            auto claim = ( ( max_rewards.value * weight ) / total_weight ).to_uint64();
            if( claim > 0 ) // min_amt is non-zero satoshis
            {
               unclaimed_rewards -= claim;
               const auto& voter = get( item->voter );
               auto reward = create_vesting( voter, asset( claim, STEEM_SYMBOL ), has_hardfork( STEEM_HARDFORK_0_17__659 ) );

               push_virtual_operation( curation_reward_operation( voter.name, reward, c.author, to_string( c.permlink ) ) );

               #ifndef IS_LOW_MEM
                  modify( voter, [&]( account_object& a )
                  {
                     a.curation_rewards += claim;
                  });
               #endif
            }
         }
      }
      max_rewards -= unclaimed_rewards;

      return unclaimed_rewards;
   } FC_CAPTURE_AND_RETHROW()
}

void fill_comment_reward_context_local_state( util::comment_reward_context& ctx, const comment_object& comment )
{
   ctx.rshares = comment.net_rshares;
   ctx.reward_weight = comment.reward_weight;
   ctx.max_sbd = comment.max_accepted_payout;
}

share_type database::cashout_comment_helper( util::comment_reward_context& ctx, const comment_object& comment )
{
   try
   {
      share_type claimed_reward = 0;

      if( comment.net_rshares > 0 )
      {
         fill_comment_reward_context_local_state( ctx, comment );

         if( has_hardfork( STEEM_HARDFORK_0_17__774 ) )
         {
            const auto rf = get_reward_fund( comment );
            ctx.reward_curve = rf.author_reward_curve;
            ctx.content_constant = rf.content_constant;
         }

         const share_type reward = util::get_rshare_reward( ctx );
         uint128_t reward_tokens = uint128_t( reward.value );

         if( reward_tokens > 0 )
         {
            share_type curation_tokens = ( ( reward_tokens * get_curation_rewards_percent( comment ) ) / STEEM_100_PERCENT ).to_uint64();
            share_type author_tokens = reward_tokens.to_uint64() - curation_tokens;

            author_tokens += pay_curators( comment, curation_tokens );
            share_type total_beneficiary = 0;
            claimed_reward = author_tokens + curation_tokens;

            for( auto& b : comment.beneficiaries )
            {
               auto benefactor_tokens = ( author_tokens * b.weight ) / STEEM_100_PERCENT;
               auto vest_created = create_vesting( get_account( b.account ), asset( benefactor_tokens, STEEM_SYMBOL ), has_hardfork( STEEM_HARDFORK_0_17__659 ) );
               push_virtual_operation( comment_benefactor_reward_operation( b.account, comment.author, to_string( comment.permlink ), vest_created ) );
               total_beneficiary += benefactor_tokens;
            }

            author_tokens -= total_beneficiary;

            auto sbd_steem     = ( author_tokens * comment.percent_steem_dollars ) / ( 2 * STEEM_100_PERCENT ) ;
            auto vesting_steem = author_tokens - sbd_steem;

            const auto& author = get_account( comment.author );
            auto vest_created = create_vesting( author, asset( vesting_steem, STEEM_SYMBOL ), has_hardfork( STEEM_HARDFORK_0_17__659 ) );
            auto sbd_payout = create_sbd( author, asset( sbd_steem, STEEM_SYMBOL ), has_hardfork( STEEM_HARDFORK_0_17__659 ) );

            adjust_total_payout( comment, sbd_payout.first + to_sbd( sbd_payout.second + asset( vesting_steem, STEEM_SYMBOL ) ), to_sbd( asset( curation_tokens, STEEM_SYMBOL ) ), to_sbd( asset( total_beneficiary, STEEM_SYMBOL ) ) );

            push_virtual_operation( author_reward_operation( comment.author, to_string( comment.permlink ), sbd_payout.first, sbd_payout.second, vest_created ) );
            push_virtual_operation( comment_reward_operation( comment.author, to_string( comment.permlink ), to_sbd( asset( claimed_reward, STEEM_SYMBOL ) ) ) );

            #ifndef IS_LOW_MEM
               modify( comment, [&]( comment_object& c )
               {
                  c.author_rewards += author_tokens;
               });

               modify( get_account( comment.author ), [&]( account_object& a )
               {
                  a.posting_rewards += author_tokens;
               });
            #endif

         }

         if( !has_hardfork( STEEM_HARDFORK_0_17__774 ) )
            adjust_rshares2( comment, util::evaluate_reward_curve( comment.net_rshares.value ), 0 );
      }

      modify( comment, [&]( comment_object& c )
      {
         /**
         * A payout is only made for positive rshares, negative rshares hang around
         * for the next time this post might get an upvote.
         */
         if( c.net_rshares > 0 )
            c.net_rshares = 0;
         c.children_abs_rshares = 0;
         c.abs_rshares  = 0;
         c.vote_rshares = 0;
         c.total_vote_weight = 0;
         c.max_cashout_time = fc::time_point_sec::maximum();

         if( has_hardfork( STEEM_HARDFORK_0_17__769 ) )
         {
            c.cashout_time = fc::time_point_sec::maximum();
         }
         else if( c.parent_author == STEEM_ROOT_POST_PARENT )
         {
            if( has_hardfork( STEEM_HARDFORK_0_12__177 ) && c.last_payout == fc::time_point_sec::min() )
               c.cashout_time = head_block_time() + STEEM_SECOND_CASHOUT_WINDOW;
            else
               c.cashout_time = fc::time_point_sec::maximum();
         }

         c.last_payout = head_block_time();
      } );

      push_virtual_operation( comment_payout_update_operation( comment.author, to_string( comment.permlink ) ) );

      const auto& vote_idx = get_index< comment_vote_index >().indices().get< by_comment_voter >();
      auto vote_itr = vote_idx.lower_bound( comment.id );
      while( vote_itr != vote_idx.end() && vote_itr->comment == comment.id )
      {
         const auto& cur_vote = *vote_itr;
         ++vote_itr;
         if( !has_hardfork( STEEM_HARDFORK_0_12__177 ) || calculate_discussion_payout_time( comment ) != fc::time_point_sec::maximum() )
         {
            modify( cur_vote, [&]( comment_vote_object& cvo )
            {
               cvo.num_changes = -1;
            });
         }
         else
         {
#ifdef CLEAR_VOTES
            remove( cur_vote );
#endif
         }
      }

      return claimed_reward;
   } FC_CAPTURE_AND_RETHROW( (comment) )
}

void database::process_comment_cashout()
{
   /// don't allow any content to get paid out until the website is ready to launch
   /// and people have had a week to start posting.  The first cashout will be the biggest because it
   /// will represent 2+ months of rewards.
   if( !has_hardfork( STEEM_FIRST_CASHOUT_TIME ) )
      return;

   const auto& gpo = get_dynamic_global_properties();
   util::comment_reward_context ctx;
   ctx.current_steem_price = get_feed_history().current_median_history;

   vector< reward_fund_context > funds;
   vector< share_type > steem_awarded;
   const auto& reward_idx = get_index< reward_fund_index, by_id >();

   // Decay recent rshares of each fund
   for( auto itr = reward_idx.begin(); itr != reward_idx.end(); ++itr )
   {
      // Add all reward funds to the local cache and decay their recent rshares
      modify( *itr, [&]( reward_fund_object& rfo )
      {
         fc::microseconds decay_time;

         if( has_hardfork( STEEM_HARDFORK_0_19__1051 ) )
            decay_time = STEEM_RECENT_RSHARES_DECAY_TIME_HF19;
         else
            decay_time = STEEM_RECENT_RSHARES_DECAY_TIME_HF17;

         rfo.recent_claims -= ( rfo.recent_claims * ( head_block_time() - rfo.last_update ).to_seconds() ) / decay_time.to_seconds();
         rfo.last_update = head_block_time();
      });

      reward_fund_context rf_ctx;
      rf_ctx.recent_claims = itr->recent_claims;
      rf_ctx.reward_balance = itr->reward_balance;

      // The index is by ID, so the ID should be the current size of the vector (0, 1, 2, etc...)
      assert( funds.size() == static_cast<size_t>(itr->id._id) );

      funds.push_back( rf_ctx );
   }

   const auto& cidx        = get_index< comment_index >().indices().get< by_cashout_time >();
   const auto& com_by_root = get_index< comment_index >().indices().get< by_root >();

   auto current = cidx.begin();
   //  add all rshares about to be cashed out to the reward funds. This ensures equal satoshi per rshare payment
   if( has_hardfork( STEEM_HARDFORK_0_17__771 ) )
   {
      while( current != cidx.end() && current->cashout_time <= head_block_time() )
      {
         if( current->net_rshares > 0 )
         {
            const auto& rf = get_reward_fund( *current );
            funds[ rf.id._id ].recent_claims += util::evaluate_reward_curve( current->net_rshares.value, rf.author_reward_curve, rf.content_constant );
         }

         ++current;
      }

      current = cidx.begin();
   }

   /*
    * Payout all comments
    *
    * Each payout follows a similar pattern, but for a different reason.
    * Cashout comment helper does not know about the reward fund it is paying from.
    * The helper only does token allocation based on curation rewards and the SBD
    * global %, etc.
    *
    * Each context is used by get_rshare_reward to determine what part of each budget
    * the comment is entitled to. Prior to hardfork 17, all payouts are done against
    * the global state updated each payout. After the hardfork, each payout is done
    * against a reward fund state that is snapshotted before all payouts in the block.
    */
   while( current != cidx.end() && current->cashout_time <= head_block_time() )
   {
      if( has_hardfork( STEEM_HARDFORK_0_17__771 ) )
      {
         auto fund_id = get_reward_fund( *current ).id._id;
         ctx.total_reward_shares2 = funds[ fund_id ].recent_claims;
         ctx.total_reward_fund_steem = funds[ fund_id ].reward_balance;
         funds[ fund_id ].steem_awarded += cashout_comment_helper( ctx, *current );
      }
      else
      {
         auto itr = com_by_root.lower_bound( current->root_comment );
         while( itr != com_by_root.end() && itr->root_comment == current->root_comment )
         {
            const auto& comment = *itr; ++itr;
            ctx.total_reward_shares2 = gpo.total_reward_shares2;
            ctx.total_reward_fund_steem = gpo.total_reward_fund_steem;

            auto reward = cashout_comment_helper( ctx, comment );

            if( reward > 0 )
            {
               modify( get_dynamic_global_properties(), [&]( dynamic_global_property_object& p )
               {
                  p.total_reward_fund_steem.amount -= reward;
               });
            }
         }
      }

      current = cidx.begin();
   }

   // Write the cached fund state back to the database
   if( funds.size() )
   {
      for( size_t i = 0; i < funds.size(); i++ )
      {
         modify( get< reward_fund_object, by_id >( reward_fund_id_type( i ) ), [&]( reward_fund_object& rfo )
         {
            rfo.recent_claims = funds[ i ].recent_claims;
            rfo.reward_balance -= asset( funds[ i ].steem_awarded, STEEM_SYMBOL );
         });
      }
   }
}

/**
 *  Overall the network has an inflation rate of 102% of virtual steem per year
 *  90% of inflation is directed to vesting shares
 *  10% of inflation is directed to subjective proof of work voting
 *  1% of inflation is directed to liquidity providers
 *  1% of inflation is directed to block producers
 *
 *  This method pays out vesting and reward shares every block, and liquidity shares once per day.
 *  This method does not pay out witnesses.
 */
void database::process_funds()
{
   const auto& props = get_dynamic_global_properties();
   const auto& wso = get_witness_schedule_object();

   if( has_hardfork( STEEM_HARDFORK_0_16__551) )
   {
      /**
       * At block 7,000,000 have a 9.5% instantaneous inflation rate, decreasing to 0.95% at a rate of 0.01%
       * every 250k blocks. This narrowing will take approximately 20.5 years and will complete on block 220,750,000
       */
      int64_t start_inflation_rate = int64_t( STEEM_INFLATION_RATE_START_PERCENT );
      int64_t inflation_rate_adjustment = int64_t( head_block_num() / STEEM_INFLATION_NARROWING_PERIOD );
      int64_t inflation_rate_floor = int64_t( STEEM_INFLATION_RATE_STOP_PERCENT );

      // below subtraction cannot underflow int64_t because inflation_rate_adjustment is <2^32
      int64_t current_inflation_rate = std::max( start_inflation_rate - inflation_rate_adjustment, inflation_rate_floor );

      auto new_steem = ( props.virtual_supply.amount * current_inflation_rate ) / ( int64_t( STEEM_100_PERCENT ) * int64_t( STEEM_BLOCKS_PER_YEAR ) );
      auto content_reward = ( new_steem * STEEM_CONTENT_REWARD_PERCENT ) / STEEM_100_PERCENT;
      if( has_hardfork( STEEM_HARDFORK_0_17__774 ) )
         content_reward = pay_reward_funds( content_reward ); /// 75% to content creator
      auto vesting_reward = ( new_steem * STEEM_VESTING_FUND_PERCENT ) / STEEM_100_PERCENT; /// 15% to vesting fund
      auto witness_reward = new_steem - content_reward - vesting_reward; /// Remaining 10% to witness pay

      const auto& cwit = get_witness( props.current_witness );
      witness_reward *= STEEM_MAX_WITNESSES;

      if( cwit.schedule == witness_object::timeshare )
         witness_reward *= wso.timeshare_weight;
      else if( cwit.schedule == witness_object::miner )
         witness_reward *= wso.miner_weight;
      else if( cwit.schedule == witness_object::top19 )
         witness_reward *= wso.top19_weight;
      else
         wlog( "Encountered unknown witness type for witness: ${w}", ("w", cwit.owner) );

      witness_reward /= wso.witness_pay_normalization_factor;

      new_steem = content_reward + vesting_reward + witness_reward;

      modify( props, [&]( dynamic_global_property_object& p )
      {
         p.total_vesting_fund_steem += asset( vesting_reward, STEEM_SYMBOL );
         if( !has_hardfork( STEEM_HARDFORK_0_17__774 ) )
            p.total_reward_fund_steem  += asset( content_reward, STEEM_SYMBOL );
         p.current_supply           += asset( new_steem, STEEM_SYMBOL );
         p.virtual_supply           += asset( new_steem, STEEM_SYMBOL );
      });

      const auto& producer_reward = create_vesting( get_account( cwit.owner ), asset( witness_reward, STEEM_SYMBOL ) );
      push_virtual_operation( producer_reward_operation( cwit.owner, producer_reward ) );

   }
   else
   {
      auto content_reward = get_content_reward();
      auto curate_reward = get_curation_reward();
      auto witness_pay = get_producer_reward();
      auto vesting_reward = content_reward + curate_reward + witness_pay;

      content_reward = content_reward + curate_reward;

      if( props.head_block_number < STEEM_START_VESTING_BLOCK )
         vesting_reward.amount = 0;
      else
         vesting_reward.amount.value *= 9;

      modify( props, [&]( dynamic_global_property_object& p )
      {
          p.total_vesting_fund_steem += vesting_reward;
          p.total_reward_fund_steem  += content_reward;
          p.current_supply += content_reward + witness_pay + vesting_reward;
          p.virtual_supply += content_reward + witness_pay + vesting_reward;
      } );
   }
}

void database::process_savings_withdraws()
{
  const auto& idx = get_index< savings_withdraw_index >().indices().get< by_complete_from_rid >();
  auto itr = idx.begin();
  while( itr != idx.end() ) {
     if( itr->complete > head_block_time() )
        break;
     adjust_balance( get_account( itr->to ), itr->amount );

     modify( get_account( itr->from ), [&]( account_object& a )
     {
        a.savings_withdraw_requests--;
     });

     push_virtual_operation( fill_transfer_from_savings_operation( itr->from, itr->to, itr->amount, itr->request_id, to_string( itr->memo) ) );

     remove( *itr );
     itr = idx.begin();
  }
}

#ifdef STEEM_ENABLE_SMT

template< typename T, bool ALLOW_REMOVE >
void process_smt_objects_internal( database* db, steem::chain::smt_phase phase )
{
   FC_ASSERT( db != nullptr );
   const auto& idx = db->get_index< smt_event_token_index >().indices().get< T >();
   auto itr = idx.lower_bound( std::make_tuple( phase, db->head_block_time() ) );

   while( itr != idx.end() && itr->phase == phase )
   {
      #pragma message( "TODO: Add virtual_operation." )

      if( ALLOW_REMOVE )
      {
         const auto& old_itr = *itr;
         ++itr;
         db->remove( old_itr );
      }
      if( !ALLOW_REMOVE )
         ++itr;
   }
}

void database::process_smt_objects()
{
   process_smt_objects_internal< by_interval_gen_begin, false >( this, smt_phase::setup_completed );
   process_smt_objects_internal< by_interval_gen_end, false >( this, smt_phase::contribution_begin_time_completed );
   process_smt_objects_internal< by_interval_launch, false >( this, smt_phase::contribution_end_time_completed );
   process_smt_objects_internal< by_interval_launch_exp, true >( this, smt_phase::launch_time_completed );
}

#endif

asset database::get_liquidity_reward()const
{
   if( has_hardfork( STEEM_HARDFORK_0_12__178 ) )
      return asset( 0, STEEM_SYMBOL );

   const auto& props = get_dynamic_global_properties();
   static_assert( STEEM_LIQUIDITY_REWARD_PERIOD_SEC == 60*60, "this code assumes a 1 hour time interval" );
   asset percent( protocol::calc_percent_reward_per_hour< STEEM_LIQUIDITY_APR_PERCENT >( props.virtual_supply.amount ), STEEM_SYMBOL );
   return std::max( percent, STEEM_MIN_LIQUIDITY_REWARD );
}

asset database::get_content_reward()const
{
   const auto& props = get_dynamic_global_properties();
   static_assert( STEEM_BLOCK_INTERVAL == 3, "this code assumes a 3-second time interval" );
   asset percent( protocol::calc_percent_reward_per_block< STEEM_CONTENT_APR_PERCENT >( props.virtual_supply.amount ), STEEM_SYMBOL );
   return std::max( percent, STEEM_MIN_CONTENT_REWARD );
}

asset database::get_curation_reward()const
{
   const auto& props = get_dynamic_global_properties();
   static_assert( STEEM_BLOCK_INTERVAL == 3, "this code assumes a 3-second time interval" );
   asset percent( protocol::calc_percent_reward_per_block< STEEM_CURATE_APR_PERCENT >( props.virtual_supply.amount ), STEEM_SYMBOL);
   return std::max( percent, STEEM_MIN_CURATE_REWARD );
}

asset database::get_producer_reward()
{
   const auto& props = get_dynamic_global_properties();
   static_assert( STEEM_BLOCK_INTERVAL == 3, "this code assumes a 3-second time interval" );
   asset percent( protocol::calc_percent_reward_per_block< STEEM_PRODUCER_APR_PERCENT >( props.virtual_supply.amount ), STEEM_SYMBOL);
   auto pay = std::max( percent, STEEM_MIN_PRODUCER_REWARD );
   const auto& witness_account = get_account( props.current_witness );

   /// pay witness in vesting shares
   if( props.head_block_number >= STEEM_START_MINER_VOTING_BLOCK || (witness_account.vesting_shares.amount.value == 0) ) {
      // const auto& witness_obj = get_witness( props.current_witness );
      const auto& producer_reward = create_vesting( witness_account, pay );
      push_virtual_operation( producer_reward_operation( witness_account.name, producer_reward ) );
   }
   else
   {
      modify( get_account( witness_account.name), [&]( account_object& a )
      {
         a.balance += pay;
      } );
   }

   return pay;
}

asset database::get_pow_reward()const
{
   const auto& props = get_dynamic_global_properties();

#ifndef IS_TEST_NET
   /// 0 block rewards until at least STEEM_MAX_WITNESSES have produced a POW
   if( props.num_pow_witnesses < STEEM_MAX_WITNESSES && props.head_block_number < STEEM_START_VESTING_BLOCK )
      return asset( 0, STEEM_SYMBOL );
#endif

   static_assert( STEEM_BLOCK_INTERVAL == 3, "this code assumes a 3-second time interval" );
   static_assert( STEEM_MAX_WITNESSES == 21, "this code assumes 21 per round" );
   asset percent( calc_percent_reward_per_round< STEEM_POW_APR_PERCENT >( props.virtual_supply.amount ), STEEM_SYMBOL);
   return std::max( percent, STEEM_MIN_POW_REWARD );
}


void database::pay_liquidity_reward()
{
#ifdef IS_TEST_NET
   if( !liquidity_rewards_enabled )
      return;
#endif

   if( (head_block_num() % STEEM_LIQUIDITY_REWARD_BLOCKS) == 0 )
   {
      auto reward = get_liquidity_reward();

      if( reward.amount == 0 )
         return;

      const auto& ridx = get_index< liquidity_reward_balance_index >().indices().get< by_volume_weight >();
      auto itr = ridx.begin();
      if( itr != ridx.end() && itr->volume_weight() > 0 )
      {
         adjust_supply( reward, true );
         adjust_balance( get(itr->owner), reward );
         modify( *itr, [&]( liquidity_reward_balance_object& obj )
         {
            obj.steem_volume = 0;
            obj.sbd_volume   = 0;
            obj.last_update  = head_block_time();
            obj.weight = 0;
         } );

         push_virtual_operation( liquidity_reward_operation( get(itr->owner).name, reward ) );
      }
   }
}

uint16_t database::get_curation_rewards_percent( const comment_object& c ) const
{
   if( has_hardfork( STEEM_HARDFORK_0_17__774 ) )
      return get_reward_fund( c ).percent_curation_rewards;
   else if( has_hardfork( STEEM_HARDFORK_0_8__116 ) )
      return STEEM_1_PERCENT * 25;
   else
      return STEEM_1_PERCENT * 50;
}

share_type database::pay_reward_funds( share_type reward )
{
   const auto& reward_idx = get_index< reward_fund_index, by_id >();
   share_type used_rewards = 0;

   for( auto itr = reward_idx.begin(); itr != reward_idx.end(); ++itr )
   {
      // reward is a per block reward and the percents are 16-bit. This should never overflow
      auto r = ( reward * itr->percent_content_rewards ) / STEEM_100_PERCENT;

      modify( *itr, [&]( reward_fund_object& rfo )
      {
         rfo.reward_balance += asset( r, STEEM_SYMBOL );
      });

      used_rewards += r;

      // Sanity check to ensure we aren't printing more STEEM than has been allocated through inflation
      FC_ASSERT( used_rewards <= reward );
   }

   return used_rewards;
}

/**
 *  Iterates over all conversion requests with a conversion date before
 *  the head block time and then converts them to/from steem/sbd at the
 *  current median price feed history price times the premium
 */
void database::process_conversions()
{
   auto now = head_block_time();
   const auto& request_by_date = get_index< convert_request_index >().indices().get< by_conversion_date >();
   auto itr = request_by_date.begin();

   const auto& fhistory = get_feed_history();
   if( fhistory.current_median_history.is_null() )
      return;

   asset net_sbd( 0, SBD_SYMBOL );
   asset net_steem( 0, STEEM_SYMBOL );

   while( itr != request_by_date.end() && itr->conversion_date <= now )
   {
      auto amount_to_issue = itr->amount * fhistory.current_median_history;

      adjust_balance( itr->owner, amount_to_issue );

      net_sbd   += itr->amount;
      net_steem += amount_to_issue;

      push_virtual_operation( fill_convert_request_operation ( itr->owner, itr->requestid, itr->amount, amount_to_issue ) );

      remove( *itr );
      itr = request_by_date.begin();
   }

   const auto& props = get_dynamic_global_properties();
   modify( props, [&]( dynamic_global_property_object& p )
   {
       p.current_supply += net_steem;
       p.current_sbd_supply -= net_sbd;
       p.virtual_supply += net_steem;
       p.virtual_supply -= net_sbd * get_feed_history().current_median_history;
   } );
}

asset database::to_sbd( const asset& steem )const
{
   return util::to_sbd( get_feed_history().current_median_history, steem );
}

asset database::to_steem( const asset& sbd )const
{
   return util::to_steem( get_feed_history().current_median_history, sbd );
}

void database::account_recovery_processing()
{
   // Clear expired recovery requests
   const auto& rec_req_idx = get_index< account_recovery_request_index >().indices().get< by_expiration >();
   auto rec_req = rec_req_idx.begin();

   while( rec_req != rec_req_idx.end() && rec_req->expires <= head_block_time() )
   {
      remove( *rec_req );
      rec_req = rec_req_idx.begin();
   }

   // Clear invalid historical authorities
   const auto& hist_idx = get_index< owner_authority_history_index >().indices(); //by id
   auto hist = hist_idx.begin();

   while( hist != hist_idx.end() && time_point_sec( hist->last_valid_time + STEEM_OWNER_AUTH_RECOVERY_PERIOD ) < head_block_time() )
   {
      remove( *hist );
      hist = hist_idx.begin();
   }

   // Apply effective recovery_account changes
   const auto& change_req_idx = get_index< change_recovery_account_request_index >().indices().get< by_effective_date >();
   auto change_req = change_req_idx.begin();

   while( change_req != change_req_idx.end() && change_req->effective_on <= head_block_time() )
   {
      modify( get_account( change_req->account_to_recover ), [&]( account_object& a )
      {
         a.recovery_account = change_req->recovery_account;
      });

      remove( *change_req );
      change_req = change_req_idx.begin();
   }
}

void database::expire_escrow_ratification()
{
   const auto& escrow_idx = get_index< escrow_index >().indices().get< by_ratification_deadline >();
   auto escrow_itr = escrow_idx.lower_bound( false );

   while( escrow_itr != escrow_idx.end() && !escrow_itr->is_approved() && escrow_itr->ratification_deadline <= head_block_time() )
   {
      const auto& old_escrow = *escrow_itr;
      ++escrow_itr;

      adjust_balance( old_escrow.from, old_escrow.steem_balance );
      adjust_balance( old_escrow.from, old_escrow.sbd_balance );
      adjust_balance( old_escrow.from, old_escrow.pending_fee );

      remove( old_escrow );
   }
}

void database::process_decline_voting_rights()
{
   const auto& request_idx = get_index< decline_voting_rights_request_index >().indices().get< by_effective_date >();
   auto itr = request_idx.begin();

   while( itr != request_idx.end() && itr->effective_date <= head_block_time() )
   {
      const auto& account = get< account_object, by_name >( itr->account );

      /// remove all current votes
      std::array<share_type, STEEM_MAX_PROXY_RECURSION_DEPTH+1> delta;
      delta[0] = -account.vesting_shares.amount;
      for( int i = 0; i < STEEM_MAX_PROXY_RECURSION_DEPTH; ++i )
         delta[i+1] = -account.proxied_vsf_votes[i];
      adjust_proxied_witness_votes( account, delta );

      clear_witness_votes( account );

      modify( account, [&]( account_object& a )
      {
         a.can_vote = false;
         a.proxy = STEEM_PROXY_TO_SELF_ACCOUNT;
      });

      remove( *itr );
      itr = request_idx.begin();
   }
}

time_point_sec database::head_block_time()const
{
   return get_dynamic_global_properties().time;
}

uint32_t database::head_block_num()const
{
   return get_dynamic_global_properties().head_block_number;
}

block_id_type database::head_block_id()const
{
   return get_dynamic_global_properties().head_block_id;
}

node_property_object& database::node_properties()
{
   return _node_property_object;
}

uint32_t database::last_non_undoable_block_num() const
{
   return get_dynamic_global_properties().last_irreversible_block_num;
}

void database::initialize_evaluators()
{
   _my->_evaluator_registry.register_evaluator< vote_evaluator                           >();
   _my->_evaluator_registry.register_evaluator< comment_evaluator                        >();
   _my->_evaluator_registry.register_evaluator< comment_options_evaluator                >();
   _my->_evaluator_registry.register_evaluator< delete_comment_evaluator                 >();
   _my->_evaluator_registry.register_evaluator< transfer_evaluator                       >();
   _my->_evaluator_registry.register_evaluator< transfer_to_vesting_evaluator            >();
   _my->_evaluator_registry.register_evaluator< withdraw_vesting_evaluator               >();
   _my->_evaluator_registry.register_evaluator< set_withdraw_vesting_route_evaluator     >();
   _my->_evaluator_registry.register_evaluator< account_create_evaluator                 >();
   _my->_evaluator_registry.register_evaluator< account_update_evaluator                 >();
   _my->_evaluator_registry.register_evaluator< witness_update_evaluator                 >();
   _my->_evaluator_registry.register_evaluator< account_witness_vote_evaluator           >();
   _my->_evaluator_registry.register_evaluator< account_witness_proxy_evaluator          >();
   _my->_evaluator_registry.register_evaluator< custom_evaluator                         >();
   _my->_evaluator_registry.register_evaluator< custom_binary_evaluator                  >();
   _my->_evaluator_registry.register_evaluator< custom_json_evaluator                    >();
   _my->_evaluator_registry.register_evaluator< pow_evaluator                            >();
   _my->_evaluator_registry.register_evaluator< pow2_evaluator                           >();
   _my->_evaluator_registry.register_evaluator< report_over_production_evaluator         >();
   _my->_evaluator_registry.register_evaluator< feed_publish_evaluator                   >();
   _my->_evaluator_registry.register_evaluator< convert_evaluator                        >();
   _my->_evaluator_registry.register_evaluator< limit_order_create_evaluator             >();
   _my->_evaluator_registry.register_evaluator< limit_order_create2_evaluator            >();
   _my->_evaluator_registry.register_evaluator< limit_order_cancel_evaluator             >();
   _my->_evaluator_registry.register_evaluator< placeholder_a_evaluator                  >();
   _my->_evaluator_registry.register_evaluator< placeholder_b_evaluator                  >();
   _my->_evaluator_registry.register_evaluator< request_account_recovery_evaluator       >();
   _my->_evaluator_registry.register_evaluator< recover_account_evaluator                >();
   _my->_evaluator_registry.register_evaluator< change_recovery_account_evaluator        >();
   _my->_evaluator_registry.register_evaluator< escrow_transfer_evaluator                >();
   _my->_evaluator_registry.register_evaluator< escrow_approve_evaluator                 >();
   _my->_evaluator_registry.register_evaluator< escrow_dispute_evaluator                 >();
   _my->_evaluator_registry.register_evaluator< escrow_release_evaluator                 >();
   _my->_evaluator_registry.register_evaluator< transfer_to_savings_evaluator            >();
   _my->_evaluator_registry.register_evaluator< transfer_from_savings_evaluator          >();
   _my->_evaluator_registry.register_evaluator< cancel_transfer_from_savings_evaluator   >();
   _my->_evaluator_registry.register_evaluator< decline_voting_rights_evaluator          >();
   _my->_evaluator_registry.register_evaluator< reset_account_evaluator                  >();
   _my->_evaluator_registry.register_evaluator< set_reset_account_evaluator              >();
   _my->_evaluator_registry.register_evaluator< claim_reward_balance_evaluator           >();
#ifdef STEEM_ENABLE_SMT
   _my->_evaluator_registry.register_evaluator< claim_reward_balance2_evaluator          >();
#endif
   _my->_evaluator_registry.register_evaluator< account_create_with_delegation_evaluator >();
   _my->_evaluator_registry.register_evaluator< delegate_vesting_shares_evaluator        >();
   _my->_evaluator_registry.register_evaluator< witness_set_properties_evaluator         >();

#ifdef STEEM_ENABLE_SMT
   _my->_evaluator_registry.register_evaluator< smt_setup_evaluator                      >();
   _my->_evaluator_registry.register_evaluator< smt_cap_reveal_evaluator                 >();
   _my->_evaluator_registry.register_evaluator< smt_refund_evaluator                     >();
   _my->_evaluator_registry.register_evaluator< smt_setup_emissions_evaluator            >();
   _my->_evaluator_registry.register_evaluator< smt_set_setup_parameters_evaluator       >();
   _my->_evaluator_registry.register_evaluator< smt_set_runtime_parameters_evaluator     >();
   _my->_evaluator_registry.register_evaluator< smt_create_evaluator                     >();
#endif
}


void database::set_custom_operation_interpreter( const std::string& id, std::shared_ptr< custom_operation_interpreter > registry )
{
   bool inserted = _custom_operation_interpreters.emplace( id, registry ).second;
   // This assert triggering means we're mis-configured (multiple registrations of custom JSON evaluator for same ID)
   FC_ASSERT( inserted );
}

std::shared_ptr< custom_operation_interpreter > database::get_custom_json_evaluator( const std::string& id )
{
   auto it = _custom_operation_interpreters.find( id );
   if( it != _custom_operation_interpreters.end() )
      return it->second;
   return std::shared_ptr< custom_operation_interpreter >();
}

void database::initialize_indexes()
{
   add_core_index< dynamic_global_property_index           >(*this);
   add_core_index< account_index                           >(*this);
   add_core_index< account_authority_index                 >(*this);
   add_core_index< witness_index                           >(*this);
   add_core_index< transaction_index                       >(*this);
   add_core_index< block_summary_index                     >(*this);
   add_core_index< witness_schedule_index                  >(*this);
   add_core_index< comment_index                           >(*this);
   add_core_index< comment_content_index                   >(*this);
   add_core_index< comment_vote_index                      >(*this);
   add_core_index< witness_vote_index                      >(*this);
   add_core_index< limit_order_index                       >(*this);
   add_core_index< feed_history_index                      >(*this);
   add_core_index< convert_request_index                   >(*this);
   add_core_index< liquidity_reward_balance_index          >(*this);
   add_core_index< operation_index                         >(*this);
   add_core_index< account_history_index                   >(*this);
   add_core_index< hardfork_property_index                 >(*this);
   add_core_index< withdraw_vesting_route_index            >(*this);
   add_core_index< owner_authority_history_index           >(*this);
   add_core_index< account_recovery_request_index          >(*this);
   add_core_index< change_recovery_account_request_index   >(*this);
   add_core_index< escrow_index                            >(*this);
   add_core_index< savings_withdraw_index                  >(*this);
   add_core_index< decline_voting_rights_request_index     >(*this);
   add_core_index< reward_fund_index                       >(*this);
   add_core_index< vesting_delegation_index                >(*this);
   add_core_index< vesting_delegation_expiration_index     >(*this);
#ifdef STEEM_ENABLE_SMT
   add_core_index< smt_token_index                         >(*this);
   add_core_index< smt_event_token_index                   >(*this);
   add_core_index< account_regular_balance_index           >(*this);
   add_core_index< account_rewards_balance_index           >(*this);
#endif

   _plugin_index_signal();
}

const std::string& database::get_json_schema()const
{
   return _json_schema;
}

void database::init_schema()
{
   /*done_adding_indexes();

   db_schema ds;

   std::vector< std::shared_ptr< abstract_schema > > schema_list;

   std::vector< object_schema > object_schemas;
   get_object_schemas( object_schemas );

   for( const object_schema& oschema : object_schemas )
   {
      ds.object_types.emplace_back();
      ds.object_types.back().space_type.first = oschema.space_id;
      ds.object_types.back().space_type.second = oschema.type_id;
      oschema.schema->get_name( ds.object_types.back().type );
      schema_list.push_back( oschema.schema );
   }

   std::shared_ptr< abstract_schema > operation_schema = get_schema_for_type< operation >();
   operation_schema->get_name( ds.operation_type );
   schema_list.push_back( operation_schema );

   for( const std::pair< std::string, std::shared_ptr< custom_operation_interpreter > >& p : _custom_operation_interpreters )
   {
      ds.custom_operation_types.emplace_back();
      ds.custom_operation_types.back().id = p.first;
      schema_list.push_back( p.second->get_operation_schema() );
      schema_list.back()->get_name( ds.custom_operation_types.back().type );
   }

   graphene::db::add_dependent_schemas( schema_list );
   std::sort( schema_list.begin(), schema_list.end(),
      []( const std::shared_ptr< abstract_schema >& a,
          const std::shared_ptr< abstract_schema >& b )
      {
         return a->id < b->id;
      } );
   auto new_end = std::unique( schema_list.begin(), schema_list.end(),
      []( const std::shared_ptr< abstract_schema >& a,
          const std::shared_ptr< abstract_schema >& b )
      {
         return a->id == b->id;
      } );
   schema_list.erase( new_end, schema_list.end() );

   for( std::shared_ptr< abstract_schema >& s : schema_list )
   {
      std::string tname;
      s->get_name( tname );
      FC_ASSERT( ds.types.find( tname ) == ds.types.end(), "types with different ID's found for name ${tname}", ("tname", tname) );
      std::string ss;
      s->get_str_schema( ss );
      ds.types.emplace( tname, ss );
   }

   _json_schema = fc::json::to_string( ds );
   return;*/
}

void database::init_genesis( uint64_t init_supply )
{
   try
   {
      struct auth_inhibitor
      {
         auth_inhibitor(database& db) : db(db), old_flags(db.node_properties().skip_flags)
         { db.node_properties().skip_flags |= skip_authority_check; }
         ~auth_inhibitor()
         { db.node_properties().skip_flags = old_flags; }
      private:
         database& db;
         uint32_t old_flags;
      } inhibitor(*this);

      // Create blockchain accounts
      public_key_type      init_public_key(STEEM_INIT_PUBLIC_KEY);

      create< account_object >( [&]( account_object& a )
      {
         a.name = STEEM_MINER_ACCOUNT;
      } );
      create< account_authority_object >( [&]( account_authority_object& auth )
      {
         auth.account = STEEM_MINER_ACCOUNT;
         auth.owner.weight_threshold = 1;
         auth.active.weight_threshold = 1;
      });

      create< account_object >( [&]( account_object& a )
      {
         a.name = STEEM_NULL_ACCOUNT;
      } );
      create< account_authority_object >( [&]( account_authority_object& auth )
      {
         auth.account = STEEM_NULL_ACCOUNT;
         auth.owner.weight_threshold = 1;
         auth.active.weight_threshold = 1;
      });

      create< account_object >( [&]( account_object& a )
      {
         a.name = STEEM_TEMP_ACCOUNT;
      } );
      create< account_authority_object >( [&]( account_authority_object& auth )
      {
         auth.account = STEEM_TEMP_ACCOUNT;
         auth.owner.weight_threshold = 0;
         auth.active.weight_threshold = 0;
      });

      for( int i = 0; i < STEEM_NUM_INIT_MINERS; ++i )
      {
         create< account_object >( [&]( account_object& a )
         {
            a.name = STEEM_INIT_MINER_NAME + ( i ? fc::to_string( i ) : std::string() );
            a.memo_key = init_public_key;
            a.balance  = asset( i ? 0 : init_supply, STEEM_SYMBOL );
         } );

         create< account_authority_object >( [&]( account_authority_object& auth )
         {
            auth.account = STEEM_INIT_MINER_NAME + ( i ? fc::to_string( i ) : std::string() );
            auth.owner.add_authority( init_public_key, 1 );
            auth.owner.weight_threshold = 1;
            auth.active  = auth.owner;
            auth.posting = auth.active;
         });

         create< witness_object >( [&]( witness_object& w )
         {
            w.owner        = STEEM_INIT_MINER_NAME + ( i ? fc::to_string(i) : std::string() );
            w.signing_key  = init_public_key;
            w.schedule = witness_object::miner;
         } );
      }

      create< dynamic_global_property_object >( [&]( dynamic_global_property_object& p )
      {
         p.current_witness = STEEM_INIT_MINER_NAME;
         p.time = STEEM_GENESIS_TIME;
         p.recent_slots_filled = fc::uint128::max_value();
         p.participation_count = 128;
         p.current_supply = asset( init_supply, STEEM_SYMBOL );
         p.virtual_supply = p.current_supply;
         p.maximum_block_size = STEEM_MAX_BLOCK_SIZE;
      } );

      // Nothing to do
      create< feed_history_object >( [&]( feed_history_object& o ) {});
      for( int i = 0; i < 0x10000; i++ )
         create< block_summary_object >( [&]( block_summary_object& ) {});
      create< hardfork_property_object >( [&](hardfork_property_object& hpo )
      {
         hpo.processed_hardforks.push_back( STEEM_GENESIS_TIME );
      } );

      // Create witness scheduler
      create< witness_schedule_object >( [&]( witness_schedule_object& wso )
      {
         wso.current_shuffled_witnesses[0] = STEEM_INIT_MINER_NAME;
      } );
   }
   FC_CAPTURE_AND_RETHROW()
}


void database::validate_transaction( const signed_transaction& trx )
{
   database::with_write_lock( [&]()
   {
      auto session = start_undo_session();
      _apply_transaction( trx );
      session.undo();
   });
}

void database::notify_changed_objects()
{
   try
   {
      /*vector< chainbase::generic_id > ids;
      get_changed_ids( ids );
      STEEM_TRY_NOTIFY( changed_objects, ids )*/
      /*
      if( _undo_db.enabled() )
      {
         const auto& head_undo = _undo_db.head();
         vector<object_id_type> changed_ids;  changed_ids.reserve(head_undo.old_values.size());
         for( const auto& item : head_undo.old_values ) changed_ids.push_back(item.first);
         for( const auto& item : head_undo.new_ids ) changed_ids.push_back(item);
         vector<const object*> removed;
         removed.reserve( head_undo.removed.size() );
         for( const auto& item : head_undo.removed )
         {
            changed_ids.push_back( item.first );
            removed.emplace_back( item.second.get() );
         }
         STEEM_TRY_NOTIFY( changed_objects, changed_ids )
      }
      */
   }
   FC_CAPTURE_AND_RETHROW()

}

void database::set_flush_interval( uint32_t flush_blocks )
{
   _flush_blocks = flush_blocks;
   _next_flush_block = 0;
}

//////////////////// private methods ////////////////////

void database::apply_block( const signed_block& next_block, uint32_t skip )
{ try {
   //fc::time_point begin_time = fc::time_point::now();

   auto block_num = next_block.block_num();
   if( _checkpoints.size() && _checkpoints.rbegin()->second != block_id_type() )
   {
      auto itr = _checkpoints.find( block_num );
      if( itr != _checkpoints.end() )
         FC_ASSERT( next_block.id() == itr->second, "Block did not match checkpoint", ("checkpoint",*itr)("block_id",next_block.id()) );

      if( _checkpoints.rbegin()->first >= block_num )
         skip = skip_witness_signature
              | skip_transaction_signatures
              | skip_transaction_dupe_check
              | skip_fork_db
              | skip_block_size_check
              | skip_tapos_check
              | skip_authority_check
              /* | skip_merkle_check While blockchain is being downloaded, txs need to be validated against block headers */
              | skip_undo_history_check
              | skip_witness_schedule_check
              | skip_validate
              | skip_validate_invariants
              ;
   }

   detail::with_skip_flags( *this, skip, [&]()
   {
      _apply_block( next_block );
   } );

   /*try
   {
   /// check invariants
   if( is_producing() || !( skip & skip_validate_invariants ) )
      validate_invariants();
   }
   FC_CAPTURE_AND_RETHROW( (next_block) );*/

   //fc::time_point end_time = fc::time_point::now();
   //fc::microseconds dt = end_time - begin_time;
   if( _flush_blocks != 0 )
   {
      if( _next_flush_block == 0 )
      {
         uint32_t lep = block_num + 1 + _flush_blocks * 9 / 10;
         uint32_t rep = block_num + 1 + _flush_blocks;

         // use time_point::now() as RNG source to pick block randomly between lep and rep
         uint32_t span = rep - lep;
         uint32_t x = lep;
         if( span > 0 )
         {
            uint64_t now = uint64_t( fc::time_point::now().time_since_epoch().count() );
            x += now % span;
         }
         _next_flush_block = x;
         //ilog( "Next flush scheduled at block ${b}", ("b", x) );
      }

      if( _next_flush_block == block_num )
      {
         _next_flush_block = 0;
         //ilog( "Flushing database shared memory at block ${b}", ("b", block_num) );
         chainbase::database::flush();
      }
   }

} FC_CAPTURE_AND_RETHROW( (next_block) ) }

void database::check_free_memory( bool force_print, uint32_t current_block_num )
{
   uint64_t free_mem = get_free_memory();
   uint64_t max_mem = get_max_memory();

   if( BOOST_UNLIKELY( _shared_file_full_threshold != 0 && _shared_file_scale_rate != 0 && free_mem < ( ( uint128_t( STEEM_100_PERCENT - _shared_file_full_threshold ) * max_mem ) / STEEM_100_PERCENT ).to_uint64() ) )
   {
      uint64_t new_max = ( uint128_t( max_mem * _shared_file_scale_rate ) / STEEM_100_PERCENT ).to_uint64() + max_mem;

      wlog( "Memory is almost full, increasing to ${mem}M", ("mem", new_max / (1024*1024)) );

      resize( new_max );

      uint32_t free_mb = uint32_t( get_free_memory() / (1024*1024) );
      wlog( "Free memory is now ${free}M", ("free", free_mb) );
      _last_free_gb_printed = free_mb / 1024;
   }
   else
   {
      uint32_t free_gb = uint32_t( free_mem / (1024*1024*1024) );
      if( BOOST_UNLIKELY( force_print || (free_gb < _last_free_gb_printed) || (free_gb > _last_free_gb_printed+1) ) )
      {
         ilog( "Free memory is now ${n}G. Current block number: ${block}", ("n", free_gb)("block",current_block_num) );
         _last_free_gb_printed = free_gb;
      }

      if( BOOST_UNLIKELY( free_gb == 0 ) )
      {
         uint32_t free_mb = uint32_t( free_mem / (1024*1024) );

   #ifdef IS_TEST_NET
      if( !disable_low_mem_warning )
   #endif
         if( free_mb <= 100 && head_block_num() % 10 == 0 )
            elog( "Free memory is now ${n}M. Increase shared file size immediately!" , ("n", free_mb) );
      }
   }
}

void database::_apply_block( const signed_block& next_block )
{ try {
   block_notification note( next_block );

   notify_pre_apply_block( note );

   const uint32_t next_block_num = note.block_num;

   BOOST_SCOPE_EXIT( this_ )
   {
      this_->_currently_processing_block_id.reset();
   } BOOST_SCOPE_EXIT_END
   _currently_processing_block_id = note.block_id;

   uint32_t skip = get_node_properties().skip_flags;

   _current_block_num    = next_block_num;
   _current_trx_in_block = 0;
   _current_virtual_op   = 0;

   if( BOOST_UNLIKELY( next_block_num == 1 ) )
   {
      // For every existing before the head_block_time (genesis time), apply the hardfork
      // This allows the test net to launch with past hardforks and apply the next harfork when running

      uint32_t n;
      for( n=0; n<STEEM_NUM_HARDFORKS; n++ )
      {
         if( _hardfork_times[n+1] > next_block.timestamp )
            break;
      }

      if( n > 0 )
      {
         ilog( "Processing ${n} genesis hardforks", ("n", n) );
         set_hardfork( n, true );

         const hardfork_property_object& hardfork_state = get_hardfork_property_object();
         FC_ASSERT( hardfork_state.current_hardfork_version == _hardfork_versions[n], "Unexpected genesis hardfork state" );

         const auto& witness_idx = get_index<witness_index>().indices().get<by_id>();
         vector<witness_id_type> wit_ids_to_update;
         for( auto it=witness_idx.begin(); it!=witness_idx.end(); ++it )
            wit_ids_to_update.push_back(it->id);

         for( witness_id_type wit_id : wit_ids_to_update )
         {
            modify( get( wit_id ), [&]( witness_object& wit )
            {
               wit.running_version = _hardfork_versions[n];
               wit.hardfork_version_vote = _hardfork_versions[n];
               wit.hardfork_time_vote = _hardfork_times[n];
            } );
         }
      }
   }

   if( !( skip & skip_merkle_check ) )
   {
      auto merkle_root = next_block.calculate_merkle_root();

      try
      {
         FC_ASSERT( next_block.transaction_merkle_root == merkle_root, "Merkle check failed", ("next_block.transaction_merkle_root",next_block.transaction_merkle_root)("calc",merkle_root)("next_block",next_block)("id",next_block.id()) );
      }
      catch( fc::assert_exception& e )
      {
         const auto& merkle_map = get_shared_db_merkle();
         auto itr = merkle_map.find( next_block_num );

         if( itr == merkle_map.end() || itr->second != merkle_root )
            throw e;
      }
   }

   const witness_object& signing_witness = validate_block_header(skip, next_block);

   const auto& gprops = get_dynamic_global_properties();
   auto block_size = fc::raw::pack_size( next_block );
   if( has_hardfork( STEEM_HARDFORK_0_12 ) )
   {
      FC_ASSERT( block_size <= gprops.maximum_block_size, "Block Size is too Big", ("next_block_num",next_block_num)("block_size", block_size)("max",gprops.maximum_block_size) );
   }

   if( block_size < STEEM_MIN_BLOCK_SIZE )
   {
      elog( "Block size is too small",
         ("next_block_num",next_block_num)("block_size", block_size)("min",STEEM_MIN_BLOCK_SIZE)
      );
   }

   /// modify current witness so transaction evaluators can know who included the transaction,
   /// this is mostly for POW operations which must pay the current_witness
   modify( gprops, [&]( dynamic_global_property_object& dgp ){
      dgp.current_witness = next_block.witness;
   });

   /// parse witness version reporting
   process_header_extensions( next_block );

   if( has_hardfork( STEEM_HARDFORK_0_5__54 ) ) // Cannot remove after hardfork
   {
      const auto& witness = get_witness( next_block.witness );
      const auto& hardfork_state = get_hardfork_property_object();
      FC_ASSERT( witness.running_version >= hardfork_state.current_hardfork_version,
         "Block produced by witness that is not running current hardfork",
         ("witness",witness)("next_block.witness",next_block.witness)("hardfork_state", hardfork_state)
      );
   }

   for( const auto& trx : next_block.transactions )
   {
      /* We do not need to push the undo state for each transaction
       * because they either all apply and are valid or the
       * entire block fails to apply.  We only need an "undo" state
       * for transactions when validating broadcast transactions or
       * when building a block.
       */
      apply_transaction( trx, skip );
      ++_current_trx_in_block;
   }

   _current_trx_in_block = -1;
   _current_op_in_trx = 0;
   _current_virtual_op = 0;

   update_global_dynamic_data(next_block);
   update_signing_witness(signing_witness, next_block);

   update_last_irreversible_block();

   create_block_summary(next_block);
   clear_expired_transactions();
   clear_expired_orders();
   clear_expired_delegations();
   update_witness_schedule(*this);

   update_median_feed();
   update_virtual_supply();

   clear_null_account_balance();
   process_funds();
   process_conversions();
   process_comment_cashout();
   process_vesting_withdrawals();
   process_savings_withdraws();
   pay_liquidity_reward();
   update_virtual_supply();

   account_recovery_processing();
   expire_escrow_ratification();
   process_decline_voting_rights();

   process_hardforks();

   // notify observers that the block has been applied
   notify_post_apply_block( note );

   notify_changed_objects();
} //FC_CAPTURE_AND_RETHROW( (next_block.block_num()) )  }
FC_CAPTURE_LOG_AND_RETHROW( (next_block.block_num()) )
}

struct process_header_visitor
{
   process_header_visitor( const std::string& witness, database& db ) : _witness( witness ), _db( db ) {}

   typedef void result_type;

   const std::string& _witness;
   database& _db;

   void operator()( const void_t& obj ) const
   {
      //Nothing to do.
   }

   void operator()( const version& reported_version ) const
   {
      const auto& signing_witness = _db.get_witness( _witness );
      //idump( (next_block.witness)(signing_witness.running_version)(reported_version) );

      if( reported_version != signing_witness.running_version )
      {
         _db.modify( signing_witness, [&]( witness_object& wo )
         {
            wo.running_version = reported_version;
         });
      }
   }

   void operator()( const hardfork_version_vote& hfv ) const
   {
      const auto& signing_witness = _db.get_witness( _witness );
      //idump( (next_block.witness)(signing_witness.running_version)(hfv) );

      if( hfv.hf_version != signing_witness.hardfork_version_vote || hfv.hf_time != signing_witness.hardfork_time_vote )
         _db.modify( signing_witness, [&]( witness_object& wo )
         {
            wo.hardfork_version_vote = hfv.hf_version;
            wo.hardfork_time_vote = hfv.hf_time;
         });
   }

   template<typename T>
   void operator()( const T& unknown_obj ) const
   {
      FC_ASSERT( false, "Unknown extension in block header" );
   }
};

void database::process_header_extensions( const signed_block& next_block )
{
   process_header_visitor _v( next_block.witness, *this );

   for( const auto& e : next_block.extensions )
      e.visit( _v );
}

void database::update_median_feed() {
try {
   if( (head_block_num() % STEEM_FEED_INTERVAL_BLOCKS) != 0 )
      return;

   auto now = head_block_time();
   const witness_schedule_object& wso = get_witness_schedule_object();
   vector<price> feeds; feeds.reserve( wso.num_scheduled_witnesses );
   for( int i = 0; i < wso.num_scheduled_witnesses; i++ )
   {
      const auto& wit = get_witness( wso.current_shuffled_witnesses[i] );
      if( has_hardfork( STEEM_HARDFORK_0_19__822 ) )
      {
         if( now < wit.last_sbd_exchange_update + STEEM_MAX_FEED_AGE_SECONDS
            && !wit.sbd_exchange_rate.is_null() )
         {
            feeds.push_back( wit.sbd_exchange_rate );
         }
      }
      else if( wit.last_sbd_exchange_update < now + STEEM_MAX_FEED_AGE_SECONDS &&
          !wit.sbd_exchange_rate.is_null() )
      {
         feeds.push_back( wit.sbd_exchange_rate );
      }
   }

   if( feeds.size() >= STEEM_MIN_FEEDS )
   {
      std::sort( feeds.begin(), feeds.end() );
      auto median_feed = feeds[feeds.size()/2];

      modify( get_feed_history(), [&]( feed_history_object& fho )
      {
         fho.price_history.push_back( median_feed );
         size_t steem_feed_history_window = STEEM_FEED_HISTORY_WINDOW_PRE_HF_16;
         if( has_hardfork( STEEM_HARDFORK_0_16__551) )
            steem_feed_history_window = STEEM_FEED_HISTORY_WINDOW;

         if( fho.price_history.size() > steem_feed_history_window )
            fho.price_history.pop_front();

         if( fho.price_history.size() )
         {
            /// BW-TODO Why deque is used here ? Also why don't make copy of whole container ?
            std::deque< price > copy;
            for( const auto& i : fho.price_history )
            {
               copy.push_back( i );
            }

            std::sort( copy.begin(), copy.end() ); /// TODO: use nth_item
            fho.current_median_history = copy[copy.size()/2];

#ifdef IS_TEST_NET
            if( skip_price_feed_limit_check )
               return;
#endif
            if( has_hardfork( STEEM_HARDFORK_0_14__230 ) )
            {
               const auto& gpo = get_dynamic_global_properties();
               price min_price( asset( 9 * gpo.current_sbd_supply.amount, SBD_SYMBOL ), gpo.current_supply ); // This price limits SBD to 10% market cap

               if( min_price > fho.current_median_history )
                  fho.current_median_history = min_price;
            }
         }
      });
   }
} FC_CAPTURE_AND_RETHROW() }

void database::apply_transaction(const signed_transaction& trx, uint32_t skip)
{
   detail::with_skip_flags( *this, skip, [&]() { _apply_transaction(trx); });
}

void database::_apply_transaction(const signed_transaction& trx)
{ try {
   transaction_notification note(trx);
   _current_trx_id = note.transaction_id;
   const transaction_id_type& trx_id = note.transaction_id;
   _current_virtual_op = 0;

   uint32_t skip = get_node_properties().skip_flags;

   if( !(skip&skip_validate) )   /* issue #505 explains why this skip_flag is disabled */
      trx.validate();

   auto& trx_idx = get_index<transaction_index>();
   const chain_id_type& chain_id = get_chain_id();
   // idump((trx_id)(skip&skip_transaction_dupe_check));
   FC_ASSERT( (skip & skip_transaction_dupe_check) ||
              trx_idx.indices().get<by_trx_id>().find(trx_id) == trx_idx.indices().get<by_trx_id>().end(),
              "Duplicate transaction check failed", ("trx_ix", trx_id) );

   if( !(skip & (skip_transaction_signatures | skip_authority_check) ) )
   {
      auto get_active  = [&]( const string& name ) { return authority( get< account_authority_object, by_account >( name ).active ); };
      auto get_owner   = [&]( const string& name ) { return authority( get< account_authority_object, by_account >( name ).owner );  };
      auto get_posting = [&]( const string& name ) { return authority( get< account_authority_object, by_account >( name ).posting );  };

      try
      {
         trx.verify_authority( chain_id, get_active, get_owner, get_posting, STEEM_MAX_SIG_CHECK_DEPTH );
      }
      catch( protocol::tx_missing_active_auth& e )
      {
         if( get_shared_db_merkle().find( head_block_num() + 1 ) == get_shared_db_merkle().end() )
            throw e;
      }
   }

   //Skip all manner of expiration and TaPoS checking if we're on block 1; It's impossible that the transaction is
   //expired, and TaPoS makes no sense as no blocks exist.
   if( BOOST_LIKELY(head_block_num() > 0) )
   {
      if( !(skip & skip_tapos_check) )
      {
         const auto& tapos_block_summary = get< block_summary_object >( trx.ref_block_num );
         //Verify TaPoS block summary has correct ID prefix, and that this block's time is not past the expiration
         STEEM_ASSERT( trx.ref_block_prefix == tapos_block_summary.block_id._hash[1], transaction_tapos_exception,
                    "", ("trx.ref_block_prefix", trx.ref_block_prefix)
                    ("tapos_block_summary",tapos_block_summary.block_id._hash[1]));
      }

      fc::time_point_sec now = head_block_time();

      STEEM_ASSERT( trx.expiration <= now + fc::seconds(STEEM_MAX_TIME_UNTIL_EXPIRATION), transaction_expiration_exception,
                  "", ("trx.expiration",trx.expiration)("now",now)("max_til_exp",STEEM_MAX_TIME_UNTIL_EXPIRATION));
      if( has_hardfork( STEEM_HARDFORK_0_9 ) ) // Simple solution to pending trx bug when now == trx.expiration
         STEEM_ASSERT( now < trx.expiration, transaction_expiration_exception, "", ("now",now)("trx.exp",trx.expiration) );
      STEEM_ASSERT( now <= trx.expiration, transaction_expiration_exception, "", ("now",now)("trx.exp",trx.expiration) );
   }

   //Insert transaction into unique transactions database.
   if( !(skip & skip_transaction_dupe_check) )
   {
      create<transaction_object>([&](transaction_object& transaction) {
         transaction.trx_id = trx_id;
         transaction.expiration = trx.expiration;
         fc::raw::pack_to_buffer( transaction.packed_trx, trx );
      });
   }

   notify_pre_apply_transaction( note );

   //Finally process the operations
   _current_op_in_trx = 0;
   for( const auto& op : trx.operations )
   { try {
      apply_operation(op);
      ++_current_op_in_trx;
     } FC_CAPTURE_AND_RETHROW( (op) );
   }
   _current_trx_id = transaction_id_type();

   notify_post_apply_transaction( note );

} FC_CAPTURE_AND_RETHROW( (trx) ) }

void database::apply_operation(const operation& op)
{
   operation_notification note(op);
   notify_pre_apply_operation( note );

   if( _benchmark_dumper.is_enabled() )
      _benchmark_dumper.begin();

   _my->_evaluator_registry.get_evaluator( op ).apply( op );

   if( _benchmark_dumper.is_enabled() )
      _benchmark_dumper.end< true/*APPLY_CONTEXT*/ >( _my->_evaluator_registry.get_evaluator( op ).get_name( op ) );

   notify_post_apply_operation( note );
}


template <typename TFunction> struct fcall {};

template <typename TResult, typename... TArgs>
struct fcall<TResult(TArgs...)>
{
   using TNotification = std::function<TResult(TArgs...)>;

   fcall() = default;
   fcall(const TNotification& func, util::advanced_benchmark_dumper& dumper,
         const abstract_plugin& plugin, const std::string& item_name)
         : _func(func), _benchmark_dumper(dumper)
      {
         _name = plugin.get_name() + item_name;
      }

   void operator () (TArgs&&... args)
   {
      if (_benchmark_dumper.is_enabled())
         _benchmark_dumper.begin();

      _func(std::forward<TArgs>(args)...);

      if (_benchmark_dumper.is_enabled())
         _benchmark_dumper.end(_name);
   }

private:
   TNotification                    _func;
   util::advanced_benchmark_dumper& _benchmark_dumper;
   std::string                      _name;
};

template <typename TResult, typename... TArgs>
struct fcall<std::function<TResult(TArgs...)>>
   : public fcall<TResult(TArgs...)>
{
   typedef fcall<TResult(TArgs...)> TBase;
   using TBase::TBase;
};

template <typename TSignal, typename TNotification>
boost::signals2::connection database::connect_impl( TSignal& signal, const TNotification& func,
   const abstract_plugin& plugin, int32_t group, const std::string& item_name )
{
   fcall<TNotification> fcall_wrapper(func,_benchmark_dumper,plugin,item_name);

   return signal.connect(group, fcall_wrapper);
}

template< bool IS_PRE_OPERATION >
boost::signals2::connection database::any_apply_operation_handler_impl( const apply_operation_handler_t& func,
   const abstract_plugin& plugin, int32_t group )
{
   auto complex_func = [this, func, &plugin]( const operation_notification& o )
   {
      std::string name;

      if (_benchmark_dumper.is_enabled())
      {
         if( _my->_evaluator_registry.is_evaluator( o.op ) )
            name = _benchmark_dumper.generate_desc< IS_PRE_OPERATION >( plugin.get_name(), _my->_evaluator_registry.get_evaluator( o.op ).get_name( o.op ) );
         else
            name = util::advanced_benchmark_dumper::get_virtual_operation_name();

         _benchmark_dumper.begin();
      }

      func( o );

      if (_benchmark_dumper.is_enabled())
         _benchmark_dumper.end( name );
   };

   if( IS_PRE_OPERATION )
      return _pre_apply_operation_signal.connect(group, complex_func);
   else
      return _post_apply_operation_signal.connect(group, complex_func);
}

boost::signals2::connection database::add_pre_apply_operation_handler( const apply_operation_handler_t& func,
   const abstract_plugin& plugin, int32_t group )
{
   return any_apply_operation_handler_impl< true/*IS_PRE_OPERATION*/ >( func, plugin, group );
}

boost::signals2::connection database::add_post_apply_operation_handler( const apply_operation_handler_t& func,
   const abstract_plugin& plugin, int32_t group )
{
   return any_apply_operation_handler_impl< false/*IS_PRE_OPERATION*/ >( func, plugin, group );
}

boost::signals2::connection database::add_pre_apply_transaction_handler( const apply_transaction_handler_t& func,
   const abstract_plugin& plugin, int32_t group )
{
   return connect_impl(_pre_apply_transaction_signal, func, plugin, group, "->transaction");
}

boost::signals2::connection database::add_post_apply_transaction_handler( const apply_transaction_handler_t& func,
   const abstract_plugin& plugin, int32_t group )
{
   return connect_impl(_pre_apply_transaction_signal, func, plugin, group, "<-transaction");
}

boost::signals2::connection database::add_pre_apply_block_handler( const apply_block_handler_t& func,
   const abstract_plugin& plugin, int32_t group )
{
   return connect_impl(_pre_apply_block_signal, func, plugin, group, "->block");
}

boost::signals2::connection database::add_post_apply_block_handler( const apply_block_handler_t& func,
   const abstract_plugin& plugin, int32_t group )
{
   return connect_impl(_post_apply_block_signal, func, plugin, group, "<-block");
}

boost::signals2::connection database::add_irreversible_block_handler( const irreversible_block_handler_t& func,
   const abstract_plugin& plugin, int32_t group )
{
   return connect_impl(_on_irreversible_block, func, plugin, group, "<-irreversible");
}

boost::signals2::connection database::add_pre_reindex_handler(const reindex_handler_t& func,
   const abstract_plugin& plugin, int32_t group )
{
   return connect_impl(_pre_reindex_signal, func, plugin, group, "->reindex");
}

boost::signals2::connection database::add_post_reindex_handler(const reindex_handler_t& func,
   const abstract_plugin& plugin, int32_t group )
{
   return connect_impl(_post_reindex_signal, func, plugin, group, "<-reindex");
}

const witness_object& database::validate_block_header( uint32_t skip, const signed_block& next_block )const
{ try {
   FC_ASSERT( head_block_id() == next_block.previous, "", ("head_block_id",head_block_id())("next.prev",next_block.previous) );
   FC_ASSERT( head_block_time() < next_block.timestamp, "", ("head_block_time",head_block_time())("next",next_block.timestamp)("blocknum",next_block.block_num()) );
   const witness_object& witness = get_witness( next_block.witness );

   if( !(skip&skip_witness_signature) )
      FC_ASSERT( next_block.validate_signee( witness.signing_key ) );

   if( !(skip&skip_witness_schedule_check) )
   {
      uint32_t slot_num = get_slot_at_time( next_block.timestamp );
      FC_ASSERT( slot_num > 0 );

      string scheduled_witness = get_scheduled_witness( slot_num );

      FC_ASSERT( witness.owner == scheduled_witness, "Witness produced block at wrong time",
                 ("block witness",next_block.witness)("scheduled",scheduled_witness)("slot_num",slot_num) );
   }

   return witness;
} FC_CAPTURE_AND_RETHROW() }

void database::create_block_summary(const signed_block& next_block)
{ try {
   block_summary_id_type sid( next_block.block_num() & 0xffff );
   modify( get< block_summary_object >( sid ), [&](block_summary_object& p) {
         p.block_id = next_block.id();
   });
} FC_CAPTURE_AND_RETHROW() }

void database::update_global_dynamic_data( const signed_block& b )
{ try {
   const dynamic_global_property_object& _dgp =
      get_dynamic_global_properties();

   uint32_t missed_blocks = 0;
   if( head_block_time() != fc::time_point_sec() )
   {
      missed_blocks = get_slot_at_time( b.timestamp );
      assert( missed_blocks != 0 );
      missed_blocks--;
      for( uint32_t i = 0; i < missed_blocks; ++i )
      {
         const auto& witness_missed = get_witness( get_scheduled_witness( i + 1 ) );
         if(  witness_missed.owner != b.witness )
         {
            modify( witness_missed, [&]( witness_object& w )
            {
               w.total_missed++;
               if( has_hardfork( STEEM_HARDFORK_0_14__278 ) )
               {
                  if( head_block_num() - w.last_confirmed_block_num  > STEEM_BLOCKS_PER_DAY )
                  {
                     w.signing_key = public_key_type();
                     push_virtual_operation( shutdown_witness_operation( w.owner ) );
                  }
               }
            } );
         }
      }
   }

   // dynamic global properties updating
   modify( _dgp, [&]( dynamic_global_property_object& dgp )
   {
      // This is constant time assuming 100% participation. It is O(B) otherwise (B = Num blocks between update)
      for( uint32_t i = 0; i < missed_blocks + 1; i++ )
      {
         dgp.participation_count -= dgp.recent_slots_filled.hi & 0x8000000000000000ULL ? 1 : 0;
         dgp.recent_slots_filled = ( dgp.recent_slots_filled << 1 ) + ( i == 0 ? 1 : 0 );
         dgp.participation_count += ( i == 0 ? 1 : 0 );
      }

      dgp.head_block_number = b.block_num();
      // Following FC_ASSERT should never fail, as _currently_processing_block_id is always set by caller
      FC_ASSERT( _currently_processing_block_id.valid() );
      dgp.head_block_id = *_currently_processing_block_id;
      dgp.time = b.timestamp;
      dgp.current_aslot += missed_blocks+1;
   } );

   if( !(get_node_properties().skip_flags & skip_undo_history_check) )
   {
      STEEM_ASSERT( _dgp.head_block_number - _dgp.last_irreversible_block_num  < STEEM_MAX_UNDO_HISTORY, undo_database_exception,
                 "The database does not have enough undo history to support a blockchain with so many missed blocks. "
                 "Please add a checkpoint if you would like to continue applying blocks beyond this point.",
                 ("last_irreversible_block_num",_dgp.last_irreversible_block_num)("head", _dgp.head_block_number)
                 ("max_undo",STEEM_MAX_UNDO_HISTORY) );
   }
} FC_CAPTURE_AND_RETHROW() }

void database::update_virtual_supply()
{ try {
   modify( get_dynamic_global_properties(), [&]( dynamic_global_property_object& dgp )
   {
      dgp.virtual_supply = dgp.current_supply
         + ( get_feed_history().current_median_history.is_null() ? asset( 0, STEEM_SYMBOL ) : dgp.current_sbd_supply * get_feed_history().current_median_history );

      auto median_price = get_feed_history().current_median_history;

      if( !median_price.is_null() && has_hardfork( STEEM_HARDFORK_0_14__230 ) )
      {
         auto percent_sbd = uint16_t( ( ( fc::uint128_t( ( dgp.current_sbd_supply * get_feed_history().current_median_history ).amount.value ) * STEEM_100_PERCENT )
            / dgp.virtual_supply.amount.value ).to_uint64() );

         if( percent_sbd <= STEEM_SBD_START_PERCENT )
            dgp.sbd_print_rate = STEEM_100_PERCENT;
         else if( percent_sbd >= STEEM_SBD_STOP_PERCENT )
            dgp.sbd_print_rate = 0;
         else
            dgp.sbd_print_rate = ( ( STEEM_SBD_STOP_PERCENT - percent_sbd ) * STEEM_100_PERCENT ) / ( STEEM_SBD_STOP_PERCENT - STEEM_SBD_START_PERCENT );
      }
   });
} FC_CAPTURE_AND_RETHROW() }

void database::update_signing_witness(const witness_object& signing_witness, const signed_block& new_block)
{ try {
   const dynamic_global_property_object& dpo = get_dynamic_global_properties();
   uint64_t new_block_aslot = dpo.current_aslot + get_slot_at_time( new_block.timestamp );

   modify( signing_witness, [&]( witness_object& _wit )
   {
      _wit.last_aslot = new_block_aslot;
      _wit.last_confirmed_block_num = new_block.block_num();
   } );
} FC_CAPTURE_AND_RETHROW() }

void database::update_last_irreversible_block()
{ try {
   const dynamic_global_property_object& dpo = get_dynamic_global_properties();
   auto old_last_irreversible = dpo.last_irreversible_block_num;

   /**
    * Prior to voting taking over, we must be more conservative...
    *
    */
   if( head_block_num() < STEEM_START_MINER_VOTING_BLOCK )
   {
      modify( dpo, [&]( dynamic_global_property_object& _dpo )
      {
         if ( head_block_num() > STEEM_MAX_WITNESSES )
            _dpo.last_irreversible_block_num = head_block_num() - STEEM_MAX_WITNESSES;
      } );
   }
   else
   {
      const witness_schedule_object& wso = get_witness_schedule_object();

      vector< const witness_object* > wit_objs;
      wit_objs.reserve( wso.num_scheduled_witnesses );
      for( int i = 0; i < wso.num_scheduled_witnesses; i++ )
         wit_objs.push_back( &get_witness( wso.current_shuffled_witnesses[i] ) );

      static_assert( STEEM_IRREVERSIBLE_THRESHOLD > 0, "irreversible threshold must be nonzero" );

      // 1 1 1 2 2 2 2 2 2 2 -> 2     .7*10 = 7
      // 1 1 1 1 1 1 1 2 2 2 -> 1
      // 3 3 3 3 3 3 3 3 3 3 -> 3

      size_t offset = ((STEEM_100_PERCENT - STEEM_IRREVERSIBLE_THRESHOLD) * wit_objs.size() / STEEM_100_PERCENT);

      std::nth_element( wit_objs.begin(), wit_objs.begin() + offset, wit_objs.end(),
         []( const witness_object* a, const witness_object* b )
         {
            return a->last_confirmed_block_num < b->last_confirmed_block_num;
         } );

      uint32_t new_last_irreversible_block_num = wit_objs[offset]->last_confirmed_block_num;

      if( new_last_irreversible_block_num > dpo.last_irreversible_block_num )
      {
         modify( dpo, [&]( dynamic_global_property_object& _dpo )
         {
            _dpo.last_irreversible_block_num = new_last_irreversible_block_num;
         } );
      }
   }

   commit( dpo.last_irreversible_block_num );

   for( uint32_t i = old_last_irreversible; i <= dpo.last_irreversible_block_num; ++i )
   {
      notify_irreversible_block( i );
   }

   if( !( get_node_properties().skip_flags & skip_block_log ) )
   {
      // output to block log based on new last irreverisible block num
      const auto& tmp_head = _block_log.head();
      uint64_t log_head_num = 0;

      if( tmp_head )
         log_head_num = tmp_head->block_num();

      if( log_head_num < dpo.last_irreversible_block_num )
      {
         while( log_head_num < dpo.last_irreversible_block_num )
         {
            shared_ptr< fork_item > block = _fork_db.fetch_block_on_main_branch_by_number( log_head_num+1 );
            FC_ASSERT( block, "Current fork in the fork database does not contain the last_irreversible_block" );
            _block_log.append( block->data );
            log_head_num++;
         }

         _block_log.flush();
      }
   }

   _fork_db.set_max_size( dpo.head_block_number - dpo.last_irreversible_block_num + 1 );
} FC_CAPTURE_AND_RETHROW() }


bool database::apply_order( const limit_order_object& new_order_object )
{
   auto order_id = new_order_object.id;

   const auto& limit_price_idx = get_index<limit_order_index>().indices().get<by_price>();

   auto max_price = ~new_order_object.sell_price;
   auto limit_itr = limit_price_idx.lower_bound(max_price.max());
   auto limit_end = limit_price_idx.upper_bound(max_price);

   bool finished = false;
   while( !finished && limit_itr != limit_end )
   {
      auto old_limit_itr = limit_itr;
      ++limit_itr;
      // match returns 2 when only the old order was fully filled. In this case, we keep matching; otherwise, we stop.
      finished = ( match(new_order_object, *old_limit_itr, old_limit_itr->sell_price) & 0x1 );
   }

   return find< limit_order_object >( order_id ) == nullptr;
}

int database::match( const limit_order_object& new_order, const limit_order_object& old_order, const price& match_price )
{
   bool has_hf_20__1815 = has_hardfork( STEEM_HARDFORK_0_20__1815 );

#pragma message( "TODO:  Remove if(), do assert unconditionally after HF20 occurs" )
   if( has_hf_20__1815 )
   {
      STEEM_ASSERT( new_order.sell_price.quote.symbol == old_order.sell_price.base.symbol,
         order_match_exception, "error matching orders: ${new_order} ${old_order} ${match_price}",
         ("new_order", new_order)("old_order", old_order)("match_price", match_price) );
      STEEM_ASSERT( new_order.sell_price.base.symbol  == old_order.sell_price.quote.symbol,
         order_match_exception, "error matching orders: ${new_order} ${old_order} ${match_price}",
         ("new_order", new_order)("old_order", old_order)("match_price", match_price) );
      STEEM_ASSERT( new_order.for_sale > 0 && old_order.for_sale > 0,
         order_match_exception, "error matching orders: ${new_order} ${old_order} ${match_price}",
         ("new_order", new_order)("old_order", old_order)("match_price", match_price) );
      STEEM_ASSERT( match_price.quote.symbol == new_order.sell_price.base.symbol,
         order_match_exception, "error matching orders: ${new_order} ${old_order} ${match_price}",
         ("new_order", new_order)("old_order", old_order)("match_price", match_price) );
      STEEM_ASSERT( match_price.base.symbol == old_order.sell_price.base.symbol,
         order_match_exception, "error matching orders: ${new_order} ${old_order} ${match_price}",
         ("new_order", new_order)("old_order", old_order)("match_price", match_price) );
   }

   auto new_order_for_sale = new_order.amount_for_sale();
   auto old_order_for_sale = old_order.amount_for_sale();

   asset new_order_pays, new_order_receives, old_order_pays, old_order_receives;

   if( new_order_for_sale <= old_order_for_sale * match_price )
   {
      old_order_receives = new_order_for_sale;
      new_order_receives  = new_order_for_sale * match_price;
   }
   else
   {
      //This line once read: assert( old_order_for_sale < new_order_for_sale * match_price );
      //This assert is not always true -- see trade_amount_equals_zero in operation_tests.cpp
      //Although new_order_for_sale is greater than old_order_for_sale * match_price, old_order_for_sale == new_order_for_sale * match_price
      //Removing the assert seems to be safe -- apparently no asset is created or destroyed.
      new_order_receives = old_order_for_sale;
      old_order_receives = old_order_for_sale * match_price;
   }

   old_order_pays = new_order_receives;
   new_order_pays = old_order_receives;

#pragma message( "TODO:  Remove if(), do assert unconditionally after HF20 occurs" )
   if( has_hf_20__1815 )
   {
      STEEM_ASSERT( new_order_pays == new_order.amount_for_sale() ||
                    old_order_pays == old_order.amount_for_sale(),
         order_match_exception, "error matching orders: ${new_order} ${old_order} ${match_price}",
         ("new_order", new_order)("old_order", old_order)("match_price", match_price) );
   }

   auto age = head_block_time() - old_order.created;
   if( !has_hardfork( STEEM_HARDFORK_0_12__178 ) &&
       ( (age >= STEEM_MIN_LIQUIDITY_REWARD_PERIOD_SEC && !has_hardfork( STEEM_HARDFORK_0_10__149)) ||
       (age >= STEEM_MIN_LIQUIDITY_REWARD_PERIOD_SEC_HF10 && has_hardfork( STEEM_HARDFORK_0_10__149) ) ) )
   {
      if( old_order_receives.symbol == STEEM_SYMBOL )
      {
         adjust_liquidity_reward( get_account( old_order.seller ), old_order_receives, false );
         adjust_liquidity_reward( get_account( new_order.seller ), -old_order_receives, false );
      }
      else
      {
         adjust_liquidity_reward( get_account( old_order.seller ), new_order_receives, true );
         adjust_liquidity_reward( get_account( new_order.seller ), -new_order_receives, true );
      }
   }

   push_virtual_operation( fill_order_operation( new_order.seller, new_order.orderid, new_order_pays, old_order.seller, old_order.orderid, old_order_pays ) );

   int result = 0;
   result |= fill_order( new_order, new_order_pays, new_order_receives );
   result |= fill_order( old_order, old_order_pays, old_order_receives ) << 1;

#pragma message( "TODO:  Remove if(), do assert unconditionally after HF20 occurs" )
   if( has_hf_20__1815 )
   {
      STEEM_ASSERT( result != 0,
         order_match_exception, "error matching orders: ${new_order} ${old_order} ${match_price}",
         ("new_order", new_order)("old_order", old_order)("match_price", match_price) );
   }
   return result;
}


void database::adjust_liquidity_reward( const account_object& owner, const asset& volume, bool is_sdb )
{
   const auto& ridx = get_index< liquidity_reward_balance_index >().indices().get< by_owner >();
   auto itr = ridx.find( owner.id );
   if( itr != ridx.end() )
   {
      modify<liquidity_reward_balance_object>( *itr, [&]( liquidity_reward_balance_object& r )
      {
         if( head_block_time() - r.last_update >= STEEM_LIQUIDITY_TIMEOUT_SEC )
         {
            r.sbd_volume = 0;
            r.steem_volume = 0;
            r.weight = 0;
         }

         if( is_sdb )
            r.sbd_volume += volume.amount.value;
         else
            r.steem_volume += volume.amount.value;

         r.update_weight( has_hardfork( STEEM_HARDFORK_0_10__141 ) );
         r.last_update = head_block_time();
      } );
   }
   else
   {
      create<liquidity_reward_balance_object>( [&](liquidity_reward_balance_object& r )
      {
         r.owner = owner.id;
         if( is_sdb )
            r.sbd_volume = volume.amount.value;
         else
            r.steem_volume = volume.amount.value;

         r.update_weight( has_hardfork( STEEM_HARDFORK_0_9__141 ) );
         r.last_update = head_block_time();
      } );
   }
}


bool database::fill_order( const limit_order_object& order, const asset& pays, const asset& receives )
{
   try
   {
      STEEM_ASSERT( order.amount_for_sale().symbol == pays.symbol,
         order_fill_exception, "error filling orders: ${order} ${pays} ${receives}",
         ("order", order)("pays", pays)("receives", receives) );
      STEEM_ASSERT( pays.symbol != receives.symbol,
         order_fill_exception, "error filling orders: ${order} ${pays} ${receives}",
         ("order", order)("pays", pays)("receives", receives) );

      adjust_balance( order.seller, receives );

      if( pays == order.amount_for_sale() )
      {
         remove( order );
         return true;
      }
      else
      {
#pragma message( "TODO:  Remove if(), do assert unconditionally after HF20 occurs" )
         if( has_hardfork( STEEM_HARDFORK_0_20__1815 ) )
         {
            STEEM_ASSERT( pays < order.amount_for_sale(),
              order_fill_exception, "error filling orders: ${order} ${pays} ${receives}",
              ("order", order)("pays", pays)("receives", receives) );
         }

         modify( order, [&]( limit_order_object& b )
         {
            b.for_sale -= pays.amount;
         } );
         /**
          *  There are times when the AMOUNT_FOR_SALE * SALE_PRICE == 0 which means that we
          *  have hit the limit where the seller is asking for nothing in return.  When this
          *  happens we must refund any balance back to the seller, it is too small to be
          *  sold at the sale price.
          */
         if( order.amount_to_receive().amount == 0 )
         {
            cancel_order(order);
            return true;
         }
         return false;
      }
   }
   FC_CAPTURE_AND_RETHROW( (order)(pays)(receives) )
}

void database::cancel_order( const limit_order_object& order )
{
   adjust_balance( order.seller, order.amount_for_sale() );
   remove(order);
}


void database::clear_expired_transactions()
{
   //Look for expired transactions in the deduplication list, and remove them.
   //Transactions must have expired by at least two forking windows in order to be removed.
   auto& transaction_idx = get_index< transaction_index >();
   const auto& dedupe_index = transaction_idx.indices().get< by_expiration >();
   while( ( !dedupe_index.empty() ) && ( head_block_time() > dedupe_index.begin()->expiration ) )
      remove( *dedupe_index.begin() );
}

void database::clear_expired_orders()
{
   auto now = head_block_time();
   const auto& orders_by_exp = get_index<limit_order_index>().indices().get<by_expiration>();
   auto itr = orders_by_exp.begin();
   while( itr != orders_by_exp.end() && itr->expiration < now )
   {
      cancel_order( *itr );
      itr = orders_by_exp.begin();
   }
}

void database::clear_expired_delegations()
{
   auto now = head_block_time();
   const auto& delegations_by_exp = get_index< vesting_delegation_expiration_index, by_expiration >();
   auto itr = delegations_by_exp.begin();
   while( itr != delegations_by_exp.end() && itr->expiration < now )
   {
      modify( get_account( itr->delegator ), [&]( account_object& a )
      {
         a.delegated_vesting_shares -= itr->vesting_shares;
      });

      push_virtual_operation( return_vesting_delegation_operation( itr->delegator, itr->vesting_shares ) );

      remove( *itr );
      itr = delegations_by_exp.begin();
   }
}
#ifdef STEEM_ENABLE_SMT
template< typename smt_balance_object_type, class balance_operator_type >
void database::adjust_smt_balance( const account_name_type& name, const asset& delta, bool check_account,
   balance_operator_type balance_operator )
{
   asset_symbol_type liquid_symbol = delta.symbol.is_vesting() ? delta.symbol.get_paired_symbol() : delta.symbol;
   const smt_balance_object_type* bo = find< smt_balance_object_type, by_owner_liquid_symbol >( boost::make_tuple( name, liquid_symbol ) );
   // Note that SMT related code, being post-20-hf needs no hf-guard to do balance checks.
   if( bo == nullptr )
   {
      // No balance object related to the SMT means '0' balance. Check delta to avoid creation of negative balance.
      FC_ASSERT( delta.amount.value >= 0, "Insufficient SMT ${smt} funds", ("smt", delta.symbol) );
      // No need to create object with '0' balance (see comment above).
      if( delta.amount.value == 0 )
         return;

      if( check_account )
         get_account( name );

      create< smt_balance_object_type >( [&]( smt_balance_object_type& smt_balance )
      {
         smt_balance.clear_balance( liquid_symbol );
         smt_balance.owner = name;
         balance_operator.add_to_balance( smt_balance );
         smt_balance.validate();
      } );
   }
   else
   {
      bool is_all_zero = false;
      int64_t result = balance_operator.get_combined_balance( bo, &is_all_zero );
      // Check result to avoid negative balance storing.
      FC_ASSERT( result >= 0, "Insufficient SMT ${smt} funds", ( "smt", delta.symbol ) );

      // Exit if whole balance becomes zero.
      if( is_all_zero )
      {
         // Zero balance is the same as non object balance at all.
         // Remove balance object if both liquid and vesting balances are zero.
         remove( *bo );
      }
      else
      {
         modify( *bo, [&]( smt_balance_object_type& smt_balance )
         {
            balance_operator.add_to_balance( smt_balance );
         } );
      }
   }
}
#endif

void database::modify_balance( const account_object& a, const asset& delta, bool check_balance )
{
   modify( a, [&]( account_object& acnt )
   {
      switch( delta.symbol.asset_num )
      {
         case STEEM_ASSET_NUM_STEEM:
            acnt.balance += delta;
            if( check_balance )
            {
               FC_ASSERT( acnt.balance.amount.value >= 0, "Insufficient STEEM funds" );
            }
            break;
         case STEEM_ASSET_NUM_SBD:
            if( a.sbd_seconds_last_update != head_block_time() )
            {
               acnt.sbd_seconds += fc::uint128_t(a.sbd_balance.amount.value) * (head_block_time() - a.sbd_seconds_last_update).to_seconds();
               acnt.sbd_seconds_last_update = head_block_time();

               if( acnt.sbd_seconds > 0 &&
                   (acnt.sbd_seconds_last_update - acnt.sbd_last_interest_payment).to_seconds() > STEEM_SBD_INTEREST_COMPOUND_INTERVAL_SEC )
               {
                  auto interest = acnt.sbd_seconds / STEEM_SECONDS_PER_YEAR;
                  interest *= get_dynamic_global_properties().sbd_interest_rate;
                  interest /= STEEM_100_PERCENT;
                  asset interest_paid(interest.to_uint64(), SBD_SYMBOL);
                  acnt.sbd_balance += interest_paid;
                  acnt.sbd_seconds = 0;
                  acnt.sbd_last_interest_payment = head_block_time();

                  if(interest > 0)
                     push_virtual_operation( interest_operation( a.name, interest_paid ) );

                  modify( get_dynamic_global_properties(), [&]( dynamic_global_property_object& props)
                  {
                     props.current_sbd_supply += interest_paid;
                     props.virtual_supply += interest_paid * get_feed_history().current_median_history;
                  } );
               }
            }
            acnt.sbd_balance += delta;
            if( check_balance )
            {
               FC_ASSERT( acnt.sbd_balance.amount.value >= 0, "Insufficient SBD funds" );
            }
            break;
         case STEEM_ASSET_NUM_VESTS:
            acnt.vesting_shares += delta;
            if( check_balance )
            {
               FC_ASSERT( acnt.vesting_shares.amount.value >= 0, "Insufficient VESTS funds" );
            }
            break;
         default:
            FC_ASSERT( false, "invalid symbol" );
      }
   } );
}

void database::modify_reward_balance( const account_object& a, const asset& value_delta, const asset& share_delta, bool check_balance )
{
   modify( a, [&]( account_object& acnt )
   {
      switch( value_delta.symbol.asset_num )
      {
         case STEEM_ASSET_NUM_STEEM:
            if( share_delta.amount.value == 0 )
            {
               acnt.reward_steem_balance += value_delta;
               if( check_balance )
               {
                  FC_ASSERT( acnt.reward_steem_balance.amount.value >= 0, "Insufficient reward STEEM funds" );
               }
            }
            else
            {
               acnt.reward_vesting_steem += value_delta;
               acnt.reward_vesting_balance += share_delta;
               if( check_balance )
               {
                  FC_ASSERT( acnt.reward_vesting_balance.amount.value >= 0, "Insufficient reward VESTS funds" );
               }
            }
            break;
         case STEEM_ASSET_NUM_SBD:
            FC_ASSERT( share_delta.amount.value == 0 );
            acnt.reward_sbd_balance += value_delta;
            if( check_balance )
            {
               FC_ASSERT( acnt.reward_sbd_balance.amount.value >= 0, "Insufficient reward SBD funds" );
            }
            break;
         default:
            FC_ASSERT( false, "invalid symbol" );
      }
   });
}

#ifdef STEEM_ENABLE_SMT
struct smt_regular_balance_operator
{
   smt_regular_balance_operator( const asset& delta ) : delta(delta), is_vesting(delta.symbol.is_vesting()) {}

   void add_to_balance( account_regular_balance_object& smt_balance )
   {
      if( is_vesting )
         smt_balance.vesting += delta;
      else
         smt_balance.liquid += delta;
   }
   int64_t get_combined_balance( const account_regular_balance_object* bo, bool* is_all_zero )
   {
      asset result = is_vesting ? bo->vesting + delta : bo->liquid + delta;
      *is_all_zero = result.amount.value == 0 && (is_vesting ? bo->liquid.amount.value : bo->vesting.amount.value) == 0;
      return result.amount.value;
   }

   asset delta;
   bool  is_vesting;
};

struct smt_reward_balance_operator
{
   smt_reward_balance_operator( const asset& value_delta, const asset& share_delta )
      : value_delta(value_delta), share_delta(share_delta), is_vesting(share_delta.amount.value != 0) 
   {
       FC_ASSERT( value_delta.symbol.is_vesting() == false && share_delta.symbol.is_vesting() );
   }

   void add_to_balance( account_rewards_balance_object& smt_balance )
   {
      if( is_vesting )
      {
         smt_balance.pending_vesting_value += value_delta;
         smt_balance.pending_vesting_shares += share_delta;
      }
      else
         smt_balance.pending_liquid += value_delta;
   }
   int64_t get_combined_balance( const account_rewards_balance_object* bo, bool* is_all_zero )
   {
      asset result = is_vesting ? bo->pending_vesting_value + value_delta : bo->pending_liquid + value_delta;
      *is_all_zero = result.amount.value == 0 &&
                     (is_vesting ? bo->pending_liquid.amount.value : bo->pending_vesting_value.amount.value) == 0;
      return result.amount.value;
   }

   asset value_delta;
   asset share_delta;
   bool  is_vesting;
};
#endif

void database::adjust_balance( const account_object& a, const asset& delta )
{
   bool check_balance = has_hardfork( STEEM_HARDFORK_0_20__1811 );

#ifdef STEEM_ENABLE_SMT
   // No account object modification for SMT balance, hence separate handling here.
   // Note that SMT related code, being post-20-hf needs no hf-guard to do balance checks.
   if( delta.symbol.space() == asset_symbol_type::smt_nai_space )
   {
      smt_regular_balance_operator balance_operator( delta );
      adjust_smt_balance< account_regular_balance_object >( a.name, delta, false/*check_account*/, balance_operator );
      return;
   }
#endif
   modify_balance( a, delta, check_balance );
}

void database::adjust_balance( const account_name_type& name, const asset& delta )
{
   bool check_balance = has_hardfork( STEEM_HARDFORK_0_20__1811 );

#ifdef STEEM_ENABLE_SMT
   // No account object modification for SMT balance, hence separate handling here.
   // Note that SMT related code, being post-20-hf needs no hf-guard to do balance checks.
   if( delta.symbol.space() == asset_symbol_type::smt_nai_space )
   {
      smt_regular_balance_operator balance_operator( delta );
      adjust_smt_balance< account_regular_balance_object >( name, delta, true/*check_account*/, balance_operator );
      return;
   }
#endif
   const auto& a = get_account( name );
   modify_balance( a, delta, check_balance );
}

void database::adjust_savings_balance( const account_object& a, const asset& delta )
{
   bool check_balance = has_hardfork( STEEM_HARDFORK_0_20__1811 );

   modify( a, [&]( account_object& acnt )
   {
      switch( delta.symbol.asset_num )
      {
         case STEEM_ASSET_NUM_STEEM:
            acnt.savings_balance += delta;
            if( check_balance )
            {
               FC_ASSERT( acnt.savings_balance.amount.value >= 0, "Insufficient savings STEEM funds" );
            }
            break;
         case STEEM_ASSET_NUM_SBD:
            if( a.savings_sbd_seconds_last_update != head_block_time() )
            {
               acnt.savings_sbd_seconds += fc::uint128_t(a.savings_sbd_balance.amount.value) * (head_block_time() - a.savings_sbd_seconds_last_update).to_seconds();
               acnt.savings_sbd_seconds_last_update = head_block_time();

               if( acnt.savings_sbd_seconds > 0 &&
                   (acnt.savings_sbd_seconds_last_update - acnt.savings_sbd_last_interest_payment).to_seconds() > STEEM_SBD_INTEREST_COMPOUND_INTERVAL_SEC )
               {
                  auto interest = acnt.savings_sbd_seconds / STEEM_SECONDS_PER_YEAR;
                  interest *= get_dynamic_global_properties().sbd_interest_rate;
                  interest /= STEEM_100_PERCENT;
                  asset interest_paid(interest.to_uint64(), SBD_SYMBOL);
                  acnt.savings_sbd_balance += interest_paid;
                  acnt.savings_sbd_seconds = 0;
                  acnt.savings_sbd_last_interest_payment = head_block_time();

                  if(interest > 0)
                     push_virtual_operation( interest_operation( a.name, interest_paid ) );

                  modify( get_dynamic_global_properties(), [&]( dynamic_global_property_object& props)
                  {
                     props.current_sbd_supply += interest_paid;
                     props.virtual_supply += interest_paid * get_feed_history().current_median_history;
                  } );
               }
            }
            acnt.savings_sbd_balance += delta;
            if( check_balance )
            {
               FC_ASSERT( acnt.savings_sbd_balance.amount.value >= 0, "Insufficient savings SBD funds" );
            }
            break;
         default:
            FC_ASSERT( !"invalid symbol" );
      }
   } );
}

void database::adjust_reward_balance( const account_object& a, const asset& value_delta,
                                      const asset& share_delta /*= asset(0,VESTS_SYMBOL)*/ )
{
   bool check_balance = has_hardfork( STEEM_HARDFORK_0_20__1811 );
   FC_ASSERT( value_delta.symbol.is_vesting() == false && share_delta.symbol.is_vesting() );

#ifdef STEEM_ENABLE_SMT
   // No account object modification for SMT balance, hence separate handling here.
   // Note that SMT related code, being post-20-hf needs no hf-guard to do balance checks.
   if( value_delta.symbol.space() == asset_symbol_type::smt_nai_space )
   {
      smt_reward_balance_operator balance_operator( value_delta, share_delta );
      adjust_smt_balance< account_rewards_balance_object >( a.name, value_delta, false/*check_account*/, balance_operator );
      return;
   }
#endif

   modify_reward_balance(a, value_delta, share_delta, check_balance);
}

void database::adjust_reward_balance( const account_name_type& name, const asset& value_delta,
                                      const asset& share_delta /*= asset(0,VESTS_SYMBOL)*/ )
{
   bool check_balance = has_hardfork( STEEM_HARDFORK_0_20__1811 );
   FC_ASSERT( value_delta.symbol.is_vesting() == false && share_delta.symbol.is_vesting() );

#ifdef STEEM_ENABLE_SMT
   // No account object modification for SMT balance, hence separate handling here.
   // Note that SMT related code, being post-20-hf needs no hf-guard to do balance checks.
   if( value_delta.symbol.space() == asset_symbol_type::smt_nai_space )
   {
      smt_reward_balance_operator balance_operator( value_delta, share_delta );
      adjust_smt_balance< account_rewards_balance_object >( name, value_delta, true/*check_account*/, balance_operator );
      return;
   }
#endif

   const auto& a = get_account( name );
   modify_reward_balance(a, value_delta, share_delta, check_balance);
}

void database::adjust_supply( const asset& delta, bool adjust_vesting )
{
#ifdef STEEM_ENABLE_SMT
   if( delta.symbol.space() == asset_symbol_type::smt_nai_space )
   {
      const auto& smt = get< smt_token_object, by_symbol >( delta.symbol );
      auto smt_new_supply = smt.current_supply + delta.amount;
      FC_ASSERT( smt_new_supply >= 0 );
      modify( smt, [smt_new_supply]( smt_token_object& smt )
      {
         smt.current_supply = smt_new_supply;
      });
      return;
   }
#endif

   bool check_supply = has_hardfork( STEEM_HARDFORK_0_20__1811 );

   const auto& props = get_dynamic_global_properties();
   if( props.head_block_number < STEEM_BLOCKS_PER_DAY*7 )
      adjust_vesting = false;

   modify( props, [&]( dynamic_global_property_object& props )
   {
      switch( delta.symbol.asset_num )
      {
         case STEEM_ASSET_NUM_STEEM:
         {
            asset new_vesting( (adjust_vesting && delta.amount > 0) ? delta.amount * 9 : 0, STEEM_SYMBOL );
            props.current_supply += delta + new_vesting;
            props.virtual_supply += delta + new_vesting;
            props.total_vesting_fund_steem += new_vesting;
            if( check_supply )
            {
               FC_ASSERT( props.current_supply.amount.value >= 0 );
            }
            break;
         }
         case STEEM_ASSET_NUM_SBD:
            props.current_sbd_supply += delta;
            props.virtual_supply = props.current_sbd_supply * get_feed_history().current_median_history + props.current_supply;
            if( check_supply )
            {
               FC_ASSERT( props.current_sbd_supply.amount.value >= 0 );
            }
            break;
         default:
            FC_ASSERT( false, "invalid symbol" );
      }
   } );
}


asset database::get_balance( const account_object& a, asset_symbol_type symbol )const
{
   switch( symbol.asset_num )
   {
      case STEEM_ASSET_NUM_STEEM:
         return a.balance;
      case STEEM_ASSET_NUM_SBD:
         return a.sbd_balance;
      default:
      {
#ifdef STEEM_ENABLE_SMT
         FC_ASSERT( symbol.space() == asset_symbol_type::smt_nai_space, "invalid symbol" );
         const account_regular_balance_object* arbo =
            find< account_regular_balance_object, by_owner_liquid_symbol >(
               boost::make_tuple(a.name, symbol.is_vesting() ? symbol.get_paired_symbol() : symbol ) );
         if( arbo == nullptr )
         {
            return asset(0, symbol);
         }
         else
         {
            return symbol.is_vesting() ? arbo->vesting : arbo->liquid;
         }
#else
      FC_ASSERT( false, "invalid symbol" );
#endif
      }
   }
}

asset database::get_savings_balance( const account_object& a, asset_symbol_type symbol )const
{
   switch( symbol.asset_num )
   {
      case STEEM_ASSET_NUM_STEEM:
         return a.savings_balance;
      case STEEM_ASSET_NUM_SBD:
         return a.savings_sbd_balance;
      default: // Note no savings balance for SMT per comments in issue 1682.
         FC_ASSERT( !"invalid symbol" );
   }
}

void database::init_hardforks()
{
   _hardfork_times[ 0 ] = fc::time_point_sec( STEEM_GENESIS_TIME );
   _hardfork_versions[ 0 ] = hardfork_version( 0, 0 );
   FC_ASSERT( STEEM_HARDFORK_0_1 == 1, "Invalid hardfork configuration" );
   _hardfork_times[ STEEM_HARDFORK_0_1 ] = fc::time_point_sec( STEEM_HARDFORK_0_1_TIME );
   _hardfork_versions[ STEEM_HARDFORK_0_1 ] = STEEM_HARDFORK_0_1_VERSION;
   FC_ASSERT( STEEM_HARDFORK_0_2 == 2, "Invlaid hardfork configuration" );
   _hardfork_times[ STEEM_HARDFORK_0_2 ] = fc::time_point_sec( STEEM_HARDFORK_0_2_TIME );
   _hardfork_versions[ STEEM_HARDFORK_0_2 ] = STEEM_HARDFORK_0_2_VERSION;
   FC_ASSERT( STEEM_HARDFORK_0_3 == 3, "Invalid hardfork configuration" );
   _hardfork_times[ STEEM_HARDFORK_0_3 ] = fc::time_point_sec( STEEM_HARDFORK_0_3_TIME );
   _hardfork_versions[ STEEM_HARDFORK_0_3 ] = STEEM_HARDFORK_0_3_VERSION;
   FC_ASSERT( STEEM_HARDFORK_0_4 == 4, "Invalid hardfork configuration" );
   _hardfork_times[ STEEM_HARDFORK_0_4 ] = fc::time_point_sec( STEEM_HARDFORK_0_4_TIME );
   _hardfork_versions[ STEEM_HARDFORK_0_4 ] = STEEM_HARDFORK_0_4_VERSION;
   FC_ASSERT( STEEM_HARDFORK_0_5 == 5, "Invalid hardfork configuration" );
   _hardfork_times[ STEEM_HARDFORK_0_5 ] = fc::time_point_sec( STEEM_HARDFORK_0_5_TIME );
   _hardfork_versions[ STEEM_HARDFORK_0_5 ] = STEEM_HARDFORK_0_5_VERSION;
   FC_ASSERT( STEEM_HARDFORK_0_6 == 6, "Invalid hardfork configuration" );
   _hardfork_times[ STEEM_HARDFORK_0_6 ] = fc::time_point_sec( STEEM_HARDFORK_0_6_TIME );
   _hardfork_versions[ STEEM_HARDFORK_0_6 ] = STEEM_HARDFORK_0_6_VERSION;
   FC_ASSERT( STEEM_HARDFORK_0_7 == 7, "Invalid hardfork configuration" );
   _hardfork_times[ STEEM_HARDFORK_0_7 ] = fc::time_point_sec( STEEM_HARDFORK_0_7_TIME );
   _hardfork_versions[ STEEM_HARDFORK_0_7 ] = STEEM_HARDFORK_0_7_VERSION;
   FC_ASSERT( STEEM_HARDFORK_0_8 == 8, "Invalid hardfork configuration" );
   _hardfork_times[ STEEM_HARDFORK_0_8 ] = fc::time_point_sec( STEEM_HARDFORK_0_8_TIME );
   _hardfork_versions[ STEEM_HARDFORK_0_8 ] = STEEM_HARDFORK_0_8_VERSION;
   FC_ASSERT( STEEM_HARDFORK_0_9 == 9, "Invalid hardfork configuration" );
   _hardfork_times[ STEEM_HARDFORK_0_9 ] = fc::time_point_sec( STEEM_HARDFORK_0_9_TIME );
   _hardfork_versions[ STEEM_HARDFORK_0_9 ] = STEEM_HARDFORK_0_9_VERSION;
   FC_ASSERT( STEEM_HARDFORK_0_10 == 10, "Invalid hardfork configuration" );
   _hardfork_times[ STEEM_HARDFORK_0_10 ] = fc::time_point_sec( STEEM_HARDFORK_0_10_TIME );
   _hardfork_versions[ STEEM_HARDFORK_0_10 ] = STEEM_HARDFORK_0_10_VERSION;
   FC_ASSERT( STEEM_HARDFORK_0_11 == 11, "Invalid hardfork configuration" );
   _hardfork_times[ STEEM_HARDFORK_0_11 ] = fc::time_point_sec( STEEM_HARDFORK_0_11_TIME );
   _hardfork_versions[ STEEM_HARDFORK_0_11 ] = STEEM_HARDFORK_0_11_VERSION;
   FC_ASSERT( STEEM_HARDFORK_0_12 == 12, "Invalid hardfork configuration" );
   _hardfork_times[ STEEM_HARDFORK_0_12 ] = fc::time_point_sec( STEEM_HARDFORK_0_12_TIME );
   _hardfork_versions[ STEEM_HARDFORK_0_12 ] = STEEM_HARDFORK_0_12_VERSION;
   FC_ASSERT( STEEM_HARDFORK_0_13 == 13, "Invalid hardfork configuration" );
   _hardfork_times[ STEEM_HARDFORK_0_13 ] = fc::time_point_sec( STEEM_HARDFORK_0_13_TIME );
   _hardfork_versions[ STEEM_HARDFORK_0_13 ] = STEEM_HARDFORK_0_13_VERSION;
   FC_ASSERT( STEEM_HARDFORK_0_14 == 14, "Invalid hardfork configuration" );
   _hardfork_times[ STEEM_HARDFORK_0_14 ] = fc::time_point_sec( STEEM_HARDFORK_0_14_TIME );
   _hardfork_versions[ STEEM_HARDFORK_0_14 ] = STEEM_HARDFORK_0_14_VERSION;
   FC_ASSERT( STEEM_HARDFORK_0_15 == 15, "Invalid hardfork configuration" );
   _hardfork_times[ STEEM_HARDFORK_0_15 ] = fc::time_point_sec( STEEM_HARDFORK_0_15_TIME );
   _hardfork_versions[ STEEM_HARDFORK_0_15 ] = STEEM_HARDFORK_0_15_VERSION;
   FC_ASSERT( STEEM_HARDFORK_0_16 == 16, "Invalid hardfork configuration" );
   _hardfork_times[ STEEM_HARDFORK_0_16 ] = fc::time_point_sec( STEEM_HARDFORK_0_16_TIME );
   _hardfork_versions[ STEEM_HARDFORK_0_16 ] = STEEM_HARDFORK_0_16_VERSION;
   FC_ASSERT( STEEM_HARDFORK_0_17 == 17, "Invalid hardfork configuration" );
   _hardfork_times[ STEEM_HARDFORK_0_17 ] = fc::time_point_sec( STEEM_HARDFORK_0_17_TIME );
   _hardfork_versions[ STEEM_HARDFORK_0_17 ] = STEEM_HARDFORK_0_17_VERSION;
   FC_ASSERT( STEEM_HARDFORK_0_18 == 18, "Invalid hardfork configuration" );
   _hardfork_times[ STEEM_HARDFORK_0_18 ] = fc::time_point_sec( STEEM_HARDFORK_0_18_TIME );
   _hardfork_versions[ STEEM_HARDFORK_0_18 ] = STEEM_HARDFORK_0_18_VERSION;
   FC_ASSERT( STEEM_HARDFORK_0_19 == 19, "Invalid hardfork configuration" );
   _hardfork_times[ STEEM_HARDFORK_0_19 ] = fc::time_point_sec( STEEM_HARDFORK_0_19_TIME );
   _hardfork_versions[ STEEM_HARDFORK_0_19 ] = STEEM_HARDFORK_0_19_VERSION;
#ifdef IS_TEST_NET
   FC_ASSERT( STEEM_HARDFORK_0_20 == 20, "Invalid hardfork configuration" );
   _hardfork_times[ STEEM_HARDFORK_0_20 ] = fc::time_point_sec( STEEM_HARDFORK_0_20_TIME );
   _hardfork_versions[ STEEM_HARDFORK_0_20 ] = STEEM_HARDFORK_0_20_VERSION;
   FC_ASSERT( STEEM_HARDFORK_0_21 == 21, "Invalid hardfork configuration" );
   _hardfork_times[ STEEM_HARDFORK_0_21 ] = fc::time_point_sec( STEEM_HARDFORK_0_21_TIME );
   _hardfork_versions[ STEEM_HARDFORK_0_21 ] = STEEM_HARDFORK_0_21_VERSION;
#endif


   const auto& hardforks = get_hardfork_property_object();
   FC_ASSERT( hardforks.last_hardfork <= STEEM_NUM_HARDFORKS, "Chain knows of more hardforks than configuration", ("hardforks.last_hardfork",hardforks.last_hardfork)("STEEM_NUM_HARDFORKS",STEEM_NUM_HARDFORKS) );
   FC_ASSERT( _hardfork_versions[ hardforks.last_hardfork ] <= STEEM_BLOCKCHAIN_VERSION, "Blockchain version is older than last applied hardfork" );
   FC_ASSERT( STEEM_BLOCKCHAIN_HARDFORK_VERSION >= STEEM_BLOCKCHAIN_VERSION );
   FC_ASSERT( STEEM_BLOCKCHAIN_HARDFORK_VERSION == _hardfork_versions[ STEEM_NUM_HARDFORKS ] );
}

void database::process_hardforks()
{
   try
   {
      // If there are upcoming hardforks and the next one is later, do nothing
      const auto& hardforks = get_hardfork_property_object();

      if( has_hardfork( STEEM_HARDFORK_0_5__54 ) )
      {
         while( _hardfork_versions[ hardforks.last_hardfork ] < hardforks.next_hardfork
            && hardforks.next_hardfork_time <= head_block_time() )
         {
            if( hardforks.last_hardfork < STEEM_NUM_HARDFORKS ) {
               apply_hardfork( hardforks.last_hardfork + 1 );
            }
            else
               throw unknown_hardfork_exception();
         }
      }
      else
      {
         while( hardforks.last_hardfork < STEEM_NUM_HARDFORKS
               && _hardfork_times[ hardforks.last_hardfork + 1 ] <= head_block_time()
               && hardforks.last_hardfork < STEEM_HARDFORK_0_5__54 )
         {
            apply_hardfork( hardforks.last_hardfork + 1 );
         }
      }
   }
   FC_CAPTURE_AND_RETHROW()
}

bool database::has_hardfork( uint32_t hardfork )const
{
   return get_hardfork_property_object().processed_hardforks.size() > hardfork;
}

void database::set_hardfork( uint32_t hardfork, bool apply_now )
{
   auto const& hardforks = get_hardfork_property_object();

   for( uint32_t i = hardforks.last_hardfork + 1; i <= hardfork && i <= STEEM_NUM_HARDFORKS; i++ )
   {
      if( i <= STEEM_HARDFORK_0_5__54 )
         _hardfork_times[i] = head_block_time();
      else
      {
         modify( hardforks, [&]( hardfork_property_object& hpo )
         {
            hpo.next_hardfork = _hardfork_versions[i];
            hpo.next_hardfork_time = head_block_time();
         } );
      }

      if( apply_now )
         apply_hardfork( i );
   }
}

void database::apply_hardfork( uint32_t hardfork )
{
   if( _log_hardforks )
      elog( "HARDFORK ${hf} at block ${b}", ("hf", hardfork)("b", head_block_num()) );

   switch( hardfork )
   {
      case STEEM_HARDFORK_0_1:
         perform_vesting_share_split( 1000000 );
#ifdef IS_TEST_NET
         {
            custom_operation test_op;
            string op_msg = "Testnet: Hardfork applied";
            test_op.data = vector< char >( op_msg.begin(), op_msg.end() );
            test_op.required_auths.insert( STEEM_INIT_MINER_NAME );
            operation op = test_op;   // we need the operation object to live to the end of this scope
            operation_notification note( op );
            notify_pre_apply_operation( note );
            notify_post_apply_operation( note );
         }
         break;
#endif
         break;
      case STEEM_HARDFORK_0_2:
         retally_witness_votes();
         break;
      case STEEM_HARDFORK_0_3:
         retally_witness_votes();
         break;
      case STEEM_HARDFORK_0_4:
         reset_virtual_schedule_time(*this);
         break;
      case STEEM_HARDFORK_0_5:
         break;
      case STEEM_HARDFORK_0_6:
         retally_witness_vote_counts();
         retally_comment_children();
         break;
      case STEEM_HARDFORK_0_7:
         break;
      case STEEM_HARDFORK_0_8:
         retally_witness_vote_counts(true);
         break;
      case STEEM_HARDFORK_0_9:
         {
            for( const std::string& acc : hardfork9::get_compromised_accounts() )
            {
               const account_object* account = find_account( acc );
               if( account == nullptr )
                  continue;

               update_owner_authority( *account, authority( 1, public_key_type( "STM7sw22HqsXbz7D2CmJfmMwt9rimtk518dRzsR1f8Cgw52dQR1pR" ), 1 ) );

               modify( get< account_authority_object, by_account >( account->name ), [&]( account_authority_object& auth )
               {
                  auth.active  = authority( 1, public_key_type( "STM7sw22HqsXbz7D2CmJfmMwt9rimtk518dRzsR1f8Cgw52dQR1pR" ), 1 );
                  auth.posting = authority( 1, public_key_type( "STM7sw22HqsXbz7D2CmJfmMwt9rimtk518dRzsR1f8Cgw52dQR1pR" ), 1 );
               });
            }
         }
         break;
      case STEEM_HARDFORK_0_10:
         retally_liquidity_weight();
         break;
      case STEEM_HARDFORK_0_11:
         break;
      case STEEM_HARDFORK_0_12:
         {
            const auto& comment_idx = get_index< comment_index >().indices();

            for( auto itr = comment_idx.begin(); itr != comment_idx.end(); ++itr )
            {
               // At the hardfork time, all new posts with no votes get their cashout time set to +12 hrs from head block time.
               // All posts with a payout get their cashout time set to +30 days. This hardfork takes place within 30 days
               // initial payout so we don't have to handle the case of posts that should be frozen that aren't
               if( itr->parent_author == STEEM_ROOT_POST_PARENT )
               {
                  // Post has not been paid out and has no votes (cashout_time == 0 === net_rshares == 0, under current semmantics)
                  if( itr->last_payout == fc::time_point_sec::min() && itr->cashout_time == fc::time_point_sec::maximum() )
                  {
                     modify( *itr, [&]( comment_object & c )
                     {
                        c.cashout_time = head_block_time() + STEEM_CASHOUT_WINDOW_SECONDS_PRE_HF17;
                     });
                  }
                  // Has been paid out, needs to be on second cashout window
                  else if( itr->last_payout > fc::time_point_sec() )
                  {
                     modify( *itr, [&]( comment_object& c )
                     {
                        c.cashout_time = c.last_payout + STEEM_SECOND_CASHOUT_WINDOW;
                     });
                  }
               }
            }

            modify( get< account_authority_object, by_account >( STEEM_MINER_ACCOUNT ), [&]( account_authority_object& auth )
            {
               auth.posting = authority();
               auth.posting.weight_threshold = 1;
            });

            modify( get< account_authority_object, by_account >( STEEM_NULL_ACCOUNT ), [&]( account_authority_object& auth )
            {
               auth.posting = authority();
               auth.posting.weight_threshold = 1;
            });

            modify( get< account_authority_object, by_account >( STEEM_TEMP_ACCOUNT ), [&]( account_authority_object& auth )
            {
               auth.posting = authority();
               auth.posting.weight_threshold = 1;
            });
         }
         break;
      case STEEM_HARDFORK_0_13:
         break;
      case STEEM_HARDFORK_0_14:
         break;
      case STEEM_HARDFORK_0_15:
         break;
      case STEEM_HARDFORK_0_16:
         {
            modify( get_feed_history(), [&]( feed_history_object& fho )
            {
               while( fho.price_history.size() > STEEM_FEED_HISTORY_WINDOW )
                  fho.price_history.pop_front();
            });
         }
         break;
      case STEEM_HARDFORK_0_17:
         {
            static_assert(
               STEEM_MAX_VOTED_WITNESSES_HF0 + STEEM_MAX_MINER_WITNESSES_HF0 + STEEM_MAX_RUNNER_WITNESSES_HF0 == STEEM_MAX_WITNESSES,
               "HF0 witness counts must add up to STEEM_MAX_WITNESSES" );
            static_assert(
               STEEM_MAX_VOTED_WITNESSES_HF17 + STEEM_MAX_MINER_WITNESSES_HF17 + STEEM_MAX_RUNNER_WITNESSES_HF17 == STEEM_MAX_WITNESSES,
               "HF17 witness counts must add up to STEEM_MAX_WITNESSES" );

            modify( get_witness_schedule_object(), [&]( witness_schedule_object& wso )
            {
               wso.max_voted_witnesses = STEEM_MAX_VOTED_WITNESSES_HF17;
               wso.max_miner_witnesses = STEEM_MAX_MINER_WITNESSES_HF17;
               wso.max_runner_witnesses = STEEM_MAX_RUNNER_WITNESSES_HF17;
            });

            const auto& gpo = get_dynamic_global_properties();

            auto post_rf = create< reward_fund_object >( [&]( reward_fund_object& rfo )
            {
               rfo.name = STEEM_POST_REWARD_FUND_NAME;
               rfo.last_update = head_block_time();
               rfo.content_constant = STEEM_CONTENT_CONSTANT_HF0;
               rfo.percent_curation_rewards = STEEM_1_PERCENT * 25;
               rfo.percent_content_rewards = STEEM_100_PERCENT;
               rfo.reward_balance = gpo.total_reward_fund_steem;
#ifndef IS_TEST_NET
               rfo.recent_claims = STEEM_HF_17_RECENT_CLAIMS;
#endif
               rfo.author_reward_curve = curve_id::quadratic;
               rfo.curation_reward_curve = curve_id::quadratic_curation;
            });

            // As a shortcut in payout processing, we use the id as an array index.
            // The IDs must be assigned this way. The assertion is a dummy check to ensure this happens.
            FC_ASSERT( post_rf.id._id == 0 );

            modify( gpo, [&]( dynamic_global_property_object& g )
            {
               g.total_reward_fund_steem = asset( 0, STEEM_SYMBOL );
               g.total_reward_shares2 = 0;
            });

            /*
            * For all current comments we will either keep their current cashout time, or extend it to 1 week
            * after creation.
            *
            * We cannot do a simple iteration by cashout time because we are editting cashout time.
            * More specifically, we will be adding an explicit cashout time to all comments with parents.
            * To find all discussions that have not been paid out we fir iterate over posts by cashout time.
            * Before the hardfork these are all root posts. Iterate over all of their children, adding each
            * to a specific list. Next, update payout times for all discussions on the root post. This defines
            * the min cashout time for each child in the discussion. Then iterate over the children and set
            * their cashout time in a similar way, grabbing the root post as their inherent cashout time.
            */
            const auto& comment_idx = get_index< comment_index, by_cashout_time >();
            const auto& by_root_idx = get_index< comment_index, by_root >();
            vector< const comment_object* > root_posts;
            root_posts.reserve( STEEM_HF_17_NUM_POSTS );
            vector< const comment_object* > replies;
            replies.reserve( STEEM_HF_17_NUM_REPLIES );

            for( auto itr = comment_idx.begin(); itr != comment_idx.end() && itr->cashout_time < fc::time_point_sec::maximum(); ++itr )
            {
               root_posts.push_back( &(*itr) );

               for( auto reply_itr = by_root_idx.lower_bound( itr->id ); reply_itr != by_root_idx.end() && reply_itr->root_comment == itr->id; ++reply_itr )
               {
                  replies.push_back( &(*reply_itr) );
               }
            }

            for( const auto& itr : root_posts )
            {
               modify( *itr, [&]( comment_object& c )
               {
                  c.cashout_time = std::max( c.created + STEEM_CASHOUT_WINDOW_SECONDS, c.cashout_time );
               });
            }

            for( const auto& itr : replies )
            {
               modify( *itr, [&]( comment_object& c )
               {
                  c.cashout_time = std::max( calculate_discussion_payout_time( c ), c.created + STEEM_CASHOUT_WINDOW_SECONDS );
               });
            }
         }
         break;
      case STEEM_HARDFORK_0_18:
         break;
      case STEEM_HARDFORK_0_19:
         {
            modify( get_dynamic_global_properties(), [&]( dynamic_global_property_object& gpo )
            {
               gpo.vote_power_reserve_rate = STEEM_REDUCED_VOTE_POWER_RATE;
            });

            modify( get< reward_fund_object, by_name >( STEEM_POST_REWARD_FUND_NAME ), [&]( reward_fund_object &rfo )
            {
#ifndef IS_TEST_NET
               rfo.recent_claims = STEEM_HF_19_RECENT_CLAIMS;
#endif
               rfo.author_reward_curve = curve_id::linear;
               rfo.curation_reward_curve = curve_id::square_root;
            });

            /* Remove all 0 delegation objects */
            vector< const vesting_delegation_object* > to_remove;
            const auto& delegation_idx = get_index< vesting_delegation_index, by_id >();
            auto delegation_itr = delegation_idx.begin();

            while( delegation_itr != delegation_idx.end() )
            {
               if( delegation_itr->vesting_shares.amount == 0 )
                  to_remove.push_back( &(*delegation_itr) );

               ++delegation_itr;
            }

            for( const vesting_delegation_object* delegation_ptr: to_remove )
            {
               remove( *delegation_ptr );
            }
         }
         break;
#ifdef IS_TEST_NET
      case STEEM_HARDFORK_0_20:
         break;
      case STEEM_HARDFORK_0_21:
         break;
#endif
      default:
         break;
   }

   modify( get_hardfork_property_object(), [&]( hardfork_property_object& hfp )
   {
      FC_ASSERT( hardfork == hfp.last_hardfork + 1, "Hardfork being applied out of order", ("hardfork",hardfork)("hfp.last_hardfork",hfp.last_hardfork) );
      FC_ASSERT( hfp.processed_hardforks.size() == hardfork, "Hardfork being applied out of order" );
      hfp.processed_hardforks.push_back( _hardfork_times[ hardfork ] );
      hfp.last_hardfork = hardfork;
      hfp.current_hardfork_version = _hardfork_versions[ hardfork ];
      FC_ASSERT( hfp.processed_hardforks[ hfp.last_hardfork ] == _hardfork_times[ hfp.last_hardfork ], "Hardfork processing failed sanity check..." );
   } );

   push_virtual_operation( hardfork_operation( hardfork ), true );
}

void database::retally_liquidity_weight() {
   const auto& ridx = get_index< liquidity_reward_balance_index >().indices().get< by_owner >();
   for( const auto& i : ridx ) {
      modify( i, []( liquidity_reward_balance_object& o ){
         o.update_weight(true/*HAS HARDFORK10 if this method is called*/);
      });
   }
}

/**
 * Verifies all supply invariantes check out
 */
void database::validate_invariants()const
{
   try
   {
      const auto& account_idx = get_index<account_index>().indices().get<by_name>();
      asset total_supply = asset( 0, STEEM_SYMBOL );
      asset total_sbd = asset( 0, SBD_SYMBOL );
      asset total_vesting = asset( 0, VESTS_SYMBOL );
      asset pending_vesting_steem = asset( 0, STEEM_SYMBOL );
      share_type total_vsf_votes = share_type( 0 );

      auto gpo = get_dynamic_global_properties();

      /// verify no witness has too many votes
      const auto& witness_idx = get_index< witness_index >().indices();
      for( auto itr = witness_idx.begin(); itr != witness_idx.end(); ++itr )
         FC_ASSERT( itr->votes <= gpo.total_vesting_shares.amount, "", ("itr",*itr) );

      for( auto itr = account_idx.begin(); itr != account_idx.end(); ++itr )
      {
         total_supply += itr->balance;
         total_supply += itr->savings_balance;
         total_supply += itr->reward_steem_balance;
         total_sbd += itr->sbd_balance;
         total_sbd += itr->savings_sbd_balance;
         total_sbd += itr->reward_sbd_balance;
         total_vesting += itr->vesting_shares;
         total_vesting += itr->reward_vesting_balance;
         pending_vesting_steem += itr->reward_vesting_steem;
         total_vsf_votes += ( itr->proxy == STEEM_PROXY_TO_SELF_ACCOUNT ?
                                 itr->witness_vote_weight() :
                                 ( STEEM_MAX_PROXY_RECURSION_DEPTH > 0 ?
                                      itr->proxied_vsf_votes[STEEM_MAX_PROXY_RECURSION_DEPTH - 1] :
                                      itr->vesting_shares.amount ) );
      }

      const auto& convert_request_idx = get_index< convert_request_index >().indices();

      for( auto itr = convert_request_idx.begin(); itr != convert_request_idx.end(); ++itr )
      {
         if( itr->amount.symbol == STEEM_SYMBOL )
            total_supply += itr->amount;
         else if( itr->amount.symbol == SBD_SYMBOL )
            total_sbd += itr->amount;
         else
            FC_ASSERT( false, "Encountered illegal symbol in convert_request_object" );
      }

      const auto& limit_order_idx = get_index< limit_order_index >().indices();

      for( auto itr = limit_order_idx.begin(); itr != limit_order_idx.end(); ++itr )
      {
         if( itr->sell_price.base.symbol == STEEM_SYMBOL )
         {
            total_supply += asset( itr->for_sale, STEEM_SYMBOL );
         }
         else if ( itr->sell_price.base.symbol == SBD_SYMBOL )
         {
            total_sbd += asset( itr->for_sale, SBD_SYMBOL );
         }
      }

      const auto& escrow_idx = get_index< escrow_index >().indices().get< by_id >();

      for( auto itr = escrow_idx.begin(); itr != escrow_idx.end(); ++itr )
      {
         total_supply += itr->steem_balance;
         total_sbd += itr->sbd_balance;

         if( itr->pending_fee.symbol == STEEM_SYMBOL )
            total_supply += itr->pending_fee;
         else if( itr->pending_fee.symbol == SBD_SYMBOL )
            total_sbd += itr->pending_fee;
         else
            FC_ASSERT( false, "found escrow pending fee that is not SBD or STEEM" );
      }

      const auto& savings_withdraw_idx = get_index< savings_withdraw_index >().indices().get< by_id >();

      for( auto itr = savings_withdraw_idx.begin(); itr != savings_withdraw_idx.end(); ++itr )
      {
         if( itr->amount.symbol == STEEM_SYMBOL )
            total_supply += itr->amount;
         else if( itr->amount.symbol == SBD_SYMBOL )
            total_sbd += itr->amount;
         else
            FC_ASSERT( false, "found savings withdraw that is not SBD or STEEM" );
      }

      const auto& reward_idx = get_index< reward_fund_index, by_id >();

      for( auto itr = reward_idx.begin(); itr != reward_idx.end(); ++itr )
      {
         total_supply += itr->reward_balance;
      }

      total_supply += gpo.total_vesting_fund_steem + gpo.total_reward_fund_steem + gpo.pending_rewarded_vesting_steem;

      FC_ASSERT( gpo.current_supply == total_supply, "", ("gpo.current_supply",gpo.current_supply)("total_supply",total_supply) );
      FC_ASSERT( gpo.current_sbd_supply == total_sbd, "", ("gpo.current_sbd_supply",gpo.current_sbd_supply)("total_sbd",total_sbd) );
      FC_ASSERT( gpo.total_vesting_shares + gpo.pending_rewarded_vesting_shares == total_vesting, "", ("gpo.total_vesting_shares",gpo.total_vesting_shares)("total_vesting",total_vesting) );
      FC_ASSERT( gpo.total_vesting_shares.amount == total_vsf_votes, "", ("total_vesting_shares",gpo.total_vesting_shares)("total_vsf_votes",total_vsf_votes) );
      FC_ASSERT( gpo.pending_rewarded_vesting_steem == pending_vesting_steem, "", ("pending_rewarded_vesting_steem",gpo.pending_rewarded_vesting_steem)("pending_vesting_steem", pending_vesting_steem));

      FC_ASSERT( gpo.virtual_supply >= gpo.current_supply );
      if ( !get_feed_history().current_median_history.is_null() )
      {
         FC_ASSERT( gpo.current_sbd_supply * get_feed_history().current_median_history + gpo.current_supply
            == gpo.virtual_supply, "", ("gpo.current_sbd_supply",gpo.current_sbd_supply)("get_feed_history().current_median_history",get_feed_history().current_median_history)("gpo.current_supply",gpo.current_supply)("gpo.virtual_supply",gpo.virtual_supply) );
      }
   }
   FC_CAPTURE_LOG_AND_RETHROW( (head_block_num()) );
}

#ifdef STEEM_ENABLE_SMT

namespace {
   template <typename index_type, typename lambda>
   void add_from_balance_index(const index_type& balance_idx, lambda callback )
   {
      auto it = balance_idx.begin();
      auto end = balance_idx.end();
      for( ; it != end; ++it )
      {
         const auto& balance = *it;
         callback( balance );
      }
   }
}

/**
 * SMT version of validate_invariants.
 */
void database::validate_smt_invariants()const
{
   try
   {
      // Get total balances.
      typedef struct {
         asset liquid;
         asset vesting;
         asset pending_liquid;
         asset pending_vesting_shares;
         asset pending_vesting_value;
      } TCombinedBalance;
      typedef std::map< asset_symbol_type, TCombinedBalance > TCombinedSupplyMap;
      TCombinedSupplyMap theMap;

      // - Process regular balances, collecting SMT counterparts of 'balance' & 'vesting_shares'.
      const auto& balance_idx = get_index< account_regular_balance_index, by_id >();
      add_from_balance_index( balance_idx, [ &theMap ] ( const account_regular_balance_object& regular )
      {
         asset zero_liquid = asset( 0, regular.liquid.symbol );
         asset zero_vesting = asset( 0, regular.vesting.symbol );
         auto insertInfo = theMap.emplace( regular.liquid.symbol,
            TCombinedBalance( { regular.liquid, regular.vesting, zero_liquid, zero_vesting, zero_liquid } ) );
         if( insertInfo.second == false )
            {
            TCombinedBalance& existing_balance = insertInfo.first->second;
            existing_balance.liquid += regular.liquid;
            existing_balance.vesting += regular.vesting;
            }
      });

      // - Process reward balances, collecting SMT counterparts of 'reward_steem_balance', 'reward_vesting_balance' & 'reward_vesting_steem'.
      const auto& rewards_balance_idx = get_index< account_rewards_balance_index, by_id >();
      add_from_balance_index( rewards_balance_idx, [ &theMap ] ( const account_rewards_balance_object& rewards )
      {
         asset zero_liquid = asset( 0, rewards.pending_vesting_value.symbol );
         asset zero_vesting = asset( 0, rewards.pending_vesting_shares.symbol );
         auto insertInfo = theMap.emplace( rewards.pending_liquid.symbol, TCombinedBalance( { zero_liquid, zero_vesting,
            rewards.pending_liquid, rewards.pending_vesting_shares, rewards.pending_vesting_value } ) );
         if( insertInfo.second == false )
            {
            TCombinedBalance& existing_balance = insertInfo.first->second;
            existing_balance.pending_liquid += rewards.pending_liquid;
            existing_balance.pending_vesting_shares += rewards.pending_vesting_shares;
            existing_balance.pending_vesting_value += rewards.pending_vesting_value;
            }
      });

      // - Market orders
      const auto& limit_order_idx = get_index< limit_order_index >().indices();
      for( auto itr = limit_order_idx.begin(); itr != limit_order_idx.end(); ++itr )
      {
         if( itr->sell_price.base.symbol.space() == asset_symbol_type::smt_nai_space )
         {
            asset a( itr->for_sale, itr->sell_price.base.symbol );
            FC_ASSERT( a.symbol.is_vesting() == false );
            asset zero_liquid = asset( 0, a.symbol );
            asset zero_vesting = asset( 0, a.symbol.get_paired_symbol() );
            auto insertInfo = theMap.emplace( a.symbol, TCombinedBalance( { a, zero_vesting, zero_liquid, zero_vesting, zero_liquid } ) );
            if( insertInfo.second == false )
               insertInfo.first->second.liquid += a;
         }
      }

      // - Reward funds
#pragma message( "TODO: Add reward_fund_object iteration here once they support SMTs." )

      // - Escrow & savings - no support of SMT is expected.

      // Do the verification of total balances.
      auto itr = get_index< smt_token_index, by_id >().begin();
      auto end = get_index< smt_token_index, by_id >().end();
      for( ; itr != end; ++itr )
      {
         const smt_token_object& smt = *itr;
         asset_symbol_type vesting_symbol = smt.liquid_symbol.get_paired_symbol();
         auto totalIt = theMap.find( smt.liquid_symbol );
         // Check liquid SMT supply.
         asset total_liquid_supply = totalIt == theMap.end() ? asset(0, smt.liquid_symbol) :
            ( totalIt->second.liquid + totalIt->second.pending_liquid );
         total_liquid_supply += asset( smt.total_vesting_fund_smt, smt.liquid_symbol )
                             /*+ gpo.total_reward_fund_steem */
                             + asset( smt.pending_rewarded_vesting_smt, smt.liquid_symbol );
#pragma message( "TODO: Supplement ^ once SMT rewards are implemented" )
         FC_ASSERT( asset(smt.current_supply, smt.liquid_symbol) == total_liquid_supply,
                    "", ("smt current_supply",smt.current_supply)("total_liquid_supply",total_liquid_supply) );
         // Check vesting SMT supply.
         asset total_vesting_supply = totalIt == theMap.end() ? asset(0, vesting_symbol) :
            ( totalIt->second.vesting + totalIt->second.pending_vesting_shares );
         asset smt_vesting_supply = asset(smt.total_vesting_shares + smt.pending_rewarded_vesting_shares, vesting_symbol);
         FC_ASSERT( smt_vesting_supply == total_vesting_supply,
                    "", ("smt vesting supply",smt_vesting_supply)("total_vesting_supply",total_vesting_supply) );
         // Check pending_vesting_value
         asset pending_vesting_value = totalIt == theMap.end() ? asset(0, smt.liquid_symbol) : totalIt->second.pending_vesting_value;
         FC_ASSERT( asset(smt.pending_rewarded_vesting_smt, smt.liquid_symbol) == pending_vesting_value, "",
            ("smt pending_rewarded_vesting_smt", smt.pending_rewarded_vesting_smt)("pending_vesting_value", pending_vesting_value));
      }
   }
   FC_CAPTURE_LOG_AND_RETHROW( (head_block_num()) );
}
#endif

void database::perform_vesting_share_split( uint32_t magnitude )
{
   try
   {
      modify( get_dynamic_global_properties(), [&]( dynamic_global_property_object& d )
      {
         d.total_vesting_shares.amount *= magnitude;
         d.total_reward_shares2 = 0;
      } );

      // Need to update all VESTS in accounts and the total VESTS in the dgpo
      for( const auto& account : get_index<account_index>().indices() )
      {
         modify( account, [&]( account_object& a )
         {
            a.vesting_shares.amount *= magnitude;
            a.withdrawn             *= magnitude;
            a.to_withdraw           *= magnitude;
            a.vesting_withdraw_rate  = asset( a.to_withdraw / STEEM_VESTING_WITHDRAW_INTERVALS_PRE_HF_16, VESTS_SYMBOL );
            if( a.vesting_withdraw_rate.amount == 0 )
               a.vesting_withdraw_rate.amount = 1;

            for( uint32_t i = 0; i < STEEM_MAX_PROXY_RECURSION_DEPTH; ++i )
               a.proxied_vsf_votes[i] *= magnitude;
         } );
      }

      const auto& comments = get_index< comment_index >().indices();
      for( const auto& comment : comments )
      {
         modify( comment, [&]( comment_object& c )
         {
            c.net_rshares       *= magnitude;
            c.abs_rshares       *= magnitude;
            c.vote_rshares      *= magnitude;
         } );
      }

      for( const auto& c : comments )
      {
         if( c.net_rshares.value > 0 )
            adjust_rshares2( c, 0, util::evaluate_reward_curve( c.net_rshares.value ) );
      }

   }
   FC_CAPTURE_AND_RETHROW()
}

void database::retally_comment_children()
{
   const auto& cidx = get_index< comment_index >().indices();

   // Clear children counts
   for( auto itr = cidx.begin(); itr != cidx.end(); ++itr )
   {
      modify( *itr, [&]( comment_object& c )
      {
         c.children = 0;
      });
   }

   for( auto itr = cidx.begin(); itr != cidx.end(); ++itr )
   {
      if( itr->parent_author != STEEM_ROOT_POST_PARENT )
      {
// Low memory nodes only need immediate child count, full nodes track total children
#ifdef IS_LOW_MEM
         modify( get_comment( itr->parent_author, itr->parent_permlink ), [&]( comment_object& c )
         {
            c.children++;
         });
#else
         const comment_object* parent = &get_comment( itr->parent_author, itr->parent_permlink );
         while( parent )
         {
            modify( *parent, [&]( comment_object& c )
            {
               c.children++;
            });

            if( parent->parent_author != STEEM_ROOT_POST_PARENT )
               parent = &get_comment( parent->parent_author, parent->parent_permlink );
            else
               parent = nullptr;
         }
#endif
      }
   }
}

void database::retally_witness_votes()
{
   const auto& witness_idx = get_index< witness_index >().indices();

   // Clear all witness votes
   for( auto itr = witness_idx.begin(); itr != witness_idx.end(); ++itr )
   {
      modify( *itr, [&]( witness_object& w )
      {
         w.votes = 0;
         w.virtual_position = 0;
      } );
   }

   const auto& account_idx = get_index< account_index >().indices();

   // Apply all existing votes by account
   for( auto itr = account_idx.begin(); itr != account_idx.end(); ++itr )
   {
      if( itr->proxy != STEEM_PROXY_TO_SELF_ACCOUNT ) continue;

      const auto& a = *itr;

      const auto& vidx = get_index<witness_vote_index>().indices().get<by_account_witness>();
      auto wit_itr = vidx.lower_bound( boost::make_tuple( a.name, account_name_type() ) );
      while( wit_itr != vidx.end() && wit_itr->account == a.name )
      {
         adjust_witness_vote( get< witness_object, by_name >(wit_itr->witness), a.witness_vote_weight() );
         ++wit_itr;
      }
   }
}

void database::retally_witness_vote_counts( bool force )
{
   const auto& account_idx = get_index< account_index >().indices();

   // Check all existing votes by account
   for( auto itr = account_idx.begin(); itr != account_idx.end(); ++itr )
   {
      const auto& a = *itr;
      uint16_t witnesses_voted_for = 0;
      if( force || (a.proxy != STEEM_PROXY_TO_SELF_ACCOUNT  ) )
      {
        const auto& vidx = get_index< witness_vote_index >().indices().get< by_account_witness >();
        auto wit_itr = vidx.lower_bound( boost::make_tuple( a.name, account_name_type() ) );
        while( wit_itr != vidx.end() && wit_itr->account == a.name )
        {
           ++witnesses_voted_for;
           ++wit_itr;
        }
      }
      if( a.witnesses_voted_for != witnesses_voted_for )
      {
         modify( a, [&]( account_object& account )
         {
            account.witnesses_voted_for = witnesses_voted_for;
         } );
      }
   }
}

#ifdef STEEM_ENABLE_SMT
// 1. NAI number is stored in 32 bits, minus 4 for precision, minus 1 for control.
// 2. NAI string has 8 characters (each between '0' and '9') available (11 minus '@@', minus checksum character is 8 )
// 3. Max 27 bit decimal is 134,217,727 but only 8 characters are available to represent it as string so we are left
//    with [0 : 99,999,999] range.
// 4. The numbers starting with 0 decimal digit are reserved. Now we are left with 10 milions of reserved NAIs
//    [0 : 09,999,999] and 90 millions available for SMT creators [10,000,000 : 99,999,999]
// 5. The least significant bit is used as liquid/vesting variant indicator so the 10 and 90 milions are numbers
//    of liquid/vesting *pairs* of reserved/available NAIs.
// 6. 45 milions of SMT await for their creators.

vector< asset_symbol_type > database::get_smt_next_identifier()
{
   // This is temporary dummy implementation using simple counter as nai source (_next_available_nai).
   // Although a container of available nais is returned, it contains only one entry for simplicity.
   // Note that no decimal places argument is required from SMT creator at this stage.
   // This is because asset_symbol_type's to_string method omits the precision when serializing.
   // For appropriate use of this method see e.g. smt_database_fixture::create_smt

   uint8_t decimal_places = 0;

   FC_ASSERT( _next_available_nai >= SMT_MIN_NON_RESERVED_NAI );
   FC_ASSERT( _next_available_nai <= SMT_MAX_NAI, "Out of available NAI numbers." );
   // Assume that _next_available_nai value shows the liquid version of NAI.
   FC_ASSERT( (_next_available_nai & 0x1) == 0, "Can't start with vesting version of NAI." );
   uint32_t new_nai = _next_available_nai;
   // Skip vesting version of produced NAI - it differs only by least significant bit set.
   _next_available_nai += 2;

   uint32_t new_asset_num = (new_nai << 5) | 0x10 | decimal_places;
   asset_symbol_type new_symbol = asset_symbol_type::from_asset_num( new_asset_num );
   new_symbol.validate();
   FC_ASSERT( new_symbol.space() == asset_symbol_type::smt_nai_space );

   return vector< asset_symbol_type >( 1, new_symbol );
}
#endif

} } //steem::chain<|MERGE_RESOLUTION|>--- conflicted
+++ resolved
@@ -579,7 +579,7 @@
    FC_ASSERT( vested_symbol.is_vesting() );
 
 #pragma message( "TODO: Update the code below when delegation is modified to support SMTs." )
-   const account_regular_balance_object* bo = find< account_regular_balance_object, by_owner_liquid_symbol >( 
+   const account_regular_balance_object* bo = find< account_regular_balance_object, by_owner_liquid_symbol >(
       boost::make_tuple( account.name, vested_symbol.get_paired_symbol() ) );
    if( bo == nullptr )
       return asset( 0, vested_symbol );
@@ -840,23 +840,6 @@
 
    signed_block pending_block;
 
-<<<<<<< HEAD
-   with_write_lock( [&]()
-   {
-      //
-      // The following code throws away existing pending_tx_session and
-      // rebuilds it by re-applying pending transactions.
-      //
-      // This rebuild is necessary because pending transactions' validity
-      // and semantics may have changed since they were received, because
-      // time-based semantics are evaluated based on the current block
-      // time.  These changes can only be reflected in the database when
-      // the value of the "when" variable is known, which means we need to
-      // re-apply pending transactions in this method.
-      //
-      _pending_tx_session.reset();
-      _pending_tx_session = start_undo_session();
-=======
    //
    // The following code throws away existing pending_tx_session and
    // rebuilds it by re-applying pending transactions.
@@ -869,7 +852,7 @@
    // re-apply pending transactions in this method.
    //
    _pending_tx_session.reset();
-   _pending_tx_session = start_undo_session( true );
+   _pending_tx_session = start_undo_session();
 
    uint64_t postponed_tx_count = 0;
    // pop pending state (reset to head block state)
@@ -889,36 +872,12 @@
          postponed_tx_count++;
          continue;
       }
->>>>>>> dc07883e
 
       try
       {
-<<<<<<< HEAD
-         // Only include transactions that have not expired yet for currently generating block,
-         // this should clear problem transactions and allow block production to continue
-
-         if( tx.expiration < when )
-            continue;
-
-         uint64_t new_total_size = total_block_size + fc::raw::pack_size( tx );
-
-         // postpone transaction if it would make block too big
-         if( new_total_size >= maximum_block_size )
-         {
-            postponed_tx_count++;
-            continue;
-         }
-
-         try
-         {
-            auto temp_session = start_undo_session();
-            _apply_transaction( tx );
-            temp_session.squash();
-=======
-         auto temp_session = start_undo_session( true );
+         auto temp_session = start_undo_session();
          _apply_transaction( tx );
          temp_session.squash();
->>>>>>> dc07883e
 
          total_block_size += fc::raw::pack_size( tx );
          pending_block.transactions.push_back( tx );
@@ -4036,7 +3995,7 @@
 struct smt_reward_balance_operator
 {
    smt_reward_balance_operator( const asset& value_delta, const asset& share_delta )
-      : value_delta(value_delta), share_delta(share_delta), is_vesting(share_delta.amount.value != 0) 
+      : value_delta(value_delta), share_delta(share_delta), is_vesting(share_delta.amount.value != 0)
    {
        FC_ASSERT( value_delta.symbol.is_vesting() == false && share_delta.symbol.is_vesting() );
    }
