
#include <steemit/chain/protocol/steem_operations.hpp>

#include <steemit/chain/block_summary_object.hpp>
#include <steemit/chain/compound.hpp>
#include <steemit/chain/database.hpp>
#include <steemit/chain/db_with.hpp>
#include <steemit/chain/exceptions.hpp>
#include <steemit/chain/global_property_object.hpp>
#include <steemit/chain/history_object.hpp>
#include <steemit/chain/steem_evaluator.hpp>
#include <steemit/chain/steem_objects.hpp>
#include <steemit/chain/transaction_evaluation_state.hpp>
#include <steemit/chain/transaction_object.hpp>

#include <graphene/db/flat_index.hpp>

#include <fc/smart_ref_impl.hpp>
#include <fc/uint128.hpp>

#include <fc/container/deque.hpp>

#include <fc/io/fstream.hpp>

#include <cstdint>
#include <deque>
#include <fstream>
#include <functional>

#define VIRTUAL_SCHEDULE_LAP_LENGTH  ( fc::uint128(uint64_t(-1)) )
#define VIRTUAL_SCHEDULE_LAP_LENGTH2 ( fc::uint128::max_value() )

namespace steemit { namespace chain {

using boost::container::flat_set;

// C++ requires that static class variables declared and initialized
// in headers must also have a definition in a single source file,
// else linker errors will occur [1].
//
// The purpose of this source file is to collect such definitions in
// a single place.
//
// [1] http://stackoverflow.com/questions/8016780/undefined-reference-to-static-constexpr-char

const uint8_t account_object::space_id;
const uint8_t account_object::type_id;

const uint8_t block_summary_object::space_id;
const uint8_t block_summary_object::type_id;

const uint8_t transaction_object::space_id;
const uint8_t transaction_object::type_id;

const uint8_t witness_object::space_id;
const uint8_t witness_object::type_id;

inline u256 to256( const fc::uint128& t ) {
   u256 v(t.hi);
   v <<= 64;
   v += t.lo;
   return v;
}


database::database()
{
   initialize_indexes();
   initialize_evaluators();
}

database::~database()
{
   clear_pending();
}

void database::open( const fc::path& data_dir, uint64_t initial_supply )
{
   try
   {
      object_database::open(data_dir);

      _block_id_to_block.open(data_dir / "database" / "block_num_to_block");

      if( !find(dynamic_global_property_id_type()) )
         init_genesis( initial_supply );

      init_hardforks();

      fc::optional<signed_block> last_block = _block_id_to_block.last();
      if( last_block.valid() )
      {
         _fork_db.start_block( *last_block );
         idump((last_block->id())(last_block->block_num()));
         if( last_block->id() != head_block_id() )
         {
              FC_ASSERT( head_block_num() == 0, "last block ID does not match current chain state",
                         ("last_block->block_num()",last_block->block_num())( "head_block_num", head_block_num()) );
         }
      }
   }
   FC_CAPTURE_LOG_AND_RETHROW( (data_dir) )
}

void database::reindex(fc::path data_dir )
{
   try
   {
      ilog( "reindexing blockchain" );
      wipe(data_dir, false);
      open(data_dir);
      _fork_db.reset();    // override effect of _fork_db.start_block() call in open()

      auto start = fc::time_point::now();
      auto last_block = _block_id_to_block.last();
      if( !last_block )
      {
         elog( "!no last block" );
         edump((last_block));
         return;
      }

      ilog( "Replaying blocks..." );
      _undo_db.disable();

      auto reindex_range = [&]( uint32_t start_block_num, uint32_t last_block_num, uint32_t skip, bool do_push )
      {
         for( uint32_t i = start_block_num; i <= last_block_num; ++i )
         {
            if( i % 100000 == 0 )
               std::cerr << "   " << double(i*100)/last_block_num << "%   "<<i << " of " <<last_block_num<<"   \n";
            fc::optional< signed_block > block = _block_id_to_block.fetch_by_number(i);
            if( !block.valid() )
            {
               // TODO gap handling may not properly init fork db
               wlog( "Reindexing terminated due to gap:  Block ${i} does not exist!", ("i", i) );
               uint32_t dropped_count = 0;
               while( true )
               {
                  fc::optional< block_id_type > last_id = _block_id_to_block.last_id();
                  // this can trigger if we attempt to e.g. read a file that has block #2 but no block #1
                  if( !last_id.valid() )
                     break;
                  // we've caught up to the gap
                  if( block_header::num_from_id( *last_id ) <= i )
                     break;
                  _block_id_to_block.remove( *last_id );
                  dropped_count++;
               }
               wlog( "Dropped ${n} blocks from after the gap", ("n", dropped_count) );
               break;
            }
            if( do_push )
               push_block( *block, skip );
            else
               apply_block( *block, skip );
         }
      };

      const uint32_t last_block_num_in_file = last_block->block_num();
      const uint32_t initial_undo_blocks = 100;

      uint32_t first = 1;

      if( last_block_num_in_file > initial_undo_blocks )
      {
         uint32_t last = last_block_num_in_file - initial_undo_blocks;
         reindex_range( 1, last,
            skip_witness_signature |
            skip_transaction_signatures |
            skip_transaction_dupe_check |
            skip_tapos_check |
            skip_witness_schedule_check |
            skip_authority_check |
            skip_validate | /// no need to validate operations
            skip_validate_invariants, false );
         first = last+1;
         _fork_db.start_block( *_block_id_to_block.fetch_by_number( last ) );
      }
      else
      {
         _fork_db.start_block( *_block_id_to_block.fetch_by_number( last_block_num_in_file ) );
      }
      _undo_db.enable();

      reindex_range( first, last_block_num_in_file, skip_nothing, true );

      auto end = fc::time_point::now();
      ilog( "Done reindexing, elapsed time: ${t} sec", ("t",double((end-start).count())/1000000.0 ) );
   }
   FC_CAPTURE_AND_RETHROW( (data_dir) )

}

void database::wipe(const fc::path& data_dir, bool include_blocks)
{
   ilog("Wiping database", ("include_blocks", include_blocks));
   close();
   object_database::wipe(data_dir);
   if( include_blocks )
      fc::remove_all( data_dir / "database" );
}

void database::close(bool rewind)
{
   try
   {
      if( !_block_id_to_block.is_open() ) return;
      //ilog( "Closing database" );

      // pop all of the blocks that we can given our undo history, this should
      // throw when there is no more undo history to pop
      if( rewind )
      {
         try
         {
            uint32_t cutoff = get_dynamic_global_properties().last_irreversible_block_num;
            //ilog( "rewinding to last irreversible block number ${c}", ("c",cutoff) );

            clear_pending();
            while( head_block_num() > cutoff )
            {
               block_id_type popped_block_id = head_block_id();
               pop_block();
               _fork_db.remove(popped_block_id); // doesn't throw on missing
               try
               {
                  _block_id_to_block.remove(popped_block_id);
               }
               catch (const fc::key_not_found_exception&)
               {
                  ilog( "key not found" );
               }
            }
            //idump((head_block_num())(get_dynamic_global_properties().last_irreversible_block_num));
         }
         catch ( const fc::exception& e )
         {
            // ilog( "exception on rewind ${e}", ("e",e.to_detail_string()) );
         }
      }

      //ilog( "Clearing pending state" );
      // Since pop_block() will move tx's in the popped blocks into pending,
      // we have to clear_pending() after we're done popping to get a clean
      // DB state (issue #336).
      clear_pending();

      object_database::flush();
      object_database::close();

      if( _block_id_to_block.is_open() )
         _block_id_to_block.close();

      _fork_db.reset();
   }
   FC_CAPTURE_AND_RETHROW()
}

bool database::is_known_block( const block_id_type& id )const
{
   return _fork_db.is_known_block(id) || _block_id_to_block.contains(id);
}

/**
 * Only return true *if* the transaction has not expired or been invalidated. If this
 * method is called with a VERY old transaction we will return false, they should
 * query things by blocks if they are that old.
 */
bool database::is_known_transaction( const transaction_id_type& id )const
{
   const auto& trx_idx = get_index_type<transaction_index>().indices().get<by_trx_id>();
   return trx_idx.find( id ) != trx_idx.end();
}

block_id_type  database::get_block_id_for_num( uint32_t block_num )const
{
   try
   {
      return _block_id_to_block.fetch_block_id( block_num );
   }
   FC_CAPTURE_AND_RETHROW( (block_num) )
}

optional<signed_block> database::fetch_block_by_id( const block_id_type& id )const
{
   auto b = _fork_db.fetch_block( id );
   if( !b )
      return _block_id_to_block.fetch_optional(id);
   return b->data;
}

optional<signed_block> database::fetch_block_by_number( uint32_t num )const
{
   auto results = _fork_db.fetch_block_by_number(num);
   if( results.size() == 1 )
      return results[0]->data;
   else
      return _block_id_to_block.fetch_by_number(num);
   return optional<signed_block>();
}

const signed_transaction& database::get_recent_transaction(const transaction_id_type& trx_id) const
{
   auto& index = get_index_type<transaction_index>().indices().get<by_trx_id>();
   auto itr = index.find(trx_id);
   FC_ASSERT(itr != index.end());
   return itr->trx;
}

std::vector<block_id_type> database::get_block_ids_on_fork(block_id_type head_of_fork) const
{
   pair<fork_database::branch_type, fork_database::branch_type> branches = _fork_db.fetch_branch_from(head_block_id(), head_of_fork);
   if( !((branches.first.back()->previous_id() == branches.second.back()->previous_id())) )
   {
      edump( (head_of_fork)
             (head_block_id())
             (branches.first.size())
             (branches.second.size()) );
      assert(branches.first.back()->previous_id() == branches.second.back()->previous_id());
   }
   std::vector<block_id_type> result;
   for( const item_ptr& fork_block : branches.second )
      result.emplace_back(fork_block->id);
   result.emplace_back(branches.first.back()->previous_id());
   return result;
}

chain_id_type database::get_chain_id() const
{
   return STEEMIT_CHAIN_ID;
}

const account_object& database::get_account( const string& name )const
{
   const auto& accounts_by_name = get_index_type<account_index>().indices().get<by_name>();
   auto itr = accounts_by_name.find(name);
   FC_ASSERT(itr != accounts_by_name.end(),
             "Unable to find account '${acct}'. Did you forget to add a record for it?",
             ("acct", name));
   return *itr;
}

const limit_order_object* database::find_limit_order( const string& name, uint32_t orderid )const
{
   if( !has_hardfork( STEEMIT_HARDFORK_0_6__127 ) )
      orderid = orderid & 0x0000FFFF;
   const auto& orders_by_account = get_index_type<limit_order_index>().indices().get<by_account>();
   auto itr = orders_by_account.find(boost::make_tuple(name,orderid));
   if( itr == orders_by_account.end() ) return nullptr;
   return &*itr;
}

const limit_order_object& database::get_limit_order( const string& name, uint32_t orderid )const
{
   if( !has_hardfork( STEEMIT_HARDFORK_0_6__127 ) )
      orderid = orderid & 0x0000FFFF;
   const auto& orders_by_account = get_index_type<limit_order_index>().indices().get<by_account>();
   auto itr = orders_by_account.find(boost::make_tuple(name,orderid));
   FC_ASSERT(itr != orders_by_account.end(),
             "Unable to find order '${acct}/${id}'.",
             ("acct", name)("id",orderid));
   return *itr;
}

const witness_object& database::get_witness( const string& name ) const
{
   const auto& witnesses_by_name = get_index_type< witness_index >().indices().get< by_name >();
   auto itr = witnesses_by_name.find( name );
   FC_ASSERT( itr != witnesses_by_name.end(),
              "Unable to find witness account '${wit}'. Did you forget to add a record for it?",
              ( "wit", name ) );
   return *itr;
}

const witness_object* database::find_witness( const string& name ) const
{
   const auto& witnesses_by_name = get_index_type< witness_index >().indices().get< by_name >();
   auto itr = witnesses_by_name.find( name );
   if( itr == witnesses_by_name.end() ) return nullptr;
   return &*itr;
}

const comment_object& database::get_comment( const string& author, const string& permlink )const
{
   try
   {
      const auto& by_permlink_idx = get_index_type< comment_index >().indices().get< by_permlink >();
      auto itr = by_permlink_idx.find( boost::make_tuple( author, permlink ) );
      FC_ASSERT( itr != by_permlink_idx.end() );
      return *itr;
   }
   FC_CAPTURE_AND_RETHROW( (author)(permlink) )
}

const time_point_sec database::calculate_discussion_payout_time( const comment_object& comment )const
{
   if( comment.parent_author == "" )
      return comment.cashout_time;
   else
      return comment.root_comment( *this ).cashout_time;
}

void database::pay_fee( const account_object& account, asset fee )
{
   FC_ASSERT( fee.amount >= 0 ); /// NOTE if this fails then validate() on some operation is probably wrong
   if( fee.amount == 0 )
      return;

   FC_ASSERT( account.balance >= fee );
   adjust_balance( account, -fee );
   adjust_supply( -fee );
}

void database::update_account_bandwidth( const account_object& a, uint32_t trx_size ) {

   const auto& props = get_dynamic_global_properties();
   if( props.total_vesting_shares.amount > 0 )
   {
      modify( a, [&]( account_object& acnt )
      {
         acnt.lifetime_bandwidth += trx_size * STEEMIT_BANDWIDTH_PRECISION;

         auto now = head_block_time();
         auto delta_time = (now - a.last_bandwidth_update).to_seconds();
         uint64_t N = trx_size * STEEMIT_BANDWIDTH_PRECISION;
         if( delta_time >= STEEMIT_BANDWIDTH_AVERAGE_WINDOW_SECONDS )
            acnt.average_bandwidth = N;
         else
         {
            auto old_weight = acnt.average_bandwidth * (STEEMIT_BANDWIDTH_AVERAGE_WINDOW_SECONDS - delta_time);
            auto new_weight = delta_time * N;
            acnt.average_bandwidth =  (old_weight + new_weight) / (STEEMIT_BANDWIDTH_AVERAGE_WINDOW_SECONDS);
         }

         if( props.total_vesting_shares.amount > 0 )
         {
            FC_ASSERT( a.vesting_shares.amount > 0, "only accounts with a positive vesting balance may transact" );

            fc::uint128 account_vshares(a.vesting_shares.amount.value);
            fc::uint128 total_vshares( props.total_vesting_shares.amount.value );

            fc::uint128 account_average_bandwidth( acnt.average_bandwidth );
            fc::uint128 max_virtual_bandwidth( props.max_virtual_bandwidth );

            // account_vshares / total_vshares  > account_average_bandwidth / max_virtual_bandwidth
            FC_ASSERT( (account_vshares * max_virtual_bandwidth) > (account_average_bandwidth * total_vshares),
                       "account exceeded maximum allowed bandwidth per vesting share account_vshares: ${account_vshares} account_average_bandwidth: ${account_average_bandwidth} max_virtual_bandwidth: ${max_virtual_bandwidth} total_vesting_shares: ${total_vesting_shares}",
                       ("account_vshares",account_vshares)
                       ("account_average_bandwidth",account_average_bandwidth)
                       ("max_virtual_bandwidth",max_virtual_bandwidth)
                       ("total_vshares",total_vshares) );
         }
         acnt.last_bandwidth_update = now;
      } );
   }
}


void database::update_account_market_bandwidth( const account_object& a, uint32_t trx_size )
{
   const auto& props = get_dynamic_global_properties();
   if( props.total_vesting_shares.amount > 0 )
   {
      modify( a, [&]( account_object& acnt )
      {
         auto now = head_block_time();
         auto delta_time = (now - a.last_market_bandwidth_update).to_seconds();
         uint64_t N = trx_size * STEEMIT_BANDWIDTH_PRECISION;
         if( delta_time >= STEEMIT_BANDWIDTH_AVERAGE_WINDOW_SECONDS )
            acnt.average_market_bandwidth = N;
         else
         {
            auto old_weight = acnt.average_market_bandwidth * (STEEMIT_BANDWIDTH_AVERAGE_WINDOW_SECONDS - delta_time);
            auto new_weight = delta_time * N;
            acnt.average_market_bandwidth =  (old_weight + new_weight) / (STEEMIT_BANDWIDTH_AVERAGE_WINDOW_SECONDS);
         }

         if( props.total_vesting_shares.amount > 0 )
         {
            FC_ASSERT( a.vesting_shares.amount > 0, "only accounts with a positive vesting balance may transact" );

            fc::uint128 account_vshares(a.vesting_shares.amount.value);
            fc::uint128 total_vshares( props.total_vesting_shares.amount.value );

            fc::uint128 account_average_bandwidth( acnt.average_market_bandwidth );
            fc::uint128 max_virtual_bandwidth( props.max_virtual_bandwidth / 10 ); /// only 10% of bandwidth can be market

            // account_vshares / total_vshares  > account_average_bandwidth / max_virtual_bandwidth
            FC_ASSERT( (account_vshares * max_virtual_bandwidth) > (account_average_bandwidth * total_vshares),
                       "account exceeded maximum allowed bandwidth per vesting share account_vshares: ${account_vshares} account_average_bandwidth: ${account_average_bandwidth} max_virtual_bandwidth: ${max_virtual_bandwidth} total_vesting_shares: ${total_vesting_shares}",
                       ("account_vshares",account_vshares)
                       ("account_average_bandwidth",account_average_bandwidth)
                       ("max_virtual_bandwidth",max_virtual_bandwidth)
                       ("total_vshares",total_vshares) );
         }
         acnt.last_market_bandwidth_update = now;
      } );
   }
}

uint32_t database::witness_participation_rate()const
{
   const dynamic_global_property_object& dpo = get_dynamic_global_properties();
   return uint64_t(STEEMIT_100_PERCENT) * dpo.recent_slots_filled.popcount() / 128;
}

void database::add_checkpoints( const flat_map<uint32_t,block_id_type>& checkpts )
{
   for( const auto& i : checkpts )
      _checkpoints[i.first] = i.second;
}

bool database::before_last_checkpoint()const
{
   return (_checkpoints.size() > 0) && (_checkpoints.rbegin()->first >= head_block_num());
}

/**
 * Push block "may fail" in which case every partial change is unwound.  After
 * push block is successful the block is appended to the chain database on disk.
 *
 * @return true if we switched forks as a result of this push.
 */
bool database::push_block(const signed_block& new_block, uint32_t skip)
{
   bool result;
   detail::with_skip_flags( *this, skip, [&]()
   {
      detail::without_pending_transactions( *this, std::move(_pending_tx),
      [&]()
      {
         try
         {
            result = _push_block(new_block);
         }
         FC_CAPTURE_AND_RETHROW( (new_block) )
      });
   });
   return result;
}

bool database::_push_block(const signed_block& new_block)
{
   uint32_t skip = get_node_properties().skip_flags;
   if( !(skip&skip_fork_db) )
   {
      shared_ptr<fork_item> new_head = _fork_db.push_block(new_block);
      //If the head block from the longest chain does not build off of the current head, we need to switch forks.
      if( new_head->data.previous != head_block_id() )
      {
         //If the newly pushed block is the same height as head, we get head back in new_head
         //Only switch forks if new_head is actually higher than head
         if( new_head->data.block_num() > head_block_num() )
         {
            // wlog( "Switching to fork: ${id}", ("id",new_head->data.id()) );
            auto branches = _fork_db.fetch_branch_from(new_head->data.id(), head_block_id());

            // pop blocks until we hit the forked block
            while( head_block_id() != branches.second.back()->data.previous )
               pop_block();

            // push all blocks on the new fork
            for( auto ritr = branches.first.rbegin(); ritr != branches.first.rend(); ++ritr )
            {
                // ilog( "pushing blocks from fork ${n} ${id}", ("n",(*ritr)->data.block_num())("id",(*ritr)->data.id()) );
                optional<fc::exception> except;
                try
                {
                   undo_database::session session = _undo_db.start_undo_session();
                   apply_block( (*ritr)->data, skip );
                   _block_id_to_block.store( (*ritr)->id, (*ritr)->data );
                   session.commit();
                }
                catch ( const fc::exception& e ) { except = e; }
                if( except )
                {
                   // wlog( "exception thrown while switching forks ${e}", ("e",except->to_detail_string() ) );
                   // remove the rest of branches.first from the fork_db, those blocks are invalid
                   while( ritr != branches.first.rend() )
                   {
                      _fork_db.remove( (*ritr)->data.id() );
                      ++ritr;
                   }
                   _fork_db.set_head( branches.second.front() );

                   // pop all blocks from the bad fork
                   while( head_block_id() != branches.second.back()->data.previous )
                      pop_block();

                   // restore all blocks from the good fork
                   for( auto ritr = branches.second.rbegin(); ritr != branches.second.rend(); ++ritr )
                   {
                      auto session = _undo_db.start_undo_session();
                      apply_block( (*ritr)->data, skip );
                      _block_id_to_block.store( new_block.id(), (*ritr)->data );
                      session.commit();
                   }
                   throw *except;
                }
            }
            return true;
         }
         else
            return false;
      }
   }

   try
   {
      auto session = _undo_db.start_undo_session();
      apply_block(new_block, skip);
      _block_id_to_block.store(new_block.id(), new_block);
      session.commit();
   }
   catch( const fc::exception& e )
   {
      elog("Failed to push new block:\n${e}", ("e", e.to_detail_string()));
      _fork_db.remove(new_block.id());
      throw;
   }

   return false;
}

/**
 * Attempts to push the transaction into the pending queue
 *
 * When called to push a locally generated transaction, set the skip_block_size_check bit on the skip argument. This
 * will allow the transaction to be pushed even if it causes the pending block size to exceed the maximum block size.
 * Although the transaction will probably not propagate further now, as the peers are likely to have their pending
 * queues full as well, it will be kept in the queue to be propagated later when a new block flushes out the pending
 * queues.
 */
void database::push_transaction( const signed_transaction& trx, uint32_t skip )
{
   try
   {
      try
      {
         set_producing( true );
         detail::with_skip_flags( *this, skip, [&]() { _push_transaction( trx ); } );
         set_producing(false);
      }
      catch( ... )
      {
         set_producing(false);
         throw;
      }
   }
   FC_CAPTURE_AND_RETHROW( (trx) )
}

void database::_push_transaction( const signed_transaction& trx )
{
   // If this is the first transaction pushed after applying a block, start a new undo session.
   // This allows us to quickly rewind to the clean state of the head block, in case a new block arrives.
   if( !_pending_tx_session.valid() )
      _pending_tx_session = _undo_db.start_undo_session();

   // Create a temporary undo session as a child of _pending_tx_session.
   // The temporary session will be discarded by the destructor if
   // _apply_transaction fails.  If we make it to merge(), we
   // apply the changes.

   auto temp_session = _undo_db.start_undo_session();
   _apply_transaction( trx );
   _pending_tx.push_back( trx );

   notify_changed_objects();
   // The transaction applied successfully. Merge its changes into the pending block session.
   temp_session.merge();

   // notify anyone listening to pending transactions
   on_pending_transaction( trx );
}

signed_block database::generate_block(
   fc::time_point_sec when,
   const string& witness_owner,
   const fc::ecc::private_key& block_signing_private_key,
   uint32_t skip /* = 0 */
   )
{
   signed_block result;
   detail::with_skip_flags( *this, skip, [&]()
   {
      try
      {
         result = _generate_block( when, witness_owner, block_signing_private_key );
      }
      FC_CAPTURE_AND_RETHROW( (witness_owner) )
   } );
   return result;
}


signed_block database::_generate_block(
   fc::time_point_sec when,
   const string& witness_owner,
   const fc::ecc::private_key& block_signing_private_key
   )
{
   uint32_t skip = get_node_properties().skip_flags;
   uint32_t slot_num = get_slot_at_time( when );
   FC_ASSERT( slot_num > 0 );
   string scheduled_witness = get_scheduled_witness( slot_num );
   FC_ASSERT( scheduled_witness == witness_owner );

   const auto& witness_obj = get_witness( witness_owner );

   if( !(skip & skip_witness_signature) )
      FC_ASSERT( witness_obj.signing_key == block_signing_private_key.get_public_key() );

   static const size_t max_block_header_size = fc::raw::pack_size( signed_block_header() ) + 4;
   auto maximum_block_size = STEEMIT_MAX_BLOCK_SIZE;
   size_t total_block_size = max_block_header_size;

   signed_block pending_block;

   //
   // The following code throws away existing pending_tx_session and
   // rebuilds it by re-applying pending transactions.
   //
   // This rebuild is necessary because pending transactions' validity
   // and semantics may have changed since they were received, because
   // time-based semantics are evaluated based on the current block
   // time.  These changes can only be reflected in the database when
   // the value of the "when" variable is known, which means we need to
   // re-apply pending transactions in this method.
   //
   _pending_tx_session.reset();
   _pending_tx_session = _undo_db.start_undo_session();

   uint64_t postponed_tx_count = 0;
   // pop pending state (reset to head block state)
   for( const signed_transaction& tx : _pending_tx )
   {
      // Only include transactions that have not expired yet for currently generating block,
      // this should clear problem transactions and allow block production to continue

      if( tx.expiration < when )
         continue;

      uint64_t new_total_size = total_block_size + fc::raw::pack_size( tx );

      // postpone transaction if it would make block too big
      if( new_total_size >= maximum_block_size )
      {
         postponed_tx_count++;
         continue;
      }

      try
      {
         auto temp_session = _undo_db.start_undo_session();
         _apply_transaction( tx );
         temp_session.merge();

         total_block_size += fc::raw::pack_size( tx );
         pending_block.transactions.push_back( tx );
      }
      catch ( const fc::exception& e )
      {
         // Do nothing, transaction will not be re-applied
         wlog( "Transaction was not processed while generating block due to ${e}", ("e", e) );
         wlog( "The transaction was ${t}", ("t", tx) );
      }
   }
   if( postponed_tx_count > 0 )
   {
      wlog( "Postponed ${n} transactions due to block size limit", ("n", postponed_tx_count) );
   }

   _pending_tx_session.reset();

   // We have temporarily broken the invariant that
   // _pending_tx_session is the result of applying _pending_tx, as
   // _pending_tx now consists of the set of postponed transactions.
   // However, the push_block() call below will re-create the
   // _pending_tx_session.

   pending_block.previous = head_block_id();
   pending_block.timestamp = when;
   pending_block.transaction_merkle_root = pending_block.calculate_merkle_root();
   pending_block.witness = witness_owner;
   if( has_hardfork( STEEMIT_HARDFORK_0_5__54 ) )
   {
      const auto& witness = get_witness( witness_owner );

      if( witness.running_version != STEEMIT_BLOCKCHAIN_VERSION )
         pending_block.extensions.insert( future_extensions( STEEMIT_BLOCKCHAIN_VERSION ) );

      const auto& hfp = hardfork_property_id_type()( *this );

      if( hfp.current_hardfork_version < STEEMIT_BLOCKCHAIN_HARDFORK_VERSION // Binary is newer hardfork than has been applied
         && ( witness.hardfork_version_vote != _hardfork_versions[ hfp.last_hardfork + 1 ] || witness.hardfork_time_vote != _hardfork_times[ hfp.last_hardfork + 1 ] ) ) // Witness vote does not match binary configuration
      {
         // Make vote match binary configuration
         pending_block.extensions.insert( future_extensions( hardfork_version_vote( _hardfork_versions[ hfp.last_hardfork + 1 ], _hardfork_times[ hfp.last_hardfork + 1 ] ) ) );
      }
      else if( hfp.current_hardfork_version == STEEMIT_BLOCKCHAIN_HARDFORK_VERSION // Binary does not know of a new hardfork
         && witness.hardfork_version_vote > STEEMIT_BLOCKCHAIN_HARDFORK_VERSION ) // Voting for hardfork in the future, that we do not know of...
      {
         // Make vote match binary configuration. This is vote to not apply the new hardfork.
         pending_block.extensions.insert( future_extensions( hardfork_version_vote( _hardfork_versions[ hfp.last_hardfork ], _hardfork_times[ hfp.last_hardfork ] ) ) );
      }
   }

   if( !(skip & skip_witness_signature) )
      pending_block.sign( block_signing_private_key );

   // TODO:  Move this to _push_block() so session is restored.
   if( !(skip & skip_block_size_check) )
   {
      FC_ASSERT( fc::raw::pack_size(pending_block) <= STEEMIT_MAX_BLOCK_SIZE );
   }

   push_block( pending_block, skip );

   return pending_block;
}

/**
 * Removes the most recent block from the database and
 * undoes any changes it made.
 */
void database::pop_block()
{
   try
   {
      _pending_tx_session.reset();
      auto head_id = head_block_id();

      /// save the head block so we can recover its transactions
      optional<signed_block> head_block = fetch_block_by_id( head_id );
      STEEMIT_ASSERT( head_block.valid(), pop_empty_chain, "there are no blocks to pop" );

      _fork_db.pop_block();
      _block_id_to_block.remove( head_id );
      pop_undo();

      _popped_tx.insert( _popped_tx.begin(), head_block->transactions.begin(), head_block->transactions.end() );

   }
   FC_CAPTURE_AND_RETHROW()
}

void database::clear_pending()
{
   try
   {
      assert( (_pending_tx.size() == 0) || _pending_tx_session.valid() );
      _pending_tx.clear();
      _pending_tx_session.reset();
   }
   FC_CAPTURE_AND_RETHROW()
}

void database::push_applied_operation( const operation& op )
{
   operation_object obj;
   obj.trx_id       = _current_trx_id;
   obj.block        = _current_block_num;
   obj.trx_in_block = _current_trx_in_block;
   obj.op_in_trx    = _current_op_in_trx;
   obj.virtual_op   = _current_virtual_op++;
   obj.op           = op;
   on_applied_operation( obj ); ///< TODO: deprecate
   pre_apply_operation( obj );
}


void database::notify_post_apply_operation( const operation& op )
{
   operation_object obj;
   obj.trx_id       = _current_trx_id;
   obj.block        = _current_block_num;
   obj.trx_in_block = _current_trx_in_block;
   obj.op_in_trx    = _current_op_in_trx;
   obj.virtual_op   = _current_virtual_op;
   obj.op           = op;
   post_apply_operation( obj );
}

string database::get_scheduled_witness( uint32_t slot_num )const
{
   const dynamic_global_property_object& dpo = get_dynamic_global_properties();
   const witness_schedule_object& wso = witness_schedule_id_type()(*this);
   uint64_t current_aslot = dpo.current_aslot + slot_num;
   return wso.current_shuffled_witnesses[ current_aslot % wso.current_shuffled_witnesses.size() ];
}

fc::time_point_sec database::get_slot_time(uint32_t slot_num)const
{
   if( slot_num == 0 )
      return fc::time_point_sec();

   auto interval = STEEMIT_BLOCK_INTERVAL;
   const dynamic_global_property_object& dpo = get_dynamic_global_properties();

   if( head_block_num() == 0 )
   {
      // n.b. first block is at genesis_time plus one block interval
      fc::time_point_sec genesis_time = dpo.time;
      return genesis_time + slot_num * interval;
   }

   int64_t head_block_abs_slot = head_block_time().sec_since_epoch() / interval;
   fc::time_point_sec head_slot_time( head_block_abs_slot * interval );

   // "slot 0" is head_slot_time
   // "slot 1" is head_slot_time,
   //   plus maint interval if head block is a maint block
   //   plus block interval if head block is not a maint block
   return head_slot_time + (slot_num * interval);
}

uint32_t database::get_slot_at_time(fc::time_point_sec when)const
{
   fc::time_point_sec first_slot_time = get_slot_time( 1 );
   if( when < first_slot_time )
      return 0;
   return (when - first_slot_time).to_seconds() / STEEMIT_BLOCK_INTERVAL + 1;
}

/**
 *  Converts STEEM into sbd and adds it to to_account while reducing the STEEM supply
 *  by STEEM and increasing the sbd supply by the specified amount.
 */
asset database::create_sbd( const account_object& to_account, asset steem )
{
   try
   {
      if( steem.amount == 0 )
         return asset(0, SBD_SYMBOL);

      const auto& median_price = get_feed_history().current_median_history;
      if( !median_price.is_null() )
      {
         auto sbd = steem * median_price;

         adjust_balance( to_account, sbd );
         adjust_supply( -steem );
         adjust_supply( sbd );
         return sbd;
      }
      else
      {
         adjust_balance( to_account, steem );
         return steem;
      }
   }
   FC_CAPTURE_LOG_AND_RETHROW( (to_account.name)(steem) )
}

/**
 * @param to_account - the account to receive the new vesting shares
 * @param STEEM - STEEM to be converted to vesting shares
 */
asset database::create_vesting( const account_object& to_account, asset steem )
{
   try
   {
      const auto& cprops = get_dynamic_global_properties();

      /**
       *  The ratio of total_vesting_shares / total_vesting_fund_steem should not
       *  change as the result of the user adding funds
       *
       *  V / C  = (V+Vn) / (C+Cn)
       *
       *  Simplifies to Vn = (V * Cn ) / C
       *
       *  If Cn equals o.amount, then we must solve for Vn to know how many new vesting shares
       *  the user should receive.
       *
       *  128 bit math is requred due to multiplying of 64 bit numbers. This is done in asset and price.
       */
      asset new_vesting = steem * cprops.get_vesting_share_price();

      modify( to_account, [&]( account_object& to )
      {
         to.vesting_shares += new_vesting;
      } );

      modify( cprops, [&]( dynamic_global_property_object& props )
      {
         props.total_vesting_fund_steem += steem;
         props.total_vesting_shares += new_vesting;
      } );

      adjust_proxied_witness_votes( to_account, new_vesting.amount );

      return new_vesting;
   }
   FC_CAPTURE_AND_RETHROW( (to_account.name)(steem) )
}

fc::sha256 database::get_pow_target()const
{
   const auto& dgp = get_dynamic_global_properties();
   fc::sha256 target;
   target._hash[0] = -1;
   target._hash[1] = -1;
   target._hash[2] = -1;
   target._hash[3] = -1;
   target = target >> ((dgp.num_pow_witnesses/4)+4);
   return target;
}

void database::update_witness_schedule4()
{
   vector<string> active_witnesses;

   /// Add the highest voted witnesses
   flat_set<witness_id_type> selected_voted;
   selected_voted.reserve( STEEMIT_MAX_VOTED_WITNESSES );
   const auto& widx         = get_index_type<witness_index>().indices().get<by_vote_name>();
   for( auto itr = widx.begin();
        itr != widx.end() && selected_voted.size() <  STEEMIT_MAX_VOTED_WITNESSES;
        ++itr )
   {
      selected_voted.insert(itr->get_id());
      active_witnesses.push_back(itr->owner);
   }

   /// Add miners from the top of the mining queue
   flat_set<witness_id_type> selected_miners;
   selected_miners.reserve( STEEMIT_MAX_MINER_WITNESSES );
   const auto& gprops = get_dynamic_global_properties();
   const auto& pow_idx      = get_index_type<witness_index>().indices().get<by_pow>();
   auto mitr = pow_idx.upper_bound(0);
   while( mitr != pow_idx.end() && selected_miners.size() < STEEMIT_MAX_MINER_WITNESSES )
   {
      // Skip any miner who is a  top voted witness
      if( selected_voted.find(mitr->get_id()) == selected_voted.end() )
      {
         selected_miners.insert(mitr->get_id());
         active_witnesses.push_back(mitr->owner);
      }
      auto itr = mitr;
      ++mitr;
      modify( *itr, [&](witness_object& wit )
      {
         wit.pow_worker = 0;
      } );
      modify( gprops, [&]( dynamic_global_property_object& obj )
      {
         obj.num_pow_witnesses--;
      } );
   }

   /// Add the running witnesses in the lead
   const witness_schedule_object& wso = witness_schedule_id_type()(*this);
   fc::uint128 new_virtual_time = wso.current_virtual_time;
   const auto& schedule_idx = get_index_type<witness_index>().indices().get<by_schedule_time>();
   auto sitr = schedule_idx.begin();
   vector<decltype(sitr)> processed_witnesses;
   for( auto witness_count = selected_voted.size() + selected_miners.size();
        sitr != schedule_idx.end() && witness_count < STEEMIT_MAX_MINERS;
        ++sitr )
   {
      new_virtual_time = sitr->virtual_scheduled_time; /// everyone advances to at least this time
      processed_witnesses.push_back(sitr);
      if( selected_miners.find(sitr->get_id()) == selected_miners.end()
          && selected_voted.find(sitr->get_id()) == selected_voted.end() )
      {
         active_witnesses.push_back(sitr->owner);
         ++witness_count;
      }
   }

   /// Update virtual schedule of processed witnesses
   bool reset_virtual_time = false;
   for( auto itr = processed_witnesses.begin(); itr != processed_witnesses.end(); ++itr )
   {
      auto new_virtual_scheduled_time = new_virtual_time + VIRTUAL_SCHEDULE_LAP_LENGTH2 / ((*itr)->votes.value+1);
      if( new_virtual_scheduled_time < new_virtual_time )
      {
         reset_virtual_time = true; /// overflow
         break;
      }
      modify( *(*itr), [&]( witness_object& wo )
      {
         wo.virtual_position        = fc::uint128();
         wo.virtual_last_update     = new_virtual_time;
         wo.virtual_scheduled_time  = new_virtual_scheduled_time;
      } );
   }
   if( reset_virtual_time )
   {
      new_virtual_time = fc::uint128();
      reset_virtual_schedule_time();
   }

   FC_ASSERT( active_witnesses.size() == STEEMIT_MAX_MINERS, "number of active witnesses does not equal STEEMIT_MAX_MINERS",
                                       ("active_witnesses.size()",active_witnesses.size()) ("STEEMIT_MAX_MINERS",STEEMIT_MAX_MINERS) );

   auto majority_version = wso.majority_version;

   if( has_hardfork( STEEMIT_HARDFORK_0_5__54 ) )
   {
      flat_map< version, uint32_t, std::greater< version > > witness_versions;
      flat_map< std::tuple< hardfork_version, time_point_sec >, uint32_t > hardfork_version_votes;

      for( uint32_t i = 0; i < wso.current_shuffled_witnesses.size(); i++ )
      {
         auto witness = get_witness( wso.current_shuffled_witnesses[ i ] );
         if( witness_versions.find( witness.running_version ) == witness_versions.end() )
            witness_versions[ witness.running_version ] = 1;
         else
            witness_versions[ witness.running_version ] += 1;

         auto version_vote = std::make_tuple( witness.hardfork_version_vote, witness.hardfork_time_vote );
         if( hardfork_version_votes.find( version_vote ) == hardfork_version_votes.end() )
            hardfork_version_votes[ version_vote ] = 1;
         else
            hardfork_version_votes[ version_vote ] += 1;
      }

      int witnesses_on_version = 0;
      auto ver_itr = witness_versions.begin();

      // The map should be sorted highest version to smallest, so we iterate until we hit the majority of witnesses on at least this version
      while( ver_itr != witness_versions.end() )
      {
         witnesses_on_version += ver_itr->second;

         if( witnesses_on_version >= STEEMIT_HARDFORK_REQUIRED_WITNESSES )
         {
            majority_version = ver_itr->first;
            break;
         }

         ++ver_itr;
      }

      auto hf_itr = hardfork_version_votes.begin();

      while( hf_itr != hardfork_version_votes.end() )
      {
         if( hf_itr->second >= STEEMIT_HARDFORK_REQUIRED_WITNESSES )
         {
            modify( hardfork_property_id_type()( *this ), [&]( hardfork_property_object& hpo )
            {
               hpo.next_hardfork = std::get<0>( hf_itr->first );
               hpo.next_hardfork_time = std::get<1>( hf_itr->first );
            } );

            break;
         }

         ++hf_itr;
      }

      // We no longer have a majority
      if( hf_itr == hardfork_version_votes.end() )
      {
         modify( hardfork_property_id_type()( *this ), [&]( hardfork_property_object& hpo )
         {
            hpo.next_hardfork = hpo.current_hardfork_version;
         });
      }
   }

   modify( wso, [&]( witness_schedule_object& _wso )
   {
      _wso.current_shuffled_witnesses = active_witnesses;

      /// shuffle current shuffled witnesses
      auto now_hi = uint64_t(head_block_time().sec_since_epoch()) << 32;
      for( uint32_t i = 0; i < _wso.current_shuffled_witnesses.size(); ++i )
      {
         /// High performance random generator
         /// http://xorshift.di.unimi.it/
         uint64_t k = now_hi + uint64_t(i)*2685821657736338717ULL;
         k ^= (k >> 12);
         k ^= (k << 25);
         k ^= (k >> 27);
         k *= 2685821657736338717ULL;

         uint32_t jmax = _wso.current_shuffled_witnesses.size() - i;
         uint32_t j = i + k%jmax;
         std::swap( _wso.current_shuffled_witnesses[i],
                    _wso.current_shuffled_witnesses[j] );
      }

      _wso.current_virtual_time = new_virtual_time;
      _wso.next_shuffle_block_num = head_block_num() + _wso.current_shuffled_witnesses.size();
      _wso.majority_version = majority_version;
   } );

   update_median_witness_props();
}


/**
 *
 *  See @ref witness_object::virtual_last_update
 */
void database::update_witness_schedule()
{
   if( (head_block_num() % STEEMIT_MAX_MINERS) == 0 ) //wso.next_shuffle_block_num )
   {
      if( has_hardfork(STEEMIT_HARDFORK_0_4) )
      {
         update_witness_schedule4();
         return;
      }

      const auto& props = get_dynamic_global_properties();
      const witness_schedule_object& wso = witness_schedule_id_type()(*this);


      vector<string> active_witnesses;
      active_witnesses.reserve( STEEMIT_MAX_MINERS );

      fc::uint128 new_virtual_time;

      /// only use vote based scheduling after the first 1M STEEM is created or if there is no POW queued
      if( props.num_pow_witnesses == 0 || head_block_num() > STEEMIT_START_MINER_VOTING_BLOCK )
      {
         const auto& widx         = get_index_type<witness_index>().indices().get<by_vote_name>();

         for( auto itr = widx.begin(); itr != widx.end() && (active_witnesses.size() < (STEEMIT_MAX_MINERS-2)); ++itr )
         {
            if( itr->pow_worker )
               continue;

            active_witnesses.push_back(itr->owner);

            /// don't consider the top 19 for the purpose of virtual time scheduling
            modify( *itr, [&]( witness_object& wo )
            {
               wo.virtual_scheduled_time = fc::uint128::max_value();
            } );
         }

         /// add the virtual scheduled witness, reseeting their position to 0 and their time to completion

         const auto& schedule_idx = get_index_type<witness_index>().indices().get<by_schedule_time>();
         auto sitr = schedule_idx.begin();
         while( sitr != schedule_idx.end() && sitr->pow_worker )
            ++sitr;

         if( sitr != schedule_idx.end() )
         {
            active_witnesses.push_back(sitr->owner);
            modify( *sitr, [&]( witness_object& wo )
            {
               wo.virtual_position = fc::uint128();
               new_virtual_time = wo.virtual_scheduled_time; /// everyone advances to this time

               /// extra cautious sanity check... we should never end up here if witnesses are
               /// properly voted on. TODO: remove this line if it is not triggered and therefore
               /// the code path is unreachable.
               if( new_virtual_time == fc::uint128::max_value() )
                   new_virtual_time = fc::uint128();

               /// this witness will produce again here
               if( has_hardfork( STEEMIT_HARDFORK_0_2 ) )
                  wo.virtual_scheduled_time += VIRTUAL_SCHEDULE_LAP_LENGTH2 / (wo.votes.value+1);
               else
                  wo.virtual_scheduled_time += VIRTUAL_SCHEDULE_LAP_LENGTH / (wo.votes.value+1);
            } );
         }

         /* TODO: delete this if we can reindex without it through HF4 */
         if( !has_hardfork( STEEMIT_HARDFORK_0_4 ) )
         {
            while( sitr != schedule_idx.end() && sitr->pow_worker )
            {
               modify( *sitr, [&]( witness_object& wo ) {
                       wo.virtual_last_update = new_virtual_time;
                       });
               ++sitr;
            }
         }
      }

      /// Add the next POW witness to the active set if there is one...
      const auto& pow_idx = get_index_type<witness_index>().indices().get<by_pow>();

      auto itr = pow_idx.upper_bound(0);
      /// if there is more than 1 POW witness, then pop the first one from the queue...
      if( props.num_pow_witnesses > STEEMIT_MAX_MINERS )
      {
         if( itr != pow_idx.end() )
         {
            modify( *itr, [&](witness_object& wit )
            {
               wit.pow_worker = 0;
            } );
            modify( get_dynamic_global_properties(), [&]( dynamic_global_property_object& obj )
            {
                obj.num_pow_witnesses--;
            } );
         }
      }

      /// add all of the pow witnesses to the round until voting takes over, then only add one per round
      itr = pow_idx.upper_bound(0);
      while( itr != pow_idx.end() )
      {
         active_witnesses.push_back( itr->owner );

         if( head_block_num() > STEEMIT_START_MINER_VOTING_BLOCK || active_witnesses.size() >= STEEMIT_MAX_MINERS )
            break;
         ++itr;
      }

      modify( wso, [&]( witness_schedule_object& _wso )
      {
      /*
         _wso.current_shuffled_witnesses.clear();
         _wso.current_shuffled_witnesses.reserve( active_witnesses.size() );

         for( const string& w : active_witnesses )
            _wso.current_shuffled_witnesses.push_back( w );
            */
         _wso.current_shuffled_witnesses = active_witnesses;

         auto now_hi = uint64_t(head_block_time().sec_since_epoch()) << 32;
         for( uint32_t i = 0; i < _wso.current_shuffled_witnesses.size(); ++i )
         {
            /// High performance random generator
            /// http://xorshift.di.unimi.it/
            uint64_t k = now_hi + uint64_t(i)*2685821657736338717ULL;
            k ^= (k >> 12);
            k ^= (k << 25);
            k ^= (k >> 27);
            k *= 2685821657736338717ULL;

            uint32_t jmax = _wso.current_shuffled_witnesses.size() - i;
            uint32_t j = i + k%jmax;
            std::swap( _wso.current_shuffled_witnesses[i],
                       _wso.current_shuffled_witnesses[j] );
         }

         if( props.num_pow_witnesses == 0 || head_block_num() > STEEMIT_START_MINER_VOTING_BLOCK )
            _wso.current_virtual_time = new_virtual_time;

         _wso.next_shuffle_block_num = head_block_num() + _wso.current_shuffled_witnesses.size();
      } );
      update_median_witness_props();
   }
}

void database::update_median_witness_props()
{
   const witness_schedule_object& wso = witness_schedule_id_type()(*this);

   /// fetch all witness objects
   vector<const witness_object*> active; active.reserve( wso.current_shuffled_witnesses.size() );
   for( const auto& wname : wso.current_shuffled_witnesses )
   {
      active.push_back(&get_witness(wname));
   }

   /// sort them by account_creation_fee
   std::sort( active.begin(), active.end(), [&]( const witness_object* a, const witness_object* b )
   {
      return a->props.account_creation_fee.amount < b->props.account_creation_fee.amount;
   } );

   modify( wso, [&]( witness_schedule_object& _wso )
   {
     _wso.median_props.account_creation_fee = active[active.size()/2]->props.account_creation_fee;
   } );

   /// sort them by maximum_block_size
   std::sort( active.begin(), active.end(), [&]( const witness_object* a, const witness_object* b )
   {
      return a->props.maximum_block_size < b->props.maximum_block_size;
   } );

   modify( get_dynamic_global_properties(), [&]( dynamic_global_property_object& p )
   {
         p.maximum_block_size = active[active.size()/2]->props.maximum_block_size;
   } );


   /// sort them by sbd_interest_rate
   std::sort( active.begin(), active.end(), [&]( const witness_object* a, const witness_object* b )
   {
      return a->props.sbd_interest_rate < b->props.sbd_interest_rate;
   } );

   modify( get_dynamic_global_properties(), [&]( dynamic_global_property_object& p )
   {
         p.sbd_interest_rate = active[active.size()/2]->props.sbd_interest_rate;
   } );
}

void database::adjust_proxied_witness_votes( const account_object& a,
                                   const std::array< share_type, STEEMIT_MAX_PROXY_RECURSION_DEPTH+1 >& delta,
                                   int depth )
{
   if( a.proxy != STEEMIT_PROXY_TO_SELF_ACCOUNT )
   {
      /// nested proxies are not supported, vote will not propagate
      if( depth >= STEEMIT_MAX_PROXY_RECURSION_DEPTH )
         return;

      const auto& proxy = get_account( a.proxy );

      modify( proxy, [&]( account_object& a )
      {
         for( int i = STEEMIT_MAX_PROXY_RECURSION_DEPTH - depth - 1; i >= 0; --i )
         {
            a.proxied_vsf_votes[i+depth] += delta[i];
         }
      } );

      adjust_proxied_witness_votes( proxy, delta, depth + 1 );
   }
   else
   {
      share_type total_delta = 0;
      for( int i = STEEMIT_MAX_PROXY_RECURSION_DEPTH - depth; i >= 0; --i )
         total_delta += delta[i];
      adjust_witness_votes( a, total_delta );
   }
}

void database::adjust_proxied_witness_votes( const account_object& a, share_type delta, int depth )
{
   if( a.proxy != STEEMIT_PROXY_TO_SELF_ACCOUNT )
   {
      /// nested proxies are not supported, vote will not propagate
      if( depth >= STEEMIT_MAX_PROXY_RECURSION_DEPTH )
         return;

      const auto& proxy = get_account( a.proxy );

      modify( proxy, [&]( account_object& a )
      {
         a.proxied_vsf_votes[depth] += delta;
      } );

      adjust_proxied_witness_votes( proxy, delta, depth + 1 );
   }
   else
   {
     adjust_witness_votes( a, delta );
   }
}

void database::adjust_witness_votes( const account_object& a, share_type delta )
{
   const auto& vidx = get_index_type<witness_vote_index>().indices().get<by_account_witness>();
   auto itr = vidx.lower_bound( boost::make_tuple( a.get_id(), witness_id_type() ) );
   while( itr != vidx.end() && itr->account == a.get_id() )
   {
      adjust_witness_vote( itr->witness(*this), delta );
      ++itr;
   }
}

void database::adjust_witness_vote( const witness_object& witness, share_type delta )
{
   const witness_schedule_object& wso = witness_schedule_id_type()(*this);
   modify( witness, [&]( witness_object& w )
   {
      auto delta_pos = w.votes.value * (wso.current_virtual_time - w.virtual_last_update);
      w.virtual_position += delta_pos;

      w.virtual_last_update = wso.current_virtual_time;
      w.votes += delta;
      FC_ASSERT( w.votes <= get_dynamic_global_properties().total_vesting_shares.amount, "", ("w.votes", w.votes)("props",get_dynamic_global_properties().total_vesting_shares) );

      if( has_hardfork( STEEMIT_HARDFORK_0_2 ) )
         w.virtual_scheduled_time = w.virtual_last_update + (VIRTUAL_SCHEDULE_LAP_LENGTH2 - w.virtual_position)/(w.votes.value+1);
      else
         w.virtual_scheduled_time = w.virtual_last_update + (VIRTUAL_SCHEDULE_LAP_LENGTH - w.virtual_position)/(w.votes.value+1);

      /** witnesses with a low number of votes could overflow the time field and end up with a scheduled time in the past */
      if( has_hardfork( STEEMIT_HARDFORK_0_4 ) )
      {
         if( w.virtual_scheduled_time < wso.current_virtual_time )
            w.virtual_scheduled_time = fc::uint128::max_value();
      }
   } );
}


void database::clear_witness_votes( const account_object& a )
{
   const auto& vidx = get_index_type<witness_vote_index>().indices().get<by_account_witness>();
   auto itr = vidx.lower_bound( boost::make_tuple( a.get_id(), witness_id_type() ) );
   while( itr != vidx.end() && itr->account == a.get_id() )
   {
      const auto& current = *itr;
      ++itr;
      remove(current);
   }

   modify( a, [&](account_object& acc )
   {
      acc.witnesses_voted_for = 0;
   });
}

/**
 * This method recursively tallies children_rshares2 for this post plus all of its parents,
 * TODO: this method can be skipped for validation-only nodes
 */
void database::adjust_rshares2( const comment_object& c, fc::uint128_t old_rshares2, fc::uint128_t new_rshares2 )
{
   modify( c, [&](comment_object& comment )
   {
      comment.children_rshares2 -= old_rshares2;
      comment.children_rshares2 += new_rshares2;
   } );
   if( c.depth )
   {
      adjust_rshares2( get_comment( c.parent_author, c.parent_permlink ), old_rshares2, new_rshares2 );
   }
   else
   {
      const auto& cprops = get_dynamic_global_properties();
      modify( cprops, [&]( dynamic_global_property_object& p )
      {
         p.total_reward_shares2 -= old_rshares2;
         p.total_reward_shares2 += new_rshares2;
      } );
   }
}

void database::process_vesting_withdrawals()
{
   const auto& widx = get_index_type< account_index >().indices().get< by_next_vesting_withdrawal >();
   const auto& didx = get_index_type< withdraw_vesting_route_index >().indices().get< by_withdraw_route >();
   auto current = widx.begin();

   const auto& cprops = get_dynamic_global_properties();

   while( current != widx.end() && current->next_vesting_withdrawal <= head_block_time() )
   {
      const auto& from_account = *current; ++current;

      /**
      *  Let T = total tokens in vesting fund
      *  Let V = total vesting shares
      *  Let v = total vesting shares being cashed out
      *
      *  The user may withdraw  vT / V tokens
      */
      share_type to_withdraw;
      if ( from_account.to_withdraw - from_account.withdrawn < from_account.vesting_withdraw_rate.amount )
         to_withdraw = std::min( from_account.vesting_shares.amount, from_account.to_withdraw % from_account.vesting_withdraw_rate.amount ).value;
      else
         to_withdraw = std::min( from_account.vesting_shares.amount, from_account.vesting_withdraw_rate.amount ).value;

      share_type vests_deposited_as_steem = 0;
      share_type vests_deposited_as_vests = 0;
      asset total_steem_converted = asset( 0, STEEM_SYMBOL );

      // Do two passes, the first for vests, the second for steem. Try to maintain as much accuracy for vests as possible.
      for( auto itr = didx.upper_bound( boost::make_tuple( from_account.id, account_id_type() ) );
           itr != didx.end() && itr->from_account == from_account.id;
           ++itr )
      {
         if( itr->auto_vest )
         {
            share_type to_deposit = ( ( fc::uint128_t ( to_withdraw.value ) * itr->percent ) / STEEMIT_100_PERCENT ).to_uint64();
            vests_deposited_as_vests += to_deposit;

            if( to_deposit > 0 )
            {
               const auto& to_account = itr->to_account( *this );

               modify( to_account, [&]( account_object& a )
               {
                  a.vesting_shares.amount += to_deposit;
               });

               adjust_proxied_witness_votes( to_account, to_deposit );

               push_applied_operation( fill_vesting_withdraw_operation( from_account.name, to_account.name, asset( to_deposit, VESTS_SYMBOL ), asset( to_deposit, VESTS_SYMBOL ) ) );
            }
         }
      }

      for( auto itr = didx.upper_bound( boost::make_tuple( from_account.id, account_id_type() ) );
           itr != didx.end() && itr->from_account == from_account.id;
           ++itr )
      {
         if( !itr->auto_vest )
         {
            const auto& to_account = itr->to_account( *this );

            share_type to_deposit = ( ( fc::uint128_t ( to_withdraw.value ) * itr->percent ) / STEEMIT_100_PERCENT ).to_uint64();
            vests_deposited_as_steem += to_deposit;
            auto converted_steem = asset( to_deposit, VESTS_SYMBOL ) * cprops.get_vesting_share_price();
            total_steem_converted += converted_steem;

            if( to_deposit > 0 )
            {
               modify( to_account, [&]( account_object& a )
               {
                  a.balance += converted_steem;
               });

               modify( cprops, [&]( dynamic_global_property_object& o )
               {
                  o.total_vesting_fund_steem -= converted_steem;
                  o.total_vesting_shares.amount -= to_deposit;
               });

               push_applied_operation( fill_vesting_withdraw_operation( from_account.name, to_account.name, asset( to_deposit, VESTS_SYMBOL), converted_steem ) );
            }
         }
      }

      share_type to_convert = to_withdraw - vests_deposited_as_steem - vests_deposited_as_vests;
      FC_ASSERT( to_convert >= 0, "Deposited more vests than were supposed to be withdrawn" );

      auto converted_steem = asset( to_convert, VESTS_SYMBOL ) * cprops.get_vesting_share_price();

      modify( from_account, [&]( account_object& a )
      {
         a.vesting_shares.amount -= to_withdraw;
         a.balance += converted_steem;
         a.withdrawn += to_withdraw;

         if( a.withdrawn >= a.to_withdraw || a.vesting_shares.amount == 0 )
         {
            a.vesting_withdraw_rate.amount = 0;
            a.next_vesting_withdrawal = fc::time_point_sec::maximum();
         }
         else
         {
            a.next_vesting_withdrawal += fc::seconds( STEEMIT_VESTING_WITHDRAW_INTERVAL_SECONDS );
         }
      });

      modify( cprops, [&]( dynamic_global_property_object& o )
      {
         o.total_vesting_fund_steem -= converted_steem;
         o.total_vesting_shares.amount -= to_convert;
      });

      if( to_withdraw > 0 )
         adjust_proxied_witness_votes( from_account, -to_withdraw );

      push_applied_operation( fill_vesting_withdraw_operation( from_account.name, from_account.name, asset( to_withdraw, VESTS_SYMBOL ), converted_steem ) );
   }
}

void database::adjust_total_payout( const comment_object& cur, const asset& sbd_created )
{
   modify( cur, [&]( comment_object& c )
   {
      if( c.total_payout_value.symbol == sbd_created.symbol )
         c.total_payout_value += sbd_created;
   } );
   /// TODO: potentially modify author's total payout numbers as well
}

/**
 *  This method will iterate through all comment_vote_objects and give them
 *  (max_rewards * weight) / c.total_vote_weight.
 *
 *  @returns unclaimed rewards.
 */
share_type database::pay_discussions( const comment_object& c, share_type max_rewards )
{
   share_type unclaimed_rewards = max_rewards;
   std::deque< comment_id_type > child_queue;

   if( c.children_rshares2 > 0 )
   {
      const auto& comment_by_parent = get_index_type< comment_index >().indices().get< by_parent >();
      fc::uint128_t total_rshares2( c.children_rshares2 - calculate_vshares( c.net_rshares.value ) );
      child_queue.push_back( c.id );

      // Pre-order traversal of the tree of child comments
      while( child_queue.size() )
      {
         const auto& cur = child_queue.front()( *this );
         child_queue.pop_front();

         if( cur.net_rshares > 0 )
         {
            auto claim = static_cast< uint64_t >( ( to256( calculate_vshares( cur.net_rshares.value ) ) * max_rewards.value ) / to256( total_rshares2 ) );
            unclaimed_rewards -= claim;

            if( claim > 0 )
            {
               auto vest_created = create_vesting( get_account( cur.author ), asset( claim, STEEM_SYMBOL ) );
               // create discussion reward vop
            }
         }

         auto itr = comment_by_parent.lower_bound( boost::make_tuple( cur.author, cur.permlink, comment_id_type() ) );

         while( itr != comment_by_parent.end() && itr->parent_author == cur.author && itr->parent_permlink == cur.permlink )
         {
            child_queue.push_back( itr->id );
            ++itr;
         }
      }
   }

   return unclaimed_rewards;
}

/**
 *  This method will iterate through all comment_vote_objects and give them
 *  (max_rewards * weight) / c.total_vote_weight.
 *
 *  @returns unclaimed rewards.
 */
share_type database::pay_curators( const comment_object& c, share_type max_rewards )
{
   try
   {
      uint128_t total_weight( c.total_vote_weight );
      //edump( (total_weight)(max_rewards) );
      share_type unclaimed_rewards = max_rewards;

      if( c.total_vote_weight > 0 && c.allow_curation_rewards )
      {
         const auto& cvidx = get_index_type<comment_vote_index>().indices().get<by_comment_weight_voter>();
         auto itr = cvidx.lower_bound( c.id );
         while( itr != cvidx.end() && itr->comment == c.id )
         {
            uint128_t weight( itr->weight );
            auto claim = ( ( max_rewards.value * weight ) / total_weight ).to_uint64();
            if( claim > 0 ) // min_amt is non-zero satoshis
            {
               unclaimed_rewards -= claim;
               const auto& voter = itr->voter(*this);
               auto reward = create_vesting( voter, asset( claim, STEEM_SYMBOL ) );
               push_applied_operation( curate_reward_operation( voter.name, reward, c.author, c.permlink ) );
               #ifndef IS_LOW_MEM
               modify( voter, [&]( account_object& a )
               {
                  a.curation_rewards += claim;
               });
               #endif
            }
            ++itr;
         }
      }

      if( !c.allow_curation_rewards )
      {
         modify( get_dynamic_global_properties(), [&]( dynamic_global_property_object& props )
         {
            props.total_reward_fund_steem += unclaimed_rewards;
         });

         unclaimed_rewards = 0;
      }

      return unclaimed_rewards;
   } FC_CAPTURE_AND_RETHROW()
}

void database::cashout_comment_helper( const comment_object& comment )
{
   try
   {
      const auto& cat = get_category( comment.category );

      if( comment.net_rshares > 0 )
      {
         uint128_t reward_tokens = uint128_t( claim_rshare_reward( comment.net_rshares, to_steem( comment.max_accepted_payout ) ).value );

         if( reward_tokens > 0 )
         {
            share_type discussion_tokens = 0;
            share_type curation_tokens = ( ( reward_tokens * get_curation_rewards_percent() ) / STEEMIT_100_PERCENT ).to_uint64();
            if( comment.parent_author.size() == 0 )
               discussion_tokens = ( ( reward_tokens * get_discussion_rewards_percent() ) / STEEMIT_100_PERCENT ).to_uint64();

            share_type author_tokens = reward_tokens.to_uint64() - discussion_tokens - curation_tokens;

            author_tokens += pay_curators( comment, curation_tokens );

            if( discussion_tokens > 0 )
               author_tokens += pay_discussions( comment, discussion_tokens );

            auto sbd_steem     = ( author_tokens * comment.percent_steem_dollars ) / ( 2 * STEEMIT_100_PERCENT ) ;
            auto vesting_steem = author_tokens - sbd_steem;

            const auto& author = get_account( comment.author );
            auto vest_created = create_vesting( author, vesting_steem );
            auto sbd_created = create_sbd( author, sbd_steem );
            adjust_total_payout( comment, sbd_created + to_sbd( asset( vesting_steem, STEEM_SYMBOL ) ) );

            push_applied_operation( comment_reward_operation( comment.author, comment.permlink, sbd_created, vest_created ) );

            // stats only.. TODO: Move to plugin...
            auto total_payout = to_sbd( asset( reward_tokens.to_uint64(), STEEM_SYMBOL ) );

            #ifndef IS_LOW_MEM
            modify( comment, [&]( comment_object& c )
            {
               c.author_rewards += author_tokens;
            });

            modify( get_account( comment.author ), [&]( account_object& a )
            {
               a.posting_rewards += author_tokens;
            });
            #endif

            modify( cat, [&]( category_object& c )
            {
               c.total_payouts += total_payout;
            } );

<<<<<<< HEAD
=======
            push_applied_operation( comment_payout_operation( comment.author, comment.permlink, total_payout ) );
         }
>>>>>>> ddfb491f

         fc::uint128_t old_rshares2 = calculate_vshares( comment.net_rshares.value );
         adjust_rshares2( comment, old_rshares2, 0 );

          
         notify_post_apply_operation( comment_payout_operation( comment.author, comment.permlink, total_payout ) );
      }

      modify( cat, [&]( category_object& c )
      {
         c.abs_rshares -= comment.abs_rshares;
         c.last_update  = head_block_time();
      } );

      modify( comment, [&]( comment_object& c )
      {
         /**
         * A payout is only made for positive rshares, negative rshares hang around
         * for the next time this post might get an upvote.
         */
         if( c.net_rshares > 0 )
            c.net_rshares = 0;
         c.children_abs_rshares = 0;
         c.abs_rshares  = 0;
         c.vote_rshares = 0;
         c.total_vote_weight = 0;
         c.cashout_time = fc::time_point_sec::maximum();
         c.max_cashout_time = fc::time_point_sec::maximum();
         c.last_payout = head_block_time();
      } );

      const auto& vote_idx = get_index_type< comment_vote_index >().indices().get< by_comment_voter >();
      auto vote_itr = vote_idx.lower_bound( comment_id_type( comment.id ) );
      while( vote_itr != vote_idx.end() && vote_itr->comment == comment.id )
      {
         const auto& cur_vote = *vote_itr;
         ++vote_itr;
         modify( cur_vote, [&]( comment_vote_object& cvo )
         {
            cvo.num_changes = -1;
         });
      }
   } FC_CAPTURE_AND_RETHROW( (comment) )
}

void database::process_comment_cashout()
{
   /// don't allow any content to get paid out until the website is ready to launch
   /// and people have had a week to start posting.  The first cashout will be the biggest because it
   /// will represent 2+ months of rewards.
   if( !has_hardfork( STEEMIT_FIRST_CASHOUT_TIME ) )
      return;

   int count = 0;
   const auto& cidx        = get_index_type<comment_index>().indices().get<by_cashout_time>();
   const auto& com_by_root = get_index_type< comment_index >().indices().get< by_root >();

   auto current = cidx.begin();
   while( current != cidx.end() && current->cashout_time <= head_block_time() )
   {
      auto itr = com_by_root.lower_bound( current->root_comment );
      while( itr != com_by_root.end() && itr->root_comment == current->root_comment )
      {
         const auto& comment = *itr; ++itr;
         cashout_comment_helper( comment );
         ++count;
      }
      current = cidx.begin();
   }
}

/**
 *  Overall the network has an inflation rate of 102% of virtual steem per year
 *  90% of inflation is directed to vesting shares
 *  10% of inflation is directed to subjective proof of work voting
 *  1% of inflation is directed to liquidity providers
 *  1% of inflation is directed to block producers
 *
 *  This method pays out vesting and reward shares every block, and liquidity shares once per day.
 *  This method does not pay out witnesses.
 */
void database::process_funds()
{
   const auto& props = get_dynamic_global_properties();

   auto content_reward = get_content_reward();
   auto curate_reward = get_curation_reward();
   auto witness_pay = get_producer_reward();
   auto vesting_reward = content_reward + curate_reward + witness_pay;

   /// we decided to redistribute curation rewards between authors and activity rewards.
   //asset activity_reward = asset(curate_reward.amount.value / 3, STEEM_SYMBOL);
   //content_reward += curate_reward - activity_reward;

   asset activity_reward( ( ( uint128_t( content_reward.amount.value + curate_reward.amount.value ) * get_activity_rewards_percent() ) / STEEMIT_100_PERCENT ).to_uint64() , STEEM_SYMBOL );
   content_reward = content_reward + curate_reward - activity_reward;

   if( props.head_block_number < STEEMIT_START_VESTING_BLOCK )
      vesting_reward.amount = 0;
   else
      vesting_reward.amount.value *= 9;

   modify( props, [&]( dynamic_global_property_object& p )
   {
       p.total_vesting_fund_steem += vesting_reward;
       p.total_reward_fund_steem  += content_reward;
       p.total_activity_fund_steem += activity_reward;
       p.current_supply += content_reward + activity_reward + witness_pay + vesting_reward;
       p.virtual_supply += content_reward + activity_reward + witness_pay + vesting_reward;
   } );
}

void database::update_account_activity( const account_object& account ) {
   if( account.posting.num_auths() > 1 ) return;
   if( account.posting.key_auths.size() != 1 ) return;

   auto now = head_block_time();
   auto delta_time = std::min( fc::days(1), now - account.last_active );
   auto shares = fc::uint128( delta_time.to_seconds() ) * account.vesting_shares.amount.value;

   if( shares == 0 ) return;

   modify( account, [&]( account_object& a ) {
      a.last_active = now;
      a.activity_shares += shares;
   });

   const auto& props = get_dynamic_global_properties();

   modify( props, [&]( dynamic_global_property_object& gprop ) {
      gprop.total_activity_fund_shares += shares;
   });

   if( has_hardfork( STEEMIT_HARDFORK_0_6__101 ) )
   {
      if( account.last_active - account.last_activity_payout > fc::days(7) && props.total_activity_fund_steem.amount.value > 0 )
      {
         u256 tashares( to256(props.total_activity_fund_shares) );
         u256 tasteem( props.total_activity_fund_steem.amount.value );
         u256 ushares( to256(account.activity_shares) );

         auto payout = asset( static_cast<uint64_t>((ushares * tasteem) / tashares), STEEM_SYMBOL);

         modify( props, [&]( dynamic_global_property_object& gprops ){
            gprops.total_activity_fund_shares -= account.activity_shares;
            gprops.total_activity_fund_steem -= payout;
         });

         modify( account, [&]( account_object& a ) {
            a.last_activity_payout = now;
            a.activity_shares = 0;
         });

         auto vests_created = create_vesting( account, payout );
         /// TODO: create vop
      }
   }
}

asset database::get_liquidity_reward()const
{
   const auto& props = get_dynamic_global_properties();
   static_assert( STEEMIT_LIQUIDITY_REWARD_PERIOD_SEC == 60*60, "this code assumes a 1 hour time interval" );
   asset percent( calc_percent_reward_per_hour< STEEMIT_LIQUIDITY_APR_PERCENT >( props.virtual_supply.amount ), STEEM_SYMBOL );
   return std::max( percent, STEEMIT_MIN_LIQUIDITY_REWARD );
}

asset database::get_content_reward()const
{
   const auto& props = get_dynamic_global_properties();
   static_assert( STEEMIT_BLOCK_INTERVAL == 3, "this code assumes a 3-second time interval" );
   asset percent( calc_percent_reward_per_block< STEEMIT_CONTENT_APR_PERCENT >( props.virtual_supply.amount ), STEEM_SYMBOL );
   return std::max( percent, STEEMIT_MIN_CONTENT_REWARD );
}

asset database::get_curation_reward()const
{
   const auto& props = get_dynamic_global_properties();
   static_assert( STEEMIT_BLOCK_INTERVAL == 3, "this code assumes a 3-second time interval" );
   asset percent( calc_percent_reward_per_block< STEEMIT_CURATE_APR_PERCENT >( props.virtual_supply.amount ), STEEM_SYMBOL);
   return std::max( percent, STEEMIT_MIN_CURATE_REWARD );
}

asset database::get_producer_reward()
{
   const auto& props = get_dynamic_global_properties();
   static_assert( STEEMIT_BLOCK_INTERVAL == 3, "this code assumes a 3-second time interval" );
   asset percent( calc_percent_reward_per_block< STEEMIT_PRODUCER_APR_PERCENT >( props.virtual_supply.amount ), STEEM_SYMBOL);
   auto pay = std::max( percent, STEEMIT_MIN_PRODUCER_REWARD );
   const auto& witness_account = get_account( props.current_witness );

   /// pay witness in vesting shares
   if( props.head_block_number >= STEEMIT_START_MINER_VOTING_BLOCK || (witness_account.vesting_shares.amount.value == 0) )
      create_vesting( witness_account, pay );
   else
   {
      modify( get_account( witness_account.name), [&]( account_object& a )
      {
         a.balance += pay;
      } );
   }

   return pay;
}

asset database::get_pow_reward()const
{
   const auto& props = get_dynamic_global_properties();

#if !IS_TEST_NET
   /// 0 block rewards until at least STEEMIT_MAX_MINERS have produced a POW
   if( props.num_pow_witnesses < STEEMIT_MAX_MINERS && props.head_block_number < STEEMIT_START_VESTING_BLOCK )
      return asset( 0, STEEM_SYMBOL );
#endif

   static_assert( STEEMIT_BLOCK_INTERVAL == 3, "this code assumes a 3-second time interval" );
   static_assert( STEEMIT_MAX_MINERS == 21, "this code assumes 21 per round" );
   asset percent( calc_percent_reward_per_round< STEEMIT_POW_APR_PERCENT >( props.virtual_supply.amount ), STEEM_SYMBOL);
   return std::max( percent, STEEMIT_MIN_POW_REWARD );
}


void database::pay_liquidity_reward()
{
   if( (head_block_num() % STEEMIT_LIQUIDITY_REWARD_BLOCKS) == 0 )
   {
      const auto& ridx = get_index_type<liquidity_reward_index>().indices().get<by_volume_weight>();
      auto itr = ridx.begin();
      if( itr != ridx.end() && itr->volume_weight() > 0 )
      {
         auto reward = get_liquidity_reward();
         adjust_supply( reward, true );
         adjust_balance( itr->owner(*this), reward );
         modify( *itr, [&]( liquidity_reward_balance_object& obj )
         {
            obj.steem_volume = 0;
            obj.sbd_volume   = 0;
            obj.last_update  = head_block_time();
         } );
         push_applied_operation( liquidity_reward_operation( itr->owner( *this ).name, reward ) );
      }
   }
}

uint16_t database::get_activity_rewards_percent() const
{
   return 0;
}

uint16_t database::get_discussion_rewards_percent() const
{
   /*
   if( has_hardfork( STEEMIT_HARDFORK_0_8__116 ) )
      return STEEMIT_1_PERCENT * 25;
   else
   */
   return 0;
}

uint16_t database::get_curation_rewards_percent() const
{
   if( has_hardfork( STEEMIT_HARDFORK_0_8__116 ) )
      return STEEMIT_1_PERCENT * 25;
   else
      return STEEMIT_1_PERCENT * 50;
}

uint128_t database::get_content_constant_s() const
{
   return uint128_t( uint64_t(2000000000000ll) ); // looking good for posters
}

uint128_t database::calculate_vshares( uint128_t rshares ) const
{
   auto s = get_content_constant_s();
   return ( rshares + s ) * ( rshares + s ) - s * s;
}

/**
 *  Iterates over all conversion requests with a conversion date before
 *  the head block time and then converts them to/from steem/sbd at the
 *  current median price feed history price times the premium
 */
void database::process_conversions()
{
   auto now = head_block_time();
   const auto& request_by_date = get_index_type<convert_index>().indices().get<by_conversion_date>();
   auto itr = request_by_date.begin();

   const auto& fhistory = get_feed_history();
   if( fhistory.current_median_history.is_null() )
      return;

   asset net_sbd( 0, SBD_SYMBOL );
   asset net_steem( 0, STEEM_SYMBOL );

   while( itr != request_by_date.end() && itr->conversion_date <= now )
   {
      const auto& user = get_account( itr->owner );
      auto amount_to_issue = itr->amount * fhistory.current_median_history;

      adjust_balance( user, amount_to_issue );

      net_sbd   += itr->amount;
      net_steem += amount_to_issue;

      push_applied_operation( fill_convert_request_operation ( user.name, itr->requestid, itr->amount, amount_to_issue ) );

      remove( *itr );
      itr = request_by_date.begin();
   }

   const auto& props = get_dynamic_global_properties();
   modify( props, [&]( dynamic_global_property_object& p )
   {
       p.current_supply += net_steem;
       p.current_sbd_supply -= net_sbd;
       p.virtual_supply += net_steem;
       p.virtual_supply -= net_sbd * get_feed_history().current_median_history;
   } );
}

asset database::to_sbd( const asset& steem )const
{
   FC_ASSERT( steem.symbol == STEEM_SYMBOL );
   const auto& feed_history = get_feed_history();
   if( feed_history.current_median_history.is_null() )
      return asset( 0, SBD_SYMBOL );

   return steem * feed_history.current_median_history;
}

asset database::to_steem( const asset& sbd )const
{
   FC_ASSERT( sbd.symbol == SBD_SYMBOL );
   const auto& feed_history = get_feed_history();
   if( feed_history.current_median_history.is_null() )
      return asset( 0, STEEM_SYMBOL );

   return sbd * feed_history.current_median_history;
}

/**
 *  This method reduces the rshare^2 supply and returns the number of tokens are
 *  redeemed.
 */
share_type database::claim_rshare_reward( share_type rshares, asset max_steem )
{
   try
   {
   FC_ASSERT( rshares > 0 );

   const auto& props = get_dynamic_global_properties();

   u256 rs(rshares.value);
   u256 rf(props.total_reward_fund_steem.amount.value);
   u256 total_rshares2 = to256( props.total_reward_shares2 );

   u256 rs2 = to256( calculate_vshares( rshares.value ) );

   u256 payout_u256 = ( rf * rs2 ) / total_rshares2;
   FC_ASSERT( payout_u256 <= u256( uint64_t( std::numeric_limits<int64_t>::max() ) ) );
   uint64_t payout = static_cast< uint64_t >( payout_u256 );

   asset sbd_payout_value = to_sbd( asset(payout, STEEM_SYMBOL) );

   if( sbd_payout_value < STEEMIT_MIN_PAYOUT_SBD )
      payout = 0;

   payout = std::min( payout, uint64_t( max_steem.amount.value ) );

   modify( props, [&]( dynamic_global_property_object& p ){
     p.total_reward_fund_steem.amount -= payout;
   });

   return payout;
   } FC_CAPTURE_AND_RETHROW( (rshares)(max_steem) )
}

const dynamic_global_property_object&database::get_dynamic_global_properties() const
{
   return get( dynamic_global_property_id_type() );
}

const node_property_object& database::get_node_properties() const
{
   return _node_property_object;
}

time_point_sec database::head_block_time()const
{
   return get( dynamic_global_property_id_type() ).time;
}

uint32_t database::head_block_num()const
{
   return get( dynamic_global_property_id_type() ).head_block_number;
}

block_id_type database::head_block_id()const
{
   return get( dynamic_global_property_id_type() ).head_block_id;
}

node_property_object& database::node_properties()
{
   return _node_property_object;
}

uint32_t database::last_non_undoable_block_num() const
{
   return head_block_num() - _undo_db.size();
}

void database::initialize_evaluators()
{
    _operation_evaluators.resize(255);

    register_evaluator<vote_evaluator>();
    register_evaluator<comment_evaluator>();
    register_evaluator<comment_options_evaluator>();
    register_evaluator<delete_comment_evaluator>();
    register_evaluator<transfer_evaluator>();
    register_evaluator<transfer_to_vesting_evaluator>();
    register_evaluator<withdraw_vesting_evaluator>();
    register_evaluator<set_withdraw_vesting_route_evaluator>();
    register_evaluator<account_create_evaluator>();
    register_evaluator<account_update_evaluator>();
    register_evaluator<witness_update_evaluator>();
    register_evaluator<account_witness_vote_evaluator>();
    register_evaluator<account_witness_proxy_evaluator>();
    register_evaluator<custom_evaluator>();
    register_evaluator<custom_json_evaluator>();
    register_evaluator<pow_evaluator>();
    register_evaluator<report_over_production_evaluator>();

    register_evaluator<feed_publish_evaluator>();
    register_evaluator<convert_evaluator>();
    register_evaluator<limit_order_create_evaluator>();
    register_evaluator<limit_order_cancel_evaluator>();
}

void database::initialize_indexes()
{
   reset_indexes();
   _undo_db.set_max_size( STEEMIT_MIN_UNDO_HISTORY );

   //Protocol object indexes
   auto acnt_index = add_index< primary_index<account_index> >();
   acnt_index->add_secondary_index<account_member_index>();

   add_index< primary_index< witness_index > >();
   add_index< primary_index< witness_vote_index > >();
   add_index< primary_index< category_index > >();
   add_index< primary_index< comment_index > >();
   add_index< primary_index< comment_vote_index > >();
   add_index< primary_index< convert_index > >();
   add_index< primary_index< liquidity_reward_index > >();
   add_index< primary_index< limit_order_index > >();

   //Implementation object indexes
   add_index< primary_index< transaction_index                             > >();
   add_index< primary_index< simple_index< dynamic_global_property_object  > > >();
   add_index< primary_index< simple_index< feed_history_object             > > >();
   add_index< primary_index< flat_index<   block_summary_object            > > >();
   add_index< primary_index< simple_index< witness_schedule_object         > > >();
   add_index< primary_index< simple_index< hardfork_property_object        > > >();
   add_index< primary_index< withdraw_vesting_route_index                  > >();
}

void database::init_genesis( uint64_t init_supply )
{
   try
   {
      _undo_db.disable();
      struct auth_inhibitor
      {
         auth_inhibitor(database& db) : db(db), old_flags(db.node_properties().skip_flags)
         { db.node_properties().skip_flags |= skip_authority_check; }
         ~auth_inhibitor()
         { db.node_properties().skip_flags = old_flags; }
      private:
         database& db;
         uint32_t old_flags;
      } inhibitor(*this);

      transaction_evaluation_state genesis_eval_state(this);

      flat_index<block_summary_object>& bsi = get_mutable_index_type< flat_index<block_summary_object> >();
      bsi.resize(0xffff+1);

      // Create blockchain accounts
      public_key_type      init_public_key(STEEMIT_INIT_PUBLIC_KEY);

      create<account_object>([this](account_object& a)
      {
         a.name = STEEMIT_MINER_ACCOUNT;
         a.owner.weight_threshold = 1;
         a.active.weight_threshold = 1;
      } );
      create<account_object>([this](account_object& a)
      {
         a.name = STEEMIT_NULL_ACCOUNT;
         a.owner.weight_threshold = 1;
         a.active.weight_threshold = 1;
      } );
      create<account_object>([this](account_object& a)
      {
         a.name = STEEMIT_TEMP_ACCOUNT;
         a.owner.weight_threshold = 0;
         a.active.weight_threshold = 0;
      } );

      for( int i = 0; i < STEEMIT_NUM_INIT_MINERS; ++i )
      {
         create<account_object>([&](account_object& a)
         {
            a.name = STEEMIT_INIT_MINER_NAME + ( i ? fc::to_string( i ) : std::string() );
            a.owner.weight_threshold = 1;
            a.owner.add_authority( init_public_key, 1 );
            a.active  = a.owner;
            a.posting = a.active;
            a.memo_key = init_public_key;
            a.balance  = asset( i ? 0 : init_supply, STEEM_SYMBOL );
         } );

         create<witness_object>([&](witness_object& w )
         {
            w.owner        = STEEMIT_INIT_MINER_NAME + ( i ? fc::to_string(i) : std::string() );
            w.signing_key  = init_public_key;
         } );
      }

      create<dynamic_global_property_object>([&](dynamic_global_property_object& p)
      {
         p.current_witness = STEEMIT_INIT_MINER_NAME;
         p.time = STEEMIT_GENESIS_TIME;
         p.recent_slots_filled = fc::uint128::max_value();
         p.current_supply = asset( init_supply, STEEM_SYMBOL );
         p.virtual_supply = p.current_supply;
         p.maximum_block_size = STEEMIT_MAX_BLOCK_SIZE;
      } );

      // Nothing to do
      create<feed_history_object>([&](feed_history_object& o) {});
      create<block_summary_object>([&](block_summary_object&) {});
      create<hardfork_property_object>([&](hardfork_property_object& hpo)
      {
         hpo.processed_hardforks.push_back( STEEMIT_GENESIS_TIME );
      } );

      // Create witness scheduler
      create<witness_schedule_object>([&]( witness_schedule_object& wso )
      {
         wso.current_shuffled_witnesses.push_back(STEEMIT_INIT_MINER_NAME);
      } );

      _undo_db.enable();
   }
   FC_CAPTURE_AND_RETHROW()
}


void database::validate_transaction( const signed_transaction& trx )
{
   auto session = _undo_db.start_undo_session();
   _apply_transaction( trx );
}

void database::notify_changed_objects()
{ try {
   if( _undo_db.enabled() )
   {
      const auto& head_undo = _undo_db.head();
      vector<object_id_type> changed_ids;  changed_ids.reserve(head_undo.old_values.size());
      for( const auto& item : head_undo.old_values ) changed_ids.push_back(item.first);
      for( const auto& item : head_undo.new_ids ) changed_ids.push_back(item);
      vector<const object*> removed;
      removed.reserve( head_undo.removed.size() );
      for( const auto& item : head_undo.removed )
      {
         changed_ids.push_back( item.first );
         removed.emplace_back( item.second.get() );
      }
      changed_objects(changed_ids);
   }
} FC_CAPTURE_AND_RETHROW() }

//////////////////// private methods ////////////////////

void database::apply_block( const signed_block& next_block, uint32_t skip )
{
   auto block_num = next_block.block_num();
   if( _checkpoints.size() && _checkpoints.rbegin()->second != block_id_type() )
   {
      auto itr = _checkpoints.find( block_num );
      if( itr != _checkpoints.end() )
         FC_ASSERT( next_block.id() == itr->second, "Block did not match checkpoint", ("checkpoint",*itr)("block_id",next_block.id()) );

      if( _checkpoints.rbegin()->first >= block_num )
         skip = skip_witness_signature
              | skip_transaction_signatures
              | skip_transaction_dupe_check
              | skip_fork_db
              | skip_block_size_check
              | skip_tapos_check
              | skip_authority_check
              | skip_merkle_check
              | skip_undo_history_check
              | skip_witness_schedule_check
              | skip_validate
              | skip_validate_invariants
              ;
   }

   detail::with_skip_flags( *this, skip, [&]()
   {
      _apply_block( next_block );
   } );

   try
   {
   /// check invariants
   if( is_producing() || !( skip & skip_validate_invariants ) )
      validate_invariants();
   }
   FC_CAPTURE_AND_RETHROW( (next_block) );
}

void database::_apply_block( const signed_block& next_block )
{ try {
   uint32_t next_block_num = next_block.block_num();
   uint32_t skip = get_node_properties().skip_flags;

   FC_ASSERT( (skip & skip_merkle_check) || next_block.transaction_merkle_root == next_block.calculate_merkle_root(), "", ("next_block.transaction_merkle_root",next_block.transaction_merkle_root)("calc",next_block.calculate_merkle_root())("next_block",next_block)("id",next_block.id()) );

   const witness_object& signing_witness = validate_block_header(skip, next_block);

   _current_block_num    = next_block_num;
   _current_trx_in_block = 0;

   /// modify current witness so transaction evaluators can know who included the transaction,
   /// this is mostly for POW operations which must pay the current_witness
   modify( get_dynamic_global_properties(), [&]( dynamic_global_property_object& dgp ){
      dgp.current_witness = next_block.witness;
   });

   /// parse witness version reporting
   if( has_hardfork( STEEMIT_HARDFORK_0_5__54 ) ) // TODO: Remove after hardfork
      process_header_extensions( next_block );

   if( has_hardfork( STEEMIT_HARDFORK_0_5__54 ) ) // Cannot remove after hardfork
   {
      FC_ASSERT( get_witness( next_block.witness ).running_version >= hardfork_property_id_type()( *this ).current_hardfork_version,
         "Block produced by witness that is not running current hardfork" );
   }

   for( const auto& trx : next_block.transactions )
   {
      _current_trx_id = trx.id();
      /* We do not need to push the undo state for each transaction
       * because they either all apply and are valid or the
       * entire block fails to apply.  We only need an "undo" state
       * for transactions when validating broadcast transactions or
       * when building a block.
       */
      apply_transaction( trx, skip );
      ++_current_trx_in_block;
   }

   update_global_dynamic_data(next_block);
   update_signing_witness(signing_witness, next_block);

   update_last_irreversible_block();

   create_block_summary(next_block);
   clear_expired_transactions();
   clear_expired_orders();
   update_witness_schedule();

   update_median_feed();
   update_virtual_supply();

   process_funds();
   process_conversions();
   process_comment_cashout();
   process_vesting_withdrawals();
   pay_liquidity_reward();
   update_virtual_supply();

   process_hardforks();

   // notify observers that the block has been applied
   applied_block( next_block ); //emit

   notify_changed_objects();
} //FC_CAPTURE_AND_RETHROW( (next_block.block_num()) )  }
FC_LOG_AND_RETHROW() }

void database::process_header_extensions( const signed_block& next_block )
{
   auto itr = next_block.extensions.begin();

   while( itr != next_block.extensions.end() )
   {
      switch( itr->which() )
      {
         case 0: // void_t
            break;
         case 1: // version
         {
            auto reported_version = itr->get< version >();
            const auto& signing_witness = get_witness( next_block.witness );

            if( reported_version != signing_witness.running_version )
            {
               modify( signing_witness, [&]( witness_object& wo )
               {
                  wo.running_version = reported_version;
               });
            }
            break;
         }
         case 2: // hardfork_version vote
         {
            auto hfv = itr->get< hardfork_version_vote >();
            const auto& signing_witness = get_witness( next_block.witness );

            if( hfv.hf_version != signing_witness.hardfork_version_vote || hfv.hf_time != signing_witness.hardfork_time_vote )
               modify( signing_witness, [&]( witness_object& wo )
               {
                  wo.hardfork_version_vote = hfv.hf_version;
                  wo.hardfork_time_vote = hfv.hf_time;
               });

            break;
         }
         default:
            FC_ASSERT( false, "Unknown extension in block header" );
      }

      ++itr;
   }
}

const feed_history_object& database::get_feed_history()const {
   return feed_history_id_type()(*this);
}
const witness_schedule_object& database::get_witness_schedule_object()const {
   return witness_schedule_id_type()(*this);
}

void database::update_median_feed() {
try {
   if( (head_block_num() % STEEMIT_FEED_INTERVAL_BLOCKS) != 0 )
      return;

   auto now = head_block_time();
   const witness_schedule_object& wso = get_witness_schedule_object();
   vector<price> feeds; feeds.reserve( wso.current_shuffled_witnesses.size() );
   for( const auto& w : wso.current_shuffled_witnesses ) {
      const auto& wit = get_witness(w);
      if( wit.last_sbd_exchange_update < now + STEEMIT_MAX_FEED_AGE &&
          !wit.sbd_exchange_rate.is_null() )
      {
         feeds.push_back( wit.sbd_exchange_rate );
      }
   }

   if( feeds.size() >= STEEMIT_MIN_FEEDS ) {
      std::sort( feeds.begin(), feeds.end() );
      auto median_feed = feeds[feeds.size()/2];

      modify( get_feed_history(), [&]( feed_history_object& fho ){
           fho.price_history.push_back( median_feed );
           if( fho.price_history.size() > STEEMIT_FEED_HISTORY_WINDOW )
               fho.price_history.pop_front();

           if( fho.price_history.size() ) {
              std::deque<price> copy = fho.price_history;
              std::sort( copy.begin(), copy.end() ); /// todo: use nth_item
              fho.current_median_history = copy[copy.size()/2];
           }
      });
   }
} FC_CAPTURE_AND_RETHROW() }

void database::apply_transaction(const signed_transaction& trx, uint32_t skip)
{
   detail::with_skip_flags( *this, skip, [&]() { _apply_transaction(trx); });
}

void database::_apply_transaction(const signed_transaction& trx)
{ try {
   uint32_t skip = get_node_properties().skip_flags;

   if( !(skip&skip_validate) )   /* issue #505 explains why this skip_flag is disabled */
      trx.validate();

   auto& trx_idx = get_mutable_index_type<transaction_index>();
   const chain_id_type& chain_id = STEEMIT_CHAIN_ID;
   auto trx_id = trx.id();
   // idump((trx_id)(skip&skip_transaction_dupe_check));
   FC_ASSERT( (skip & skip_transaction_dupe_check) ||
              trx_idx.indices().get<by_trx_id>().find(trx_id) == trx_idx.indices().get<by_trx_id>().end() );
   transaction_evaluation_state eval_state(this);
   eval_state._trx = &trx;

   if( !(skip & (skip_transaction_signatures | skip_authority_check) ) )
   {
      auto get_active  = [&]( const string& name ) { return &get_account(name).active; };
      auto get_owner   = [&]( const string& name ) { return &get_account(name).owner;  };
      auto get_posting = [&]( const string& name ) { return &get_account(name).posting;  };

      trx.verify_authority( chain_id, get_active, get_owner, get_posting, STEEMIT_MAX_SIG_CHECK_DEPTH );
   }
   flat_set<string> required; vector<authority> other;
   trx.get_required_authorities( required, required, required, other );

   auto trx_size = fc::raw::pack_size(trx);

   for( const auto& auth : required ) {
      const auto& acnt = get_account(auth);
      update_account_activity( acnt );

      update_account_bandwidth( acnt, trx_size );
      for( const auto& op : trx.operations ) {
         if( is_market_operation( op ) )
         {
            update_account_market_bandwidth( get_account(auth), trx_size );
            break;
         }
      }
   }



   //Skip all manner of expiration and TaPoS checking if we're on block 1; It's impossible that the transaction is
   //expired, and TaPoS makes no sense as no blocks exist.
   if( BOOST_LIKELY(head_block_num() > 0) )
   {
      if( !(skip & skip_tapos_check) )
      {
         const auto& tapos_block_summary = block_summary_id_type( trx.ref_block_num )(*this);
         //Verify TaPoS block summary has correct ID prefix, and that this block's time is not past the expiration
         FC_ASSERT( trx.ref_block_prefix == tapos_block_summary.block_id._hash[1],
                    "", ("trx.ref_block_prefix", trx.ref_block_prefix)
                    ("tapos_block_summary",tapos_block_summary.block_id._hash[1]));
      }

      fc::time_point_sec now = head_block_time();

      FC_ASSERT( trx.expiration <= now + fc::seconds(STEEMIT_MAX_TIME_UNTIL_EXPIRATION), "",
                 ("trx.expiration",trx.expiration)("now",now)("max_til_exp",STEEMIT_MAX_TIME_UNTIL_EXPIRATION));
      FC_ASSERT( now <= trx.expiration, "", ("now",now)("trx.exp",trx.expiration) );
   }

   //Insert transaction into unique transactions database.
   if( !(skip & skip_transaction_dupe_check) )
   {
      create<transaction_object>([&](transaction_object& transaction) {
         transaction.trx_id = trx_id;
         transaction.trx = trx;
      });
   }

   //Finally process the operations
   _current_op_in_trx = 0;
   for( const auto& op : trx.operations )
   { try {
      apply_operation(eval_state, op);
      ++_current_op_in_trx;
     } FC_CAPTURE_AND_RETHROW( (op) );
   }


} FC_CAPTURE_AND_RETHROW( (trx) ) }

void database::apply_operation(transaction_evaluation_state& eval_state, const operation& op)
{ try {
   int i_which = op.which();
   uint64_t u_which = uint64_t( i_which );
   if( i_which < 0 )
      assert( "Negative operation tag" && false );
   if( u_which >= _operation_evaluators.size() )
      assert( "No registered evaluator for this operation" && false );
   unique_ptr<op_evaluator>& eval = _operation_evaluators[ u_which ];
   if( !eval )
      assert( "No registered evaluator for this operation" && false );
   push_applied_operation( op );
   eval->evaluate( eval_state, op, true );
   notify_post_apply_operation( op );
} FC_CAPTURE_AND_RETHROW(  ) }

const witness_object& database::validate_block_header( uint32_t skip, const signed_block& next_block )const
{
   FC_ASSERT( head_block_id() == next_block.previous, "", ("head_block_id",head_block_id())("next.prev",next_block.previous) );
   FC_ASSERT( head_block_time() < next_block.timestamp, "", ("head_block_time",head_block_time())("next",next_block.timestamp)("blocknum",next_block.block_num()) );
   const witness_object& witness = get_witness( next_block.witness ); //(*this);

   if( !(skip&skip_witness_signature) )
      FC_ASSERT( next_block.validate_signee( witness.signing_key ) );

   if( !(skip&skip_witness_schedule_check) )
   {
      uint32_t slot_num = get_slot_at_time( next_block.timestamp );
      FC_ASSERT( slot_num > 0 );

      string scheduled_witness = get_scheduled_witness( slot_num );

      FC_ASSERT( witness.owner == scheduled_witness, "Witness produced block at wrong time",
                 ("block witness",next_block.witness)("scheduled",scheduled_witness)("slot_num",slot_num) );
   }

   return witness;
}

void database::create_block_summary(const signed_block& next_block)
{
   block_summary_id_type sid(next_block.block_num() & 0xffff );
   modify( sid(*this), [&](block_summary_object& p) {
         p.block_id = next_block.id();
   });
}

void database::update_global_dynamic_data( const signed_block& b )
{
   auto block_size = fc::raw::pack_size(b);
   const dynamic_global_property_object& _dgp =
      dynamic_global_property_id_type(0)(*this);

   uint32_t missed_blocks = 0;
   if( head_block_time() != fc::time_point_sec() )
   {
      missed_blocks = get_slot_at_time( b.timestamp );
      assert( missed_blocks != 0 );
      missed_blocks--;
      for( uint32_t i = 0; i < missed_blocks; ++i )
      {
         const auto& witness_missed = get_witness( get_scheduled_witness( i+1 ) );
         if(  witness_missed.owner != b.witness )
         {
            modify( witness_missed, [&]( witness_object& w )
            {
               w.total_missed++;
            } );
         }
      }
   }

   // dynamic global properties updating
   modify( _dgp, [&]( dynamic_global_property_object& dgp )
   {
      dgp.head_block_number = b.block_num();
      dgp.head_block_id = b.id();
      dgp.time = b.timestamp;
      dgp.recent_slots_filled = (
           (dgp.recent_slots_filled << 1)
           + 1) << missed_blocks;
      dgp.current_aslot += missed_blocks+1;
      dgp.average_block_size = (99 * dgp.average_block_size + block_size)/100;

      /**
       *  About once per minute the average network use is consulted and used to
       *  adjust the reserve ratio. Anything above 50% usage reduces the ratio by
       *  half which should instantly bring the network from 50% to 25% use unless
       *  the demand comes from users who have surplus capacity. In other words,
       *  a 50% reduction in reserve ratio does not result in a 50% reduction in usage,
       *  it will only impact users who where attempting to use more than 50% of their
       *  capacity.
       *
       *  When the reserve ratio is at its max (10,000) a 50% reduction will take 3 to
       *  4 days to return back to maximum.  When it is at its minimum it will return
       *  back to its prior level in just a few minutes.
       *
       *  If the network reserve ratio falls under 100 then it is probably time to
       *  increase the capacity of the network.
       */
      if( dgp.head_block_number % 20 == 0 )
      {
         if( dgp.average_block_size > dgp.maximum_block_size/2 )
         {
            dgp.current_reserve_ratio /= 2; /// exponential back up
         }
         else
         { /// linear growth... not much fine grain control near full capacity
            dgp.current_reserve_ratio++;
         }

         if( has_hardfork( STEEMIT_HARDFORK_0_2 ) && dgp.current_reserve_ratio > STEEMIT_MAX_RESERVE_RATIO )
            dgp.current_reserve_ratio = STEEMIT_MAX_RESERVE_RATIO;
      }
      dgp.max_virtual_bandwidth = (dgp.maximum_block_size * dgp.current_reserve_ratio *
                                  STEEMIT_BANDWIDTH_PRECISION * STEEMIT_BANDWIDTH_AVERAGE_WINDOW_SECONDS) / STEEMIT_BLOCK_INTERVAL;
   } );

   if( !(get_node_properties().skip_flags & skip_undo_history_check) )
   {
      STEEMIT_ASSERT( _dgp.head_block_number - _dgp.last_irreversible_block_num  < STEEMIT_MAX_UNDO_HISTORY, undo_database_exception,
                 "The database does not have enough undo history to support a blockchain with so many missed blocks. "
                 "Please add a checkpoint if you would like to continue applying blocks beyond this point.",
                 ("last_irreversible_block_num",_dgp.last_irreversible_block_num)("head", _dgp.head_block_number)
                 ("max_undo",STEEMIT_MAX_UNDO_HISTORY) );
   }

   _undo_db.set_max_size( _dgp.head_block_number - _dgp.last_irreversible_block_num + 1 );
   _fork_db.set_max_size( _dgp.head_block_number - _dgp.last_irreversible_block_num + 1 );
}

void database::update_virtual_supply()
{
   modify( get_dynamic_global_properties(), [&]( dynamic_global_property_object& dgp )
   {
      dgp.virtual_supply = dgp.current_supply
         + ( get_feed_history().current_median_history.is_null() ? asset( 0, STEEM_SYMBOL ) : dgp.current_sbd_supply * get_feed_history().current_median_history );
   });
}

void database::update_signing_witness(const witness_object& signing_witness, const signed_block& new_block)
{
   const dynamic_global_property_object& dpo = get_dynamic_global_properties();
   uint64_t new_block_aslot = dpo.current_aslot + get_slot_at_time( new_block.timestamp );

   modify( signing_witness, [&]( witness_object& _wit )
   {
      _wit.last_aslot = new_block_aslot;
      _wit.last_confirmed_block_num = new_block.block_num();
   } );
}

void database::update_last_irreversible_block()
{
   const dynamic_global_property_object& dpo = get_dynamic_global_properties();

   /**
    * Prior to voting taking over, we must be more conservative...
    *
    */
   if( head_block_num() < STEEMIT_START_MINER_VOTING_BLOCK )
   {
      modify( dpo, [&]( dynamic_global_property_object& _dpo )
      {
         if ( head_block_num() > STEEMIT_MAX_MINERS )
            _dpo.last_irreversible_block_num = head_block_num() - STEEMIT_MAX_MINERS;
      } );
      return;
   }

   const witness_schedule_object& wso = witness_schedule_id_type()(*this);

   vector< const witness_object* > wit_objs;
   wit_objs.reserve( wso.current_shuffled_witnesses.size() );
   for( const string& wid : wso.current_shuffled_witnesses )
      wit_objs.push_back( &get_witness(wid) );

   static_assert( STEEMIT_IRREVERSIBLE_THRESHOLD > 0, "irreversible threshold must be nonzero" );

   // 1 1 1 2 2 2 2 2 2 2 -> 2     .7*10 = 7
   // 1 1 1 1 1 1 1 2 2 2 -> 1
   // 3 3 3 3 3 3 3 3 3 3 -> 3

   size_t offset = ((STEEMIT_100_PERCENT - STEEMIT_IRREVERSIBLE_THRESHOLD) * wit_objs.size() / STEEMIT_100_PERCENT);

   std::nth_element( wit_objs.begin(), wit_objs.begin() + offset, wit_objs.end(),
      []( const witness_object* a, const witness_object* b )
      {
         return a->last_confirmed_block_num < b->last_confirmed_block_num;
      } );

   uint32_t new_last_irreversible_block_num = wit_objs[offset]->last_confirmed_block_num;

   if( new_last_irreversible_block_num > dpo.last_irreversible_block_num )
   {
      modify( dpo, [&]( dynamic_global_property_object& _dpo )
      {
         _dpo.last_irreversible_block_num = new_last_irreversible_block_num;
      } );
   }
}


bool database::apply_order( const limit_order_object& new_order_object )
{
   auto order_id = new_order_object.id;

   const auto& limit_price_idx = get_index_type<limit_order_index>().indices().get<by_price>();

   auto max_price = ~new_order_object.sell_price;
   auto limit_itr = limit_price_idx.lower_bound(max_price.max());
   auto limit_end = limit_price_idx.upper_bound(max_price);

   bool finished = false;
   while( !finished && limit_itr != limit_end )
   {
      auto old_limit_itr = limit_itr;
      ++limit_itr;
      // match returns 2 when only the old order was fully filled. In this case, we keep matching; otherwise, we stop.
      finished = ( match(new_order_object, *old_limit_itr, old_limit_itr->sell_price) & 0x1 );
   }

   return find_object(order_id) == nullptr;
}

int database::match( const limit_order_object& new_order, const limit_order_object& old_order, const price& match_price )
{
   assert( new_order.sell_price.quote.symbol == old_order.sell_price.base.symbol );
   assert( new_order.sell_price.base.symbol  == old_order.sell_price.quote.symbol );
   assert( new_order.for_sale > 0 && old_order.for_sale > 0 );
   assert( match_price.quote.symbol == new_order.sell_price.base.symbol );
   assert( match_price.base.symbol == old_order.sell_price.base.symbol );

   auto new_order_for_sale = new_order.amount_for_sale();
   auto old_order_for_sale = old_order.amount_for_sale();

   asset new_order_pays, new_order_receives, old_order_pays, old_order_receives;

   if( new_order_for_sale <= old_order_for_sale * match_price )
   {
      old_order_receives = new_order_for_sale;
      new_order_receives  = new_order_for_sale * match_price;
   }
   else
   {
      //This line once read: assert( old_order_for_sale < new_order_for_sale * match_price );
      //This assert is not always true -- see trade_amount_equals_zero in operation_tests.cpp
      //Although new_order_for_sale is greater than old_order_for_sale * match_price, old_order_for_sale == new_order_for_sale * match_price
      //Removing the assert seems to be safe -- apparently no asset is created or destroyed.
      new_order_receives = old_order_for_sale;
      old_order_receives = old_order_for_sale * match_price;
   }

   old_order_pays = new_order_receives;
   new_order_pays = old_order_receives;

   assert( new_order_pays == new_order.amount_for_sale() ||
           old_order_pays == old_order.amount_for_sale() );

   auto age = head_block_time() - old_order.created;
   if( age >= STEEMIT_MIN_LIQUIDITY_REWARD_PERIOD_SEC )
   {
      if( old_order_receives.symbol == STEEM_SYMBOL )
      {
         adjust_liquidity_reward( get_account( old_order.seller ), old_order_receives, false );
         adjust_liquidity_reward( get_account( new_order.seller ), -old_order_receives, false );
      }
      else
      {
         adjust_liquidity_reward( get_account( old_order.seller ), new_order_receives, true );
         adjust_liquidity_reward( get_account( new_order.seller ), -new_order_receives, true );
      }
   }

   push_applied_operation( fill_order_operation( new_order.seller, new_order.orderid, new_order_pays, old_order.seller, old_order.orderid, old_order_pays ) );

   int result = 0;
   result |= fill_order( new_order, new_order_pays, new_order_receives );
   result |= fill_order( old_order, old_order_pays, old_order_receives ) << 1;
   assert( result != 0 );
   return result;
}


void database::adjust_liquidity_reward( const account_object& owner, const asset& volume, bool is_sdb )
{
   const auto& ridx = get_index_type<liquidity_reward_index>().indices().get<by_owner>();
   auto itr = ridx.find( owner.id );
   if( itr != ridx.end() )
   {
      modify<liquidity_reward_balance_object>( *itr, [&]( liquidity_reward_balance_object& r )
      {
         if( head_block_time() - r.last_update >= STEEMIT_LIQUIDITY_TIMEOUT_SEC )
         {
            r.sbd_volume = 0;
            r.steem_volume = 0;
         }

         if( is_sdb )
            r.sbd_volume += volume.amount.value;
         else
            r.steem_volume += volume.amount.value;
         r.last_update = head_block_time();
      } );
   }
   else
   {
      create<liquidity_reward_balance_object>( [&](liquidity_reward_balance_object& r )
      {
         r.owner = owner.id;
         if( is_sdb )
            r.sbd_volume = volume.amount.value;
         else
            r.steem_volume = volume.amount.value;
         r.last_update = head_block_time();
      } );
   }
}


bool database::fill_order( const limit_order_object& order, const asset& pays, const asset& receives )
{
   try
   {
      FC_ASSERT( order.amount_for_sale().symbol == pays.symbol );
      FC_ASSERT( pays.symbol != receives.symbol );

      const account_object& seller = get_account( order.seller );

      adjust_balance( seller, receives );

      if( pays == order.amount_for_sale() )
      {
         remove( order );
         return true;
      }
      else
      {
         modify( order, [&]( limit_order_object& b )
         {
            b.for_sale -= pays.amount;
         } );
         /**
          *  There are times when the AMOUNT_FOR_SALE * SALE_PRICE == 0 which means that we
          *  have hit the limit where the seller is asking for nothing in return.  When this
          *  happens we must refund any balance back to the seller, it is too small to be
          *  sold at the sale price.
          */
         if( order.amount_to_receive().amount == 0 )
         {
            cancel_order(order);
            return true;
         }
         return false;
      }
   }
   FC_CAPTURE_AND_RETHROW( (order)(pays)(receives) )
}

void database::cancel_order( const limit_order_object& order )
{
   adjust_balance( get_account(order.seller), order.amount_for_sale() );
   remove(order);
}


void database::clear_expired_transactions()
{
   //Look for expired transactions in the deduplication list, and remove them.
   //Transactions must have expired by at least two forking windows in order to be removed.
   auto& transaction_idx = static_cast<transaction_index&>(get_mutable_index(implementation_ids, impl_transaction_object_type));
   const auto& dedupe_index = transaction_idx.indices().get<by_expiration>();
   while( (!dedupe_index.empty()) && (head_block_time() > dedupe_index.rbegin()->trx.expiration) )
      transaction_idx.remove(*dedupe_index.rbegin());
}

void database::clear_expired_orders()
{
   auto now = head_block_time();
   const auto& orders_by_exp = get_index_type<limit_order_index>().indices().get<by_expiration>();
   auto itr = orders_by_exp.begin();
   while( itr != orders_by_exp.end() && itr->expiration < now )
   {
      cancel_order( *itr );
      itr = orders_by_exp.begin();
   }
}

void database::adjust_balance( const account_object& a, const asset& delta )
{
   modify( a, [&]( account_object& acnt )
   {
      switch( delta.symbol )
      {
         case STEEM_SYMBOL:
            acnt.balance += delta;
            break;
         case SBD_SYMBOL:
            if( a.sbd_seconds_last_update != head_block_time() )
            {
               acnt.sbd_seconds += fc::uint128_t(a.sbd_balance.amount.value) * (head_block_time() - a.sbd_seconds_last_update).to_seconds();
               acnt.sbd_seconds_last_update = head_block_time();

               if( acnt.sbd_seconds > 0 &&
                   (acnt.sbd_seconds_last_update - acnt.sbd_last_interest_payment).to_seconds() > STEEMIT_SBD_INTEREST_COMPOUND_INTERVAL_SEC )
               {
                  auto interest = acnt.sbd_seconds / STEEMIT_SECONDS_PER_YEAR;
                  interest *= get_dynamic_global_properties().sbd_interest_rate;
                  interest /= STEEMIT_100_PERCENT;
                  asset interest_paid(interest.to_uint64(), SBD_SYMBOL);
                  acnt.sbd_balance += interest_paid;
                  acnt.sbd_seconds = 0;
                  acnt.sbd_last_interest_payment = head_block_time();
                  push_applied_operation( interest_operation( a.name, interest_paid ) );

                  modify( get_dynamic_global_properties(), [&]( dynamic_global_property_object& props)
                  {
                     props.current_sbd_supply += interest_paid;
                     props.virtual_supply += interest_paid * get_feed_history().current_median_history;
                  } );
               }
            }
            acnt.sbd_balance += delta;
            break;
         default:
            FC_ASSERT( !"invalid symbol" );
      }
   } );
}

void database::adjust_supply( const asset& delta, bool adjust_vesting )
{

   const auto& props = get_dynamic_global_properties();
   if( props.head_block_number < STEEMIT_BLOCKS_PER_DAY*7 )
      adjust_vesting = false;

   modify( props, [&]( dynamic_global_property_object& props )
   {
      switch( delta.symbol )
      {
         case STEEM_SYMBOL:
         {
            asset new_vesting( (adjust_vesting && delta.amount > 0) ? delta.amount * 9 : 0, STEEM_SYMBOL );
            props.current_supply += delta + new_vesting;
            props.virtual_supply += delta + new_vesting;
            props.total_vesting_fund_steem += new_vesting;
            assert( props.current_supply.amount.value >= 0 );
            break;
         }
         case SBD_SYMBOL:
            props.current_sbd_supply += delta;
            props.virtual_supply = props.current_sbd_supply * get_feed_history().current_median_history + props.current_supply;
            assert( props.current_sbd_supply.amount.value >= 0 );
            break;
         default:
            FC_ASSERT( !"invalid symbol" );
      }
   } );
}


asset database::get_balance( const account_object& a, asset_symbol_type symbol )const
{
   switch( symbol )
   {
      case STEEM_SYMBOL:
         return a.balance;
      case SBD_SYMBOL:
         return a.sbd_balance;
      default:
         FC_ASSERT( !"invalid symbol" );
   }
}

void database::init_hardforks()
{
   _hardfork_times[ 0 ] = fc::time_point_sec( STEEMIT_GENESIS_TIME );
   _hardfork_versions[ 0 ] = hardfork_version( 0, 0 );
   FC_ASSERT( STEEMIT_HARDFORK_0_1 == 1, "Invalid hardfork configuration" );
   _hardfork_times[ STEEMIT_HARDFORK_0_1 ] = fc::time_point_sec( STEEMIT_HARDFORK_0_1_TIME );
   _hardfork_versions[ STEEMIT_HARDFORK_0_1 ] = STEEMIT_HARDFORK_0_1_VERSION;
   FC_ASSERT( STEEMIT_HARDFORK_0_2 == 2, "Invlaid hardfork configuration" );
   _hardfork_times[ STEEMIT_HARDFORK_0_2 ] = fc::time_point_sec( STEEMIT_HARDFORK_0_2_TIME );
   _hardfork_versions[ STEEMIT_HARDFORK_0_2 ] = STEEMIT_HARDFORK_0_2_VERSION;
   FC_ASSERT( STEEMIT_HARDFORK_0_3 == 3, "Invalid hardfork configuration" );
   _hardfork_times[ STEEMIT_HARDFORK_0_3 ] = fc::time_point_sec( STEEMIT_HARDFORK_0_3_TIME );
   _hardfork_versions[ STEEMIT_HARDFORK_0_3 ] = STEEMIT_HARDFORK_0_3_VERSION;
   FC_ASSERT( STEEMIT_HARDFORK_0_4 == 4, "Invalid hardfork configuration" );
   _hardfork_times[ STEEMIT_HARDFORK_0_4 ] = fc::time_point_sec( STEEMIT_HARDFORK_0_4_TIME );
   _hardfork_versions[ STEEMIT_HARDFORK_0_4 ] = STEEMIT_HARDFORK_0_4_VERSION;
   FC_ASSERT( STEEMIT_HARDFORK_0_5 == 5, "Invalid hardfork configuration" );
   _hardfork_times[ STEEMIT_HARDFORK_0_5 ] = fc::time_point_sec( STEEMIT_HARDFORK_0_5_TIME );
   _hardfork_versions[ STEEMIT_HARDFORK_0_5 ] = STEEMIT_HARDFORK_0_5_VERSION;
   FC_ASSERT( STEEMIT_HARDFORK_0_6 == 6, "Invalid hardfork configuration" );
   _hardfork_times[ STEEMIT_HARDFORK_0_6 ] = fc::time_point_sec( STEEMIT_HARDFORK_0_6_TIME );
   _hardfork_versions[ STEEMIT_HARDFORK_0_6 ] = STEEMIT_HARDFORK_0_6_VERSION;
   FC_ASSERT( STEEMIT_HARDFORK_0_7 == 7, "Invalid hardfork configuration" );
   _hardfork_times[ STEEMIT_HARDFORK_0_7 ] = fc::time_point_sec( STEEMIT_HARDFORK_0_7_TIME );
   _hardfork_versions[ STEEMIT_HARDFORK_0_7 ] = STEEMIT_HARDFORK_0_7_VERSION;
   FC_ASSERT( STEEMIT_HARDFORK_0_8 == 8, "Invalid hardfork configuration" );
   _hardfork_times[ STEEMIT_HARDFORK_0_8 ] = fc::time_point_sec( STEEMIT_HARDFORK_0_8_TIME );
   _hardfork_versions[ STEEMIT_HARDFORK_0_8 ] = STEEMIT_HARDFORK_0_8_VERSION;

   const auto& hardforks = hardfork_property_id_type()( *this );
   FC_ASSERT( hardforks.last_hardfork <= STEEMIT_NUM_HARDFORKS, "Chain knows of more hardforks than configuration", ("hardforks.last_hardfork",hardforks.last_hardfork)("STEEMIT_NUM_HARDFORKS",STEEMIT_NUM_HARDFORKS) );
   FC_ASSERT( _hardfork_versions[ hardforks.last_hardfork ] <= STEEMIT_BLOCKCHAIN_VERSION, "Blockchain version is older than last applied hardfork" );
   FC_ASSERT( STEEMIT_BLOCKCHAIN_HARDFORK_VERSION == _hardfork_versions[ STEEMIT_NUM_HARDFORKS ] );
}

void database::reset_virtual_schedule_time()
{
   const witness_schedule_object& wso = witness_schedule_id_type()(*this);
   modify( wso, [&](witness_schedule_object& o )
   {
       o.current_virtual_time = fc::uint128(); // reset it 0
   } );

   const auto& idx = get_index_type<witness_index>().indices();
   for( const auto& witness : idx )
   {
      modify( witness, [&]( witness_object& wobj )
      {
         wobj.virtual_position = fc::uint128();
         wobj.virtual_last_update = wso.current_virtual_time;
         wobj.virtual_scheduled_time = VIRTUAL_SCHEDULE_LAP_LENGTH2 / (wobj.votes.value+1);
      } );
   }
}

void database::process_hardforks()
{
   try
   {
      // If there are upcoming hardforks and the next one is later, do nothing
      const auto& hardforks = hardfork_property_id_type()( *this );

      if( has_hardfork( STEEMIT_HARDFORK_0_5__54 ) )
      {
         while( _hardfork_versions[ hardforks.last_hardfork ] < hardforks.next_hardfork
            && hardforks.next_hardfork_time <= head_block_time() )
         {
            if( hardforks.last_hardfork < STEEMIT_NUM_HARDFORKS )
               apply_hardfork( hardforks.last_hardfork + 1 );
            else
               throw unknown_hardfork_exception();
         }
      }
      else
      {
         while( hardforks.last_hardfork < STEEMIT_NUM_HARDFORKS
               && _hardfork_times[ hardforks.last_hardfork + 1 ] <= head_block_time()
               && hardforks.last_hardfork < STEEMIT_HARDFORK_0_5__54 )
         {
            apply_hardfork( hardforks.last_hardfork + 1 );
         }
      }
   }
   FC_CAPTURE_AND_RETHROW()
}

bool database::has_hardfork( uint32_t hardfork )const
{
   return hardfork_property_id_type()( *this ).processed_hardforks.size() > hardfork;
}

void database::set_hardfork( uint32_t hardfork, bool apply_now )
{
   auto const& hardforks = hardfork_property_id_type()( *this );

   for( int i = hardforks.last_hardfork + 1; i <= hardfork && i <= STEEMIT_NUM_HARDFORKS; i++ )
   {
      if( i <= STEEMIT_HARDFORK_0_5__54 )
         _hardfork_times[i] = head_block_time();
      else
      {
         modify( hardforks, [&]( hardfork_property_object& hpo )
         {
            hpo.next_hardfork = _hardfork_versions[i];
            hpo.next_hardfork_time = head_block_time();
         } );
      }

      if( apply_now )
         apply_hardfork( i );
   }
}

void database::apply_hardfork( uint32_t hardfork )
{
   switch( hardfork )
   {
      case STEEMIT_HARDFORK_0_1:
#ifndef IS_TEST_NET
         elog( "HARDFORK 1" );
#endif
         perform_vesting_share_split( 1000000 );
#ifdef IS_TEST_NET
         {
            custom_operation test_op;
            string op_msg = "Testnet: Hardfork applied";
            test_op.data = vector< char >( op_msg.begin(), op_msg.end() );
            test_op.required_auths.insert( STEEMIT_INIT_MINER_NAME );
            push_applied_operation( test_op );
         }
         break;
#endif
         break;
      case STEEMIT_HARDFORK_0_2:
#ifndef IS_TEST_NET
         elog( "HARDFORK 2" );
#endif
         retally_witness_votes();
         break;
      case STEEMIT_HARDFORK_0_3:
#ifndef IS_TEST_NET
         elog( "HARDFORK 3" );
#endif
         retally_witness_votes();
         break;
      case STEEMIT_HARDFORK_0_4:
#ifndef IS_TEST_NET
         elog( "HARDFORK 4" );
#endif
         reset_virtual_schedule_time();
         break;
      case STEEMIT_HARDFORK_0_5:
#ifndef IS_TEST_NET
         elog( "HARDFORK 5" );
#endif
         break;
      case STEEMIT_HARDFORK_0_6:
#ifndef IS_TEST_NET
         elog( "HARDFORK 6" );
#endif
         retally_witness_vote_counts();
         retally_comment_children();
         break;
      case STEEMIT_HARDFORK_0_7:
#ifndef IS_TEST_NET
         elog( "HARDFORK 7" );
#endif
         break;
      case STEEMIT_HARDFORK_0_8:
#ifndef IS_TEST_NET
         elog( "HARDFORK 8" );
#endif
         retally_witness_vote_counts(true);
         break;
      default:
         break;
   }

   modify( hardfork_property_id_type()( *this ), [&]( hardfork_property_object& hfp )
   {
      FC_ASSERT( hardfork == hfp.last_hardfork + 1, "Hardfork being applied out of order", ("hardfork",hardfork)("hfp.last_hardfork",hfp.last_hardfork) );
      FC_ASSERT( hfp.processed_hardforks.size() == hardfork, "Hardfork being applied out of order" );
      hfp.processed_hardforks.push_back( _hardfork_times[ hardfork ] );
      hfp.last_hardfork = hardfork;
      hfp.current_hardfork_version = _hardfork_versions[ hardfork ];
      FC_ASSERT( hfp.processed_hardforks[ hfp.last_hardfork ] == _hardfork_times[ hfp.last_hardfork ], "Hardfork processing failed sanity check..." );
   } );
}

/**
 * Verifies all supply invariantes check out
 */
void database::validate_invariants()const
{
   try
   {
      const auto& account_idx = get_index_type<account_index>().indices().get<by_name>();
      asset total_supply = asset( 0, STEEM_SYMBOL );
      asset total_sbd = asset( 0, SBD_SYMBOL );
      asset total_vesting = asset( 0, VESTS_SYMBOL );
      share_type total_vsf_votes = share_type( 0 );

      auto gpo = get_dynamic_global_properties();

      /// verify no witness has too many votes
      const auto& witness_idx = get_index_type< witness_index >().indices();
      for( auto itr = witness_idx.begin(); itr != witness_idx.end(); ++itr )
         FC_ASSERT( itr->votes < gpo.total_vesting_shares.amount, "", ("itr",*itr) );

      for( auto itr = account_idx.begin(); itr != account_idx.end(); ++itr )
      {
         total_supply += itr->balance;
         total_sbd += itr->sbd_balance;
         total_vesting += itr->vesting_shares;
         total_vsf_votes += ( itr->proxy == STEEMIT_PROXY_TO_SELF_ACCOUNT ?
                                 itr->witness_vote_weight() :
                                 ( STEEMIT_MAX_PROXY_RECURSION_DEPTH > 0 ?
                                      itr->proxied_vsf_votes[STEEMIT_MAX_PROXY_RECURSION_DEPTH - 1] :
                                      itr->vesting_shares.amount ) );
      }

      const auto& convert_request_idx = get_index_type< convert_index >().indices();

      for( auto itr = convert_request_idx.begin(); itr != convert_request_idx.end(); ++itr )
      {
         if( itr->amount.symbol == STEEM_SYMBOL )
            total_supply += itr->amount;
         else if( itr->amount.symbol == SBD_SYMBOL )
            total_sbd += itr->amount;
         else
            FC_ASSERT( !"Encountered illegal symbol in convert_request_object" );
      }

      const auto& limit_order_idx = get_index_type< limit_order_index >().indices();

      for( auto itr = limit_order_idx.begin(); itr != limit_order_idx.end(); ++itr )
      {
         if( itr->sell_price.base.symbol == STEEM_SYMBOL )
         {
            total_supply += asset( itr->for_sale, STEEM_SYMBOL );
         }
         else if ( itr->sell_price.base.symbol == SBD_SYMBOL )
         {
            total_sbd += asset( itr->for_sale, SBD_SYMBOL );
         }
      }

      fc::uint128_t total_rshares2;
      fc::uint128_t total_children_rshares2;

      const auto& comment_idx = get_index_type< comment_index >().indices();

      for( auto itr = comment_idx.begin(); itr != comment_idx.end(); ++itr )
      {
         if( itr->net_rshares.value > 0 )
         {
            auto delta = calculate_vshares( itr->net_rshares.value );
            total_rshares2 += delta;
         }
         if( itr->parent_author.size() == 0 )
            total_children_rshares2 += itr->children_rshares2;
      }

      total_supply += gpo.total_vesting_fund_steem + gpo.total_reward_fund_steem + gpo.total_activity_fund_steem;

      FC_ASSERT( gpo.current_supply == total_supply, "", ("gpo.current_supply",gpo.current_supply)("total_supply",total_supply) );
      FC_ASSERT( gpo.current_sbd_supply == total_sbd, "", ("gpo.current_sbd_supply",gpo.current_sbd_supply)("total_sbd",total_sbd) );
      FC_ASSERT( gpo.total_vesting_shares == total_vesting, "", ("gpo.total_vesting_shares",gpo.total_vesting_shares)("total_vesting",total_vesting) );
      FC_ASSERT( gpo.total_vesting_shares.amount == total_vsf_votes, "", ("total_vesting_shares",gpo.total_vesting_shares)("total_vsf_votes",total_vsf_votes) );
      FC_ASSERT( gpo.total_reward_shares2 == total_rshares2, "", ("gpo.total",gpo.total_reward_shares2)("check.total",total_rshares2)("delta",gpo.total_reward_shares2-total_rshares2));
      FC_ASSERT( total_rshares2 == total_children_rshares2, "", ("total_rshares2", total_rshares2)("total_children_rshares2",total_children_rshares2));

      FC_ASSERT( gpo.virtual_supply >= gpo.current_supply );
      if ( !get_feed_history().current_median_history.is_null() )
      {
         FC_ASSERT( gpo.current_sbd_supply * get_feed_history().current_median_history + gpo.current_supply
            == gpo.virtual_supply, "", ("gpo.current_sbd_supply",gpo.current_sbd_supply)("get_feed_history().current_median_history",get_feed_history().current_median_history)("gpo.current_supply",gpo.current_supply)("gpo.virtual_supply",gpo.virtual_supply) );
      }
   }
   FC_CAPTURE_LOG_AND_RETHROW( (head_block_num()) );
}

void database::perform_vesting_share_split( uint32_t magnitude )
{
   try
   {
      modify( get_dynamic_global_properties(), [&]( dynamic_global_property_object& d )
      {
         d.total_vesting_shares.amount *= magnitude;
         d.total_reward_shares2 = 0;
      } );

      // Need to update all VESTS in accounts and the total VESTS in the dgpo
      for( const auto& account : get_index_type<account_index>().indices() )
      {
         modify( account, [&]( account_object& a )
         {
            a.vesting_shares.amount *= magnitude;
            a.withdrawn             *= magnitude;
            a.to_withdraw           *= magnitude;
            a.vesting_withdraw_rate  = asset( a.to_withdraw / STEEMIT_VESTING_WITHDRAW_INTERVALS, VESTS_SYMBOL );
            if( a.vesting_withdraw_rate.amount == 0 )
               a.vesting_withdraw_rate.amount = 1;

            for( uint32_t i = 0; i < STEEMIT_MAX_PROXY_RECURSION_DEPTH; ++i )
               a.proxied_vsf_votes[i] *= magnitude;
         } );
      }

      const auto& comments = get_index_type< comment_index >().indices();
      for( const auto& comment : comments )
      {
         modify( comment, [&]( comment_object& c )
         {
            c.net_rshares       *= magnitude;
            c.abs_rshares       *= magnitude;
            c.vote_rshares      *= magnitude;
            c.children_rshares2  = 0;
         } );
      }

      for( const auto& c : comments )
      {
         if( c.net_rshares.value > 0 )
            adjust_rshares2( c, 0, calculate_vshares( c.net_rshares.value ) );
      }

      // Update category rshares
      const auto& cat_idx = get_index_type< category_index >().indices().get< by_name >();
      auto cat_itr = cat_idx.begin();
      while( cat_itr != cat_idx.end() )
      {
         modify( *cat_itr, [&]( category_object& c )
         {
            c.abs_rshares *= magnitude;
         } );

         ++cat_itr;
      }

   }
   FC_CAPTURE_AND_RETHROW()
}

void database::retally_comment_children()
{
   const auto& cidx = get_index_type< comment_index >().indices();

   // Clear children counts
   for( auto itr = cidx.begin(); itr != cidx.end(); ++itr )
   {
      modify( *itr, [&]( comment_object& c )
      {
         c.children = 0;
      });
   }

   for( auto itr = cidx.begin(); itr != cidx.end(); ++itr )
   {
      if( itr->parent_author.size() )
      {
// Low memory nodes only need immediate child count, full nodes track total children
#ifdef IS_LOW_MEM
         modify( get_comment( itr->parent_author, itr->parent_permlink ), [&]( comment_object& c )
         {
            c.children++;
         });
#else
         const comment_object* parent = &get_comment( itr->parent_author, itr->parent_permlink );
         while( parent )
         {
            modify( *parent, [&]( comment_object& c )
            {
               c.children++;
            });

            if( parent->parent_author.size() )
               parent = &get_comment( parent->parent_author, parent->parent_permlink );
            else
               parent = nullptr;
         }
#endif
      }
   }
}

void database::retally_witness_votes()
{
   const auto& witness_idx = get_index_type< witness_index >().indices();

   // Clear all witness votes
   for( auto itr = witness_idx.begin(); itr != witness_idx.end(); ++itr )
   {
      modify( *itr, [&]( witness_object& w )
      {
         w.votes = 0;
         w.virtual_position = 0;
      } );
   }

   const auto& account_idx = get_index_type< account_index >().indices();

   // Apply all existing votes by account
   for( auto itr = account_idx.begin(); itr != account_idx.end(); ++itr )
   {
      if( itr->proxy != STEEMIT_PROXY_TO_SELF_ACCOUNT ) continue;

      const auto& a = *itr;

      const auto& vidx = get_index_type<witness_vote_index>().indices().get<by_account_witness>();
      auto wit_itr = vidx.lower_bound( boost::make_tuple( a.get_id(), witness_id_type() ) );
      while( wit_itr != vidx.end() && wit_itr->account == a.get_id() )
      {
         adjust_witness_vote( wit_itr->witness(*this), a.witness_vote_weight() );
         ++wit_itr;
      }
   }
}

void database::retally_witness_vote_counts( bool force )
{
   const auto& account_idx = get_index_type< account_index >().indices();

   // Check all existing votes by account
   for( auto itr = account_idx.begin(); itr != account_idx.end(); ++itr )
   {
      const auto& a = *itr;
      uint16_t witnesses_voted_for = 0;
      if( force || (a.proxy != STEEMIT_PROXY_TO_SELF_ACCOUNT  ) )
      {
        const auto& vidx = get_index_type<witness_vote_index>().indices().get<by_account_witness>();
        auto wit_itr = vidx.lower_bound( boost::make_tuple( a.get_id(), witness_id_type() ) );
        while( wit_itr != vidx.end() && wit_itr->account == a.get_id() )
        {
           ++witnesses_voted_for;
           ++wit_itr;
        }
      }
      if( a.witnesses_voted_for != witnesses_voted_for )
      {
         modify( a, [&]( account_object& account )
         {
            account.witnesses_voted_for = witnesses_voted_for;
         } );
      }
   }
}

const category_object* database::find_category( const string& name )const
{
   const auto& idx = get_index_type<category_index>().indices().get<by_name>();
   auto itr = idx.find(name);
   if( itr != idx.end() )
      return &*itr;
   return nullptr;
}

const category_object& database::get_category( const string& name )const
{
   auto cat = find_category( name );
   FC_ASSERT( cat != nullptr, "Unable to find category ${c}", ("c",name) );
   return *cat;

}

} } //steemit::chain<|MERGE_RESOLUTION|>--- conflicted
+++ resolved
@@ -1814,17 +1814,14 @@
                c.total_payouts += total_payout;
             } );
 
-<<<<<<< HEAD
-=======
-            push_applied_operation( comment_payout_operation( comment.author, comment.permlink, total_payout ) );
-         }
->>>>>>> ddfb491f
+         }
 
          fc::uint128_t old_rshares2 = calculate_vshares( comment.net_rshares.value );
          adjust_rshares2( comment, old_rshares2, 0 );
 
           
-         notify_post_apply_operation( comment_payout_operation( comment.author, comment.permlink, total_payout ) );
+         if( reward_tokens > 0 )
+            notify_post_apply_operation( comment_payout_operation( comment.author, comment.permlink, total_payout ) );
       }
 
       modify( cat, [&]( category_object& c )
