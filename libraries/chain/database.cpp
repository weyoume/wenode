--- conflicted
+++ resolved
@@ -99,12 +99,7 @@
    clear_pending();
 }
 
-<<<<<<< HEAD
-void database::open( const fc::path& data_dir, const fc::path& shared_mem_dir, uint64_t initial_supply, uint64_t shared_file_size, uint32_t chainbase_flags, bool do_validate_invariants,
-                     TBenchmark benchmark )
-=======
 void database::open( const open_args& args )
->>>>>>> da8f6210
 {
    try
    {
@@ -148,11 +143,11 @@
          init_hardforks(); // Writes to local state, but reads from db
       });
 
-      if (benchmark.first)
-      {
-         benchmark.second(0, get_abstract_index_cntr());
+      if( args.benchmark.first )
+      {
+         args.benchmark.second( 0, get_abstract_index_cntr() );
          auto last_block_num = _block_log.head()->block_num();
-         benchmark.second(last_block_num, get_abstract_index_cntr());
+         args.benchmark.second( last_block_num, get_abstract_index_cntr() );
       }
    }
    FC_CAPTURE_LOG_AND_RETHROW( (args.data_dir)(args.shared_mem_dir)(args.shared_file_size) )
@@ -193,13 +188,7 @@
          if( args.stop_replay_at > 0 && args.stop_replay_at < last_block_num )
             last_block_num = args.stop_replay_at;
          if( args.benchmark.first > 0 )
-         {
-<<<<<<< HEAD
-            benchmark.second( 0, get_abstract_index_cntr() );
-=======
-            args.benchmark.second( 0, true /*is_initial_call*/ );
->>>>>>> da8f6210
-         }
+            args.benchmark.second( 0, get_abstract_index_cntr() );
 
          while( itr.first.block_num() != last_block_num )
          {
@@ -209,18 +198,10 @@
                std::cerr << "   " << double( cur_block_num * 100 ) / last_block_num << "%   " << cur_block_num << " of " << last_block_num <<
                "   (" << (get_free_memory() / (1024*1024)) << "M free)\n";
             apply_block( itr.first, skip_flags );
-<<<<<<< HEAD
-
-            if( benchmark.first > 0 && cur_block_num % benchmark.first == 0 )
-               benchmark.second( cur_block_num, get_abstract_index_cntr() );
-
-=======
-            if(    (args.benchmark.first > 0)
-                && (cur_block_num % args.benchmark.first == 0) )
-            {
-               args.benchmark.second( cur_block_num, false /*is_initial_call*/ );
-            }
->>>>>>> da8f6210
+
+            if( args.benchmark.first > 0 && cur_block_num % args.benchmark.first == 0 )
+               args.benchmark.second( cur_block_num, get_abstract_index_cntr() );
+
             itr = _block_log.read_block( itr.second );
          }
 
@@ -229,13 +210,7 @@
 
          if(    (args.benchmark.first > 0)
              && (last_block_number % args.benchmark.first == 0) )
-         {
-<<<<<<< HEAD
-            benchmark.second( last_block_number, get_abstract_index_cntr() );
-=======
-            args.benchmark.second( last_block_number, false /*is_initial_call*/ );
->>>>>>> da8f6210
-         }
+            args.benchmark.second( last_block_number, get_abstract_index_cntr() );
 
          set_revision( head_block_num() );
          _block_log.set_locking( true );
