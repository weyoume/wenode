--- conflicted
+++ resolved
@@ -12,13 +12,6 @@
    smt_token_object() = delete;
 
    public:
-<<<<<<< HEAD
-   enum class smt_phase : unsigned char
-   {
-      account_elevated,
-      setup_completed,
-   };
-=======
       enum class smt_phase : unsigned char
       {
          account_elevated,
@@ -31,7 +24,6 @@
       {
          c( *this );
       }
->>>>>>> 4d146ad9
 
    public:
    template< typename Constructor, typename Allocator >
@@ -46,7 +38,6 @@
    account_name_type control_account;
    smt_phase         phase = smt_phase::account_elevated;
 
-<<<<<<< HEAD
    /// set_setup_parameters
    bool                 allow_voting = false;
    bool                 allow_vesting = false;
@@ -64,15 +55,6 @@
    uint32_t             rep_rel_amount_numerator = 0;
    uint8_t              rel_amount_denom_bits = 0;
 };
-=======
-      account_name_type control_account;
-      smt_phase         phase = smt_phase::account_elevated;
-
-      /// set_setup_parameters
-      bool              allow_voting = false;
-      bool              allow_vesting = false;
-   };
->>>>>>> 4d146ad9
 
 struct by_control_account;
 
@@ -105,7 +87,6 @@
    (phase)
    (allow_voting)
    (allow_vesting)
-<<<<<<< HEAD
    (schedule_time)
    (emissions_unit)
    (interval_seconds)
@@ -117,8 +98,6 @@
    (lep_rel_amount_numerator)
    (rep_rel_amount_numerator)
    (rel_amount_denom_bits)
-=======
->>>>>>> 4d146ad9
 )
 
 CHAINBASE_SET_INDEX_TYPE( steem::chain::smt_token_object, steem::chain::smt_token_index )
