--- conflicted
+++ resolved
@@ -167,16 +167,6 @@
 #define STEEMIT_MAX_ASSET_WHITELIST_AUTHORITIES 10
 #define STEEMIT_MAX_URL_LENGTH                  127
 
-<<<<<<< HEAD
-=======
-/**
- * every second, the fraction of burned core asset which cycles is
- * STEEMIT_CORE_ASSET_CYCLE_RATE / (1 << STEEMIT_CORE_ASSET_CYCLE_RATE_BITS)
- */
-#define STEEMIT_CORE_ASSET_CYCLE_RATE           17
-#define STEEMIT_CORE_ASSET_CYCLE_RATE_BITS      32
-
->>>>>>> 0f885f93
 #define GRAPHENE_CURRENT_DB_VERSION             "GPH2.4"
 
 #define STEEMIT_IRREVERSIBLE_THRESHOLD          (51 * STEEMIT_1_PERCENT)
