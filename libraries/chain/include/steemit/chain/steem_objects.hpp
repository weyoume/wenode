#pragma once

#include <steemit/chain/protocol/authority.hpp>
#include <steemit/chain/protocol/types.hpp>
#include <steemit/chain/protocol/steem_operations.hpp>
#include <steemit/chain/witness_objects.hpp>

#include <graphene/db/generic_index.hpp>

#include <boost/multi_index/composite_key.hpp>
#include <boost/multiprecision/cpp_int.hpp>


namespace steemit { namespace chain {

   using namespace graphene::db;

   /**
    *  This object is used to track pending requests to convert sbd to steem
    */
   class convert_request_object : public abstract_object<convert_request_object> {
      public:
         static const uint8_t space_id = implementation_ids;
         static const uint8_t type_id  = impl_convert_request_object_type;

         string         owner;
         uint32_t       requestid = 0; ///< id set by owner, the owner,requestid pair must be unique
         asset          amount;
         time_point_sec conversion_date; ///< at this time the feed_history_median_price * amount
   };

   class escrow_object : public abstract_object<escrow_object> {
      public:
         static const uint8_t space_id = implementation_ids;
         static const uint8_t type_id  = impl_escrow_object_type;

         uint32_t       escrow_id = 0;
         string         from;
         string         to;
         string         agent;
         time_point_sec ratification_deadline;
         time_point_sec escrow_expiration;
         asset          sbd_balance;
         asset          steem_balance;
         asset          pending_fee;
         bool           to_approved = false;
         bool           agent_approved = false;
         bool           disputed = false;
   };

   class savings_withdraw_object : public abstract_object<savings_withdraw_object> {
      public:
         static const uint8_t space_id = implementation_ids;
         static const uint8_t type_id  = impl_savings_withdraw_object_type;

         string         from;
         string         to;
         string         memo;
         uint8_t        request_id = 0;
         asset          amount;
         time_point_sec complete;
   };


   /**
    *  If last_update is greater than 1 week, then volume gets reset to 0
    *
    *  When a user is a maker, their volume increases
    *  When a user is a taker, their volume decreases
    *
    *  Every 1000 blocks, the account that has the highest volume_weight() is paid the maximum of
    *  1000 STEEM or 1000 * virtual_supply / (100*blocks_per_year) aka 10 * virtual_supply / blocks_per_year
    *
    *  After being paid volume gets reset to 0
    */
   class liquidity_reward_balance_object : public abstract_object<liquidity_reward_balance_object> {
      public:
         static const uint8_t space_id = implementation_ids;
         static const uint8_t type_id  = impl_liquidity_reward_balance_object_type;

         account_id_type owner;
         int64_t         steem_volume = 0;
         int64_t         sbd_volume = 0;
         uint128_t       weight = 0;

         /// this is the sort index
         uint128_t volume_weight()const {
            return steem_volume * sbd_volume * is_positive();
        }
         uint128_t min_volume_weight()const {
            return std::min(steem_volume,sbd_volume) * is_positive();
        }
         void update_weight( bool hf9 ) {
             weight = hf9 ? min_volume_weight() : volume_weight();
         }

         inline int is_positive()const { return ( steem_volume > 0 && sbd_volume > 0 ) ? 1 : 0; }

         time_point_sec last_update = fc::time_point_sec::min(); /// used to decay negative liquidity balances. block num
   };

   /**
    *  This object gets updated once per hour, on the hour
    */
   class feed_history_object  : public abstract_object<feed_history_object> {
      public:
         static const uint8_t space_id = implementation_ids;
         static const uint8_t type_id  = impl_feed_history_object_type;

         price               current_median_history; ///< the current median of the price history, used as the base for convert operations
         std::deque<price>   price_history; ///< tracks this last week of median_feed one per hour
   };

   /**
    *  @brief an offer to sell a amount of a asset at a specified exchange rate by a certain time
    *  @ingroup object
    *  @ingroup protocol
    *  @ingroup market
    *
    *  This limit_order_objects are indexed by @ref expiration and is automatically deleted on the first block after expiration.
    */
   class limit_order_object : public abstract_object<limit_order_object>
   {
      public:
         static const uint8_t space_id = implementation_ids;
         static const uint8_t type_id  = impl_limit_order_object_type;

         time_point_sec   created;
         time_point_sec   expiration;
         string           seller;
         uint32_t         orderid = 0;
         share_type       for_sale; ///< asset id is sell_price.base.symbol
         price            sell_price;

         pair<asset_symbol_type,asset_symbol_type> get_market()const
         {
            return sell_price.base.symbol < sell_price.quote.symbol ?
                std::make_pair(sell_price.base.symbol, sell_price.quote.symbol) :
                std::make_pair(sell_price.quote.symbol, sell_price.base.symbol);
         }

         asset amount_for_sale()const   { return asset( for_sale, sell_price.base.symbol ); }
         asset amount_to_receive()const { return amount_for_sale() * sell_price; }
   };

   /**
    * @breif a route to send withdrawn vesting shares.
    */
   class withdraw_vesting_route_object : public abstract_object< withdraw_vesting_route_object >
   {
      public:
         static const uint8_t space_id = implementation_ids;
         static const uint8_t type_id  = impl_withdraw_vesting_route_object_type;

         account_id_type from_account;
         account_id_type to_account;
         uint16_t        percent = 0;
         bool            auto_vest = false;
   };

   class decline_voting_rights_request_object : public abstract_object< decline_voting_rights_request_object >
   {
      public:
         static const uint8_t space_id = implementation_ids;
         static const uint8_t type_id  = impl_decline_voting_rights_request_object_type;

         account_id_type account;
         time_point_sec  effective_date;
   };

   struct by_price;
   struct by_expiration;
   struct by_account;
   typedef multi_index_container<
      limit_order_object,
      indexed_by<
         ordered_unique< tag<by_id>, member< object, object_id_type, &object::id > >,
         ordered_non_unique< tag<by_expiration>, member< limit_order_object, time_point_sec, &limit_order_object::expiration> >,
         ordered_unique< tag<by_price>,
            composite_key< limit_order_object,
               member< limit_order_object, price, &limit_order_object::sell_price>,
               member< object, object_id_type, &object::id>
            >,
            composite_key_compare< std::greater<price>, std::less<object_id_type> >
         >,
         ordered_unique< tag<by_account>,
            composite_key< limit_order_object,
               member< limit_order_object, string, &limit_order_object::seller>,
               member< limit_order_object, uint32_t, &limit_order_object::orderid>
            >
         >
      >
   > limit_order_multi_index_type;

   struct by_owner;
   struct by_conversion_date;
   typedef multi_index_container<
      convert_request_object,
      indexed_by<
         ordered_unique< tag< by_id >, member< object, object_id_type, &object::id > >,
         ordered_unique< tag< by_conversion_date >,
            composite_key< convert_request_object,
               member< convert_request_object, time_point_sec, &convert_request_object::conversion_date>,
               member< object, object_id_type, &object::id >
            >
         >,
         ordered_unique< tag< by_owner >,
            composite_key< convert_request_object,
               member< convert_request_object, string, &convert_request_object::owner>,
               member< convert_request_object, uint32_t, &convert_request_object::requestid >
            >
         >
      >
   > convert_request_index_type;

   struct by_owner;
   struct by_volume_weight;

   typedef multi_index_container<
      liquidity_reward_balance_object,
      indexed_by<
         ordered_unique< tag< by_id >, member< object, object_id_type, &object::id > >,
         ordered_unique< tag< by_owner >, member< liquidity_reward_balance_object, account_id_type, &liquidity_reward_balance_object::owner > >,
         ordered_unique< tag< by_volume_weight >,
            composite_key< liquidity_reward_balance_object,
                member< liquidity_reward_balance_object, fc::uint128, &liquidity_reward_balance_object::weight >,
                member< liquidity_reward_balance_object, account_id_type, &liquidity_reward_balance_object::owner >
            >,
            composite_key_compare< std::greater<fc::uint128>, std::less< account_id_type > >
         >
      >
   > liquidity_reward_balance_index_type;

   struct by_withdraw_route;
   typedef multi_index_container<
      withdraw_vesting_route_object,
      indexed_by<
         ordered_unique< tag< by_id >, member< object, object_id_type, &object::id > >,
         ordered_unique< tag< by_withdraw_route >,
            composite_key< withdraw_vesting_route_object,
               member< withdraw_vesting_route_object, account_id_type, &withdraw_vesting_route_object::from_account >,
               member< withdraw_vesting_route_object, account_id_type, &withdraw_vesting_route_object::to_account >
            >,
            composite_key_compare< std::less< account_id_type >, std::less< account_id_type > >
         >
      >
   > withdraw_vesting_route_index_type;

   struct by_from_id;
   struct by_to;
   struct by_agent;
   struct by_ratification_deadline;
   struct by_sbd_balance;
   typedef multi_index_container<
      escrow_object,
      indexed_by<
         ordered_unique< tag< by_id >, member< object, object_id_type, &object::id > >,
         ordered_unique< tag< by_from_id >,
            composite_key< escrow_object,
               member< escrow_object, string,  &escrow_object::from >,
               member< escrow_object, uint32_t, &escrow_object::escrow_id >
            >
         >,
         ordered_unique< tag< by_to >,
            composite_key< escrow_object,
               member< escrow_object, string,  &escrow_object::to >,
               member< object, object_id_type, &object::id >
            >
         >,
         ordered_unique< tag< by_agent >,
            composite_key< escrow_object,
               member< escrow_object, string,  &escrow_object::agent >,
               member< object, object_id_type, &object::id >
            >
         >,
         ordered_unique< tag< by_ratification_deadline >,
            composite_key< escrow_object,
               member< escrow_object, bool, &escrow_object::to_approved >,
               member< escrow_object, bool, &escrow_object::agent_approved >,
               member< escrow_object, time_point_sec, &escrow_object::ratification_deadline >,
               member< object, object_id_type, &object::id >
            >,
            composite_key_compare< std::less< bool >, std::less< bool >, std::less< time_point_sec >, std::less< object_id_type > >
         >,
         ordered_unique< tag< by_sbd_balance >,
            composite_key< escrow_object,
               member< escrow_object, asset, &escrow_object::sbd_balance >,
               member< object, object_id_type, &object::id >
            >,
            composite_key_compare< std::greater< asset >, std::less< object_id_type > >
         >
      >
   > escrow_object_index_type;

<<<<<<< HEAD
   struct by_from_rid;
   struct by_complete_from_rid;


   typedef multi_index_container<
      savings_withdraw_object,
      indexed_by<
         ordered_unique< tag< by_id >, member< object, object_id_type, &object::id > >,
         ordered_unique< tag< by_from_rid >,
            composite_key< savings_withdraw_object,
               member< savings_withdraw_object, string,  &savings_withdraw_object::from >,
               member< savings_withdraw_object, uint8_t, &savings_withdraw_object::request_id >
            >
         >,
         ordered_unique< tag< by_complete_from_rid >,
            composite_key< savings_withdraw_object,
               member< savings_withdraw_object, time_point_sec,  &savings_withdraw_object::complete >,
               member< savings_withdraw_object, string,  &savings_withdraw_object::from >,
               member< savings_withdraw_object, uint8_t, &savings_withdraw_object::request_id >
            >
         >
      >
   > savings_withdraw_index_type;


=======
   struct by_account;
   struct by_effective_date;
   typedef multi_index_container<
      decline_voting_rights_request_object,
      indexed_by<
         ordered_unique< tag< by_id >, member< object, object_id_type, &object::id > >,
         ordered_unique< tag< by_account >,
            member< decline_voting_rights_request_object, account_id_type, &decline_voting_rights_request_object::account >
         >,
         ordered_unique< tag< by_effective_date >,
            composite_key< decline_voting_rights_request_object,
               member< decline_voting_rights_request_object, time_point_sec, &decline_voting_rights_request_object::effective_date >,
               member< decline_voting_rights_request_object, account_id_type, &decline_voting_rights_request_object::account >
            >,
            composite_key_compare< std::less< time_point_sec >, std::less< account_id_type > >
         >
      >
   > decline_voting_rights_request_object_index_type;
>>>>>>> ac29ea2d

   /**
    * @ingroup object_index
    */
   typedef generic_index< convert_request_object,              convert_request_index_type >              convert_index;
   typedef generic_index< limit_order_object,                  limit_order_multi_index_type >            limit_order_index;
   typedef generic_index< liquidity_reward_balance_object,     liquidity_reward_balance_index_type >     liquidity_reward_index;
   typedef generic_index< withdraw_vesting_route_object,       withdraw_vesting_route_index_type >       withdraw_vesting_route_index;
   typedef generic_index< escrow_object,                       escrow_object_index_type >                escrow_index;
<<<<<<< HEAD
   typedef generic_index< savings_withdraw_object,             savings_withdraw_index_type>              withdraw_index;
=======
   typedef generic_index< decline_voting_rights_request_object,   decline_voting_rights_request_object_index_type >  decline_voting_rights_request_index;
>>>>>>> ac29ea2d

} } // steemit::chain

#include <steemit/chain/comment_object.hpp>
#include <steemit/chain/account_object.hpp>


FC_REFLECT_DERIVED( steemit::chain::limit_order_object, (graphene::db::object),
                    (created)(expiration)(seller)(orderid)(for_sale)(sell_price) )

FC_REFLECT_DERIVED( steemit::chain::feed_history_object, (graphene::db::object),
                    (current_median_history)(price_history) )

FC_REFLECT_DERIVED( steemit::chain::convert_request_object, (graphene::db::object),
                    (owner)(requestid)(amount)(conversion_date) )

FC_REFLECT_DERIVED( steemit::chain::liquidity_reward_balance_object, (graphene::db::object),
                    (owner)(steem_volume)(sbd_volume)(weight)(last_update) )

FC_REFLECT_DERIVED( steemit::chain::withdraw_vesting_route_object, (graphene::db::object),
                    (from_account)(to_account)(percent)(auto_vest) )

<<<<<<< HEAD
FC_REFLECT_DERIVED( steemit::chain::savings_withdraw_object,(graphene::db::object),
                    (from)(to)(memo)(request_id)(amount)(complete) );
FC_REFLECT_DERIVED( steemit::chain::escrow_object, (graphene::db::object),
                    (escrow_id)(from)(to)(agent)
                    (ratification_deadline)(escrow_expiration)
                    (sbd_balance)(steem_balance)(pending_fee)
                    (to_approved)(agent_approved)(disputed) );
=======
FC_REFLECT_DERIVED( steemit::chain::escrow_object, (graphene::db::object),
                    (escrow_id)(from)(to)(agent)(expiration)(balance)(disputed) );

FC_REFLECT_DERIVED( steemit::chain::decline_voting_rights_request_object, (graphene::db::object),
                     (account)(effective_date) );
>>>>>>> ac29ea2d
<|MERGE_RESOLUTION|>--- conflicted
+++ resolved
@@ -292,11 +292,8 @@
       >
    > escrow_object_index_type;
 
-<<<<<<< HEAD
    struct by_from_rid;
    struct by_complete_from_rid;
-
-
    typedef multi_index_container<
       savings_withdraw_object,
       indexed_by<
@@ -317,8 +314,6 @@
       >
    > savings_withdraw_index_type;
 
-
-=======
    struct by_account;
    struct by_effective_date;
    typedef multi_index_container<
@@ -337,7 +332,6 @@
          >
       >
    > decline_voting_rights_request_object_index_type;
->>>>>>> ac29ea2d
 
    /**
     * @ingroup object_index
@@ -347,11 +341,8 @@
    typedef generic_index< liquidity_reward_balance_object,     liquidity_reward_balance_index_type >     liquidity_reward_index;
    typedef generic_index< withdraw_vesting_route_object,       withdraw_vesting_route_index_type >       withdraw_vesting_route_index;
    typedef generic_index< escrow_object,                       escrow_object_index_type >                escrow_index;
-<<<<<<< HEAD
    typedef generic_index< savings_withdraw_object,             savings_withdraw_index_type>              withdraw_index;
-=======
    typedef generic_index< decline_voting_rights_request_object,   decline_voting_rights_request_object_index_type >  decline_voting_rights_request_index;
->>>>>>> ac29ea2d
 
 } } // steemit::chain
 
@@ -374,7 +365,6 @@
 FC_REFLECT_DERIVED( steemit::chain::withdraw_vesting_route_object, (graphene::db::object),
                     (from_account)(to_account)(percent)(auto_vest) )
 
-<<<<<<< HEAD
 FC_REFLECT_DERIVED( steemit::chain::savings_withdraw_object,(graphene::db::object),
                     (from)(to)(memo)(request_id)(amount)(complete) );
 FC_REFLECT_DERIVED( steemit::chain::escrow_object, (graphene::db::object),
@@ -382,10 +372,5 @@
                     (ratification_deadline)(escrow_expiration)
                     (sbd_balance)(steem_balance)(pending_fee)
                     (to_approved)(agent_approved)(disputed) );
-=======
-FC_REFLECT_DERIVED( steemit::chain::escrow_object, (graphene::db::object),
-                    (escrow_id)(from)(to)(agent)(expiration)(balance)(disputed) );
-
 FC_REFLECT_DERIVED( steemit::chain::decline_voting_rights_request_object, (graphene::db::object),
-                     (account)(effective_date) );
->>>>>>> ac29ea2d
+                     (account)(effective_date) );