#pragma once

#include <steemit/chain/protocol/authority.hpp>
#include <steemit/chain/protocol/types.hpp>
#include <steemit/chain/protocol/steem_operations.hpp>
#include <steemit/chain/witness_objects.hpp>

#include <graphene/db/generic_index.hpp>

#include <boost/multi_index/composite_key.hpp>
#include <boost/multiprecision/cpp_int.hpp>


namespace steemit { namespace chain {

   using namespace graphene::db;

   /**
    *  This object is used to track pending requests to convert sbd to steem
    */
   class convert_request_object : public abstract_object<convert_request_object> {
      public:
         static const uint8_t space_id = implementation_ids;
         static const uint8_t type_id  = impl_convert_request_object_type;

         account_name_type  owner;
         uint32_t           requestid = 0; ///< id set by owner, the owner,requestid pair must be unique
         asset              amount;
         time_point_sec     conversion_date; ///< at this time the feed_history_median_price * amount
   };

   class escrow_object : public abstract_object<escrow_object> {
      public:
         static const uint8_t space_id = implementation_ids;
         static const uint8_t type_id  = impl_escrow_object_type;

<<<<<<< HEAD
         uint32_t           escrow_id = 0;
         account_name_type  from;
         account_name_type  to;
         account_name_type  agent;
         time_point_sec     ratification_deadline;
         time_point_sec     escrow_expiration;
         asset              sbd_balance;
         asset              steem_balance;
         asset              pending_fee;
         bool               to_approved = false;
         bool               agent_approved = false;
         bool               disputed = false;
=======
         uint32_t       escrow_id = 0;
         string         from;
         string         to;
         string         agent;
         time_point_sec ratification_deadline;
         time_point_sec escrow_expiration;
         asset          sbd_balance;
         asset          steem_balance;
         asset          pending_fee;
         bool           to_approved = false;
         bool           agent_approved = false;
         bool           disputed = false;

         bool           is_approved()const { return to_approved && agent_approved; }
>>>>>>> 6ccf4320
   };

   class savings_withdraw_object : public abstract_object<savings_withdraw_object> {
      public:
         static const uint8_t space_id = implementation_ids;
         static const uint8_t type_id  = impl_savings_withdraw_object_type;

         account_name_type  from;
         account_name_type  to;
         string             memo;
         uint32_t           request_id = 0;
         asset              amount;
         time_point_sec     complete;
   };


   /**
    *  If last_update is greater than 1 week, then volume gets reset to 0
    *
    *  When a user is a maker, their volume increases
    *  When a user is a taker, their volume decreases
    *
    *  Every 1000 blocks, the account that has the highest volume_weight() is paid the maximum of
    *  1000 STEEM or 1000 * virtual_supply / (100*blocks_per_year) aka 10 * virtual_supply / blocks_per_year
    *
    *  After being paid volume gets reset to 0
    */
   class liquidity_reward_balance_object : public abstract_object<liquidity_reward_balance_object> {
      public:
         static const uint8_t space_id = implementation_ids;
         static const uint8_t type_id  = impl_liquidity_reward_balance_object_type;

         account_id_type owner;
         int64_t         steem_volume = 0;
         int64_t         sbd_volume = 0;
         uint128_t       weight = 0;

         /// this is the sort index
         uint128_t volume_weight()const {
            return steem_volume * sbd_volume * is_positive();
        }
         uint128_t min_volume_weight()const {
            return std::min(steem_volume,sbd_volume) * is_positive();
        }
         void update_weight( bool hf9 ) {
             weight = hf9 ? min_volume_weight() : volume_weight();
         }

         inline int is_positive()const { return ( steem_volume > 0 && sbd_volume > 0 ) ? 1 : 0; }

         time_point_sec last_update = fc::time_point_sec::min(); /// used to decay negative liquidity balances. block num
   };

   /**
    *  This object gets updated once per hour, on the hour
    */
   class feed_history_object  : public abstract_object<feed_history_object> {
      public:
         static const uint8_t space_id = implementation_ids;
         static const uint8_t type_id  = impl_feed_history_object_type;

         price               current_median_history; ///< the current median of the price history, used as the base for convert operations
         std::deque<price>   price_history; ///< tracks this last week of median_feed one per hour
   };

   /**
    *  @brief an offer to sell a amount of a asset at a specified exchange rate by a certain time
    *  @ingroup object
    *  @ingroup protocol
    *  @ingroup market
    *
    *  This limit_order_objects are indexed by @ref expiration and is automatically deleted on the first block after expiration.
    */
   class limit_order_object : public abstract_object<limit_order_object>
   {
      public:
         static const uint8_t space_id = implementation_ids;
         static const uint8_t type_id  = impl_limit_order_object_type;

         time_point_sec    created;
         time_point_sec    expiration;
         account_name_type seller;
         uint32_t          orderid = 0;
         share_type        for_sale; ///< asset id is sell_price.base.symbol
         price             sell_price;

         pair<asset_symbol_type,asset_symbol_type> get_market()const
         {
            return sell_price.base.symbol < sell_price.quote.symbol ?
                std::make_pair(sell_price.base.symbol, sell_price.quote.symbol) :
                std::make_pair(sell_price.quote.symbol, sell_price.base.symbol);
         }

         asset amount_for_sale()const   { return asset( for_sale, sell_price.base.symbol ); }
         asset amount_to_receive()const { return amount_for_sale() * sell_price; }
   };

   /**
    * @breif a route to send withdrawn vesting shares.
    */
   class withdraw_vesting_route_object : public abstract_object< withdraw_vesting_route_object >
   {
      public:
         static const uint8_t space_id = implementation_ids;
         static const uint8_t type_id  = impl_withdraw_vesting_route_object_type;

         account_id_type from_account;
         account_id_type to_account;
         uint16_t        percent = 0;
         bool            auto_vest = false;
   };

   class decline_voting_rights_request_object : public abstract_object< decline_voting_rights_request_object >
   {
      public:
         static const uint8_t space_id = implementation_ids;
         static const uint8_t type_id  = impl_decline_voting_rights_request_object_type;

         account_id_type account;
         time_point_sec  effective_date;
   };

   struct by_price;
   struct by_expiration;
   struct by_account;
   typedef multi_index_container<
      limit_order_object,
      indexed_by<
         ordered_unique< tag<by_id>, member< object, object_id_type, &object::id > >,
         ordered_non_unique< tag<by_expiration>, member< limit_order_object, time_point_sec, &limit_order_object::expiration> >,
         ordered_unique< tag<by_price>,
            composite_key< limit_order_object,
               member< limit_order_object, price, &limit_order_object::sell_price>,
               member< object, object_id_type, &object::id>
            >,
            composite_key_compare< std::greater<price>, std::less<object_id_type> >
         >,
         ordered_unique< tag<by_account>,
            composite_key< limit_order_object,
               member< limit_order_object, account_name_type, &limit_order_object::seller>,
               member< limit_order_object, uint32_t, &limit_order_object::orderid>
            >
         >
      >
   > limit_order_multi_index_type;

   struct by_owner;
   struct by_conversion_date;
   typedef multi_index_container<
      convert_request_object,
      indexed_by<
         ordered_unique< tag< by_id >, member< object, object_id_type, &object::id > >,
         ordered_unique< tag< by_conversion_date >,
            composite_key< convert_request_object,
               member< convert_request_object, time_point_sec, &convert_request_object::conversion_date>,
               member< object, object_id_type, &object::id >
            >
         >,
         ordered_unique< tag< by_owner >,
            composite_key< convert_request_object,
               member< convert_request_object, account_name_type, &convert_request_object::owner>,
               member< convert_request_object, uint32_t, &convert_request_object::requestid >
            >
         >
      >
   > convert_request_index_type;

   struct by_owner;
   struct by_volume_weight;

   typedef multi_index_container<
      liquidity_reward_balance_object,
      indexed_by<
         ordered_unique< tag< by_id >, member< object, object_id_type, &object::id > >,
         ordered_unique< tag< by_owner >, member< liquidity_reward_balance_object, account_id_type, &liquidity_reward_balance_object::owner > >,
         ordered_unique< tag< by_volume_weight >,
            composite_key< liquidity_reward_balance_object,
                member< liquidity_reward_balance_object, fc::uint128, &liquidity_reward_balance_object::weight >,
                member< liquidity_reward_balance_object, account_id_type, &liquidity_reward_balance_object::owner >
            >,
            composite_key_compare< std::greater<fc::uint128>, std::less< account_id_type > >
         >
      >
   > liquidity_reward_balance_index_type;

   struct by_withdraw_route;
   struct by_destination;
   typedef multi_index_container<
      withdraw_vesting_route_object,
      indexed_by<
         ordered_unique< tag< by_id >, member< object, object_id_type, &object::id > >,
         ordered_unique< tag< by_withdraw_route >,
            composite_key< withdraw_vesting_route_object,
               member< withdraw_vesting_route_object, account_id_type, &withdraw_vesting_route_object::from_account >,
               member< withdraw_vesting_route_object, account_id_type, &withdraw_vesting_route_object::to_account >
            >,
            composite_key_compare< std::less< account_id_type >, std::less< account_id_type > >
         >,
         ordered_unique< tag< by_destination >,
            composite_key< withdraw_vesting_route_object,
               member< withdraw_vesting_route_object, account_id_type, &withdraw_vesting_route_object::to_account >,
               member< object, object_id_type, &object::id >
            >
         >
      >
   > withdraw_vesting_route_index_type;

   struct by_from_id;
   struct by_to;
   struct by_agent;
   struct by_ratification_deadline;
   struct by_sbd_balance;
   typedef multi_index_container<
      escrow_object,
      indexed_by<
         ordered_unique< tag< by_id >, member< object, object_id_type, &object::id > >,
         ordered_unique< tag< by_from_id >,
            composite_key< escrow_object,
               member< escrow_object, account_name_type,  &escrow_object::from >,
               member< escrow_object, uint32_t, &escrow_object::escrow_id >
            >
         >,
         ordered_unique< tag< by_to >,
            composite_key< escrow_object,
               member< escrow_object, account_name_type,  &escrow_object::to >,
               member< object, object_id_type, &object::id >
            >
         >,
         ordered_unique< tag< by_agent >,
            composite_key< escrow_object,
               member< escrow_object, account_name_type,  &escrow_object::agent >,
               member< object, object_id_type, &object::id >
            >
         >,
         ordered_unique< tag< by_ratification_deadline >,
            composite_key< escrow_object,
               const_mem_fun< escrow_object, bool, &escrow_object::is_approved >,
               member< escrow_object, time_point_sec, &escrow_object::ratification_deadline >,
               member< object, object_id_type, &object::id >
            >,
            composite_key_compare< std::less< bool >, std::less< time_point_sec >, std::less< object_id_type > >
         >,
         ordered_unique< tag< by_sbd_balance >,
            composite_key< escrow_object,
               member< escrow_object, asset, &escrow_object::sbd_balance >,
               member< object, object_id_type, &object::id >
            >,
            composite_key_compare< std::greater< asset >, std::less< object_id_type > >
         >
      >
   > escrow_object_index_type;

   struct by_from_rid;
   struct by_to_complete;
   struct by_complete_from_rid;
   typedef multi_index_container<
      savings_withdraw_object,
      indexed_by<
         ordered_unique< tag< by_id >, member< object, object_id_type, &object::id > >,
         ordered_unique< tag< by_from_rid >,
            composite_key< savings_withdraw_object,
               member< savings_withdraw_object, account_name_type,  &savings_withdraw_object::from >,
               member< savings_withdraw_object, uint32_t, &savings_withdraw_object::request_id >
            >
         >,
         ordered_unique< tag< by_to_complete >,
            composite_key< savings_withdraw_object,
               member< savings_withdraw_object, account_name_type,  &savings_withdraw_object::to >,
               member< savings_withdraw_object, time_point_sec,  &savings_withdraw_object::complete >,
               member< object, object_id_type, &object::id >
            >
         >,
         ordered_unique< tag< by_complete_from_rid >,
            composite_key< savings_withdraw_object,
               member< savings_withdraw_object, time_point_sec,  &savings_withdraw_object::complete >,
               member< savings_withdraw_object, account_name_type,  &savings_withdraw_object::from >,
               member< savings_withdraw_object, uint32_t, &savings_withdraw_object::request_id >
            >
         >
      >
   > savings_withdraw_index_type;

   struct by_account;
   struct by_effective_date;
   typedef multi_index_container<
      decline_voting_rights_request_object,
      indexed_by<
         ordered_unique< tag< by_id >, member< object, object_id_type, &object::id > >,
         ordered_unique< tag< by_account >,
            member< decline_voting_rights_request_object, account_id_type, &decline_voting_rights_request_object::account >
         >,
         ordered_unique< tag< by_effective_date >,
            composite_key< decline_voting_rights_request_object,
               member< decline_voting_rights_request_object, time_point_sec, &decline_voting_rights_request_object::effective_date >,
               member< decline_voting_rights_request_object, account_id_type, &decline_voting_rights_request_object::account >
            >,
            composite_key_compare< std::less< time_point_sec >, std::less< account_id_type > >
         >
      >
   > decline_voting_rights_request_object_index_type;

   /**
    * @ingroup object_index
    */
   typedef generic_index< convert_request_object,              convert_request_index_type >              convert_index;
   typedef generic_index< limit_order_object,                  limit_order_multi_index_type >            limit_order_index;
   typedef generic_index< liquidity_reward_balance_object,     liquidity_reward_balance_index_type >     liquidity_reward_index;
   typedef generic_index< withdraw_vesting_route_object,       withdraw_vesting_route_index_type >       withdraw_vesting_route_index;
   typedef generic_index< escrow_object,                       escrow_object_index_type >                escrow_index;
   typedef generic_index< savings_withdraw_object,             savings_withdraw_index_type>              withdraw_index;
   typedef generic_index< decline_voting_rights_request_object,   decline_voting_rights_request_object_index_type >  decline_voting_rights_request_index;

} } // steemit::chain

#include <steemit/chain/comment_object.hpp>
#include <steemit/chain/account_object.hpp>


FC_REFLECT_DERIVED( steemit::chain::limit_order_object, (graphene::db::object),
                    (created)(expiration)(seller)(orderid)(for_sale)(sell_price) )

FC_REFLECT_DERIVED( steemit::chain::feed_history_object, (graphene::db::object),
                    (current_median_history)(price_history) )

FC_REFLECT_DERIVED( steemit::chain::convert_request_object, (graphene::db::object),
                    (owner)(requestid)(amount)(conversion_date) )

FC_REFLECT_DERIVED( steemit::chain::liquidity_reward_balance_object, (graphene::db::object),
                    (owner)(steem_volume)(sbd_volume)(weight)(last_update) )

FC_REFLECT_DERIVED( steemit::chain::withdraw_vesting_route_object, (graphene::db::object),
                    (from_account)(to_account)(percent)(auto_vest) )

FC_REFLECT_DERIVED( steemit::chain::savings_withdraw_object,(graphene::db::object),
                    (from)(to)(memo)(request_id)(amount)(complete) );
FC_REFLECT_DERIVED( steemit::chain::escrow_object, (graphene::db::object),
                    (escrow_id)(from)(to)(agent)
                    (ratification_deadline)(escrow_expiration)
                    (sbd_balance)(steem_balance)(pending_fee)
                    (to_approved)(agent_approved)(disputed) );
FC_REFLECT_DERIVED( steemit::chain::decline_voting_rights_request_object, (graphene::db::object),
                     (account)(effective_date) );<|MERGE_RESOLUTION|>--- conflicted
+++ resolved
@@ -34,7 +34,6 @@
          static const uint8_t space_id = implementation_ids;
          static const uint8_t type_id  = impl_escrow_object_type;
 
-<<<<<<< HEAD
          uint32_t           escrow_id = 0;
          account_name_type  from;
          account_name_type  to;
@@ -47,22 +46,8 @@
          bool               to_approved = false;
          bool               agent_approved = false;
          bool               disputed = false;
-=======
-         uint32_t       escrow_id = 0;
-         string         from;
-         string         to;
-         string         agent;
-         time_point_sec ratification_deadline;
-         time_point_sec escrow_expiration;
-         asset          sbd_balance;
-         asset          steem_balance;
-         asset          pending_fee;
-         bool           to_approved = false;
-         bool           agent_approved = false;
-         bool           disputed = false;
 
          bool           is_approved()const { return to_approved && agent_approved; }
->>>>>>> 6ccf4320
    };
 
    class savings_withdraw_object : public abstract_object<savings_withdraw_object> {
