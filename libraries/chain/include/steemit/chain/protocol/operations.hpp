
#pragma once

#include <steemit/chain/protocol/base.hpp>
#include <steemit/chain/protocol/operation_util.hpp>
#include <steemit/chain/protocol/steem_operations.hpp>

namespace steemit { namespace chain {

   /** NOTE: do not change the order of any operations prior to the virtual operations
    * or it will trigger a hardfork.
    */
   typedef fc::static_variant<
            vote_operation,
            comment_operation,

            transfer_operation,
            transfer_to_vesting_operation,
            withdraw_vesting_operation,

            limit_order_create_operation,
            limit_order_cancel_operation,

            feed_publish_operation,
            convert_operation,

            account_create_operation,
            account_update_operation,

            witness_update_operation,
            account_witness_vote_operation,
            account_witness_proxy_operation,

            pow_operation,

            custom_operation,

            report_over_production_operation,

            delete_comment_operation,
            custom_json_operation,
            comment_options_operation,
            set_withdraw_vesting_route_operation,
            limit_order_create2_operation,
            challenge_authority_operation,
            prove_authority_operation,
            request_account_recovery_operation,
            recover_account_operation,
            change_recovery_account_operation,
            escrow_transfer_operation,
            escrow_dispute_operation,
            escrow_release_operation,
            pow2_operation,

            /// virtual operations below this point
            fill_convert_request_operation,
            author_reward_operation,
            curation_reward_operation,
            comment_reward_operation,
            liquidity_reward_operation,
            interest_operation,
            fill_vesting_withdraw_operation,
<<<<<<< HEAD
            fill_order_operation

=======
            fill_order_operation,
            comment_payout_operation
>>>>>>> 6958b0c6
         > operation;

   /*void operation_get_required_authorities( const operation& op,
                                            flat_set<string>& active,
                                            flat_set<string>& owner,
                                            flat_set<string>& posting,
                                            vector<authority>&  other );

   void operation_validate( const operation& op );*/

   bool is_market_operation( const operation& op );

   bool is_virtual_operation( const operation& op );

} } // steemit::chain

/*namespace fc {
    void to_variant( const steemit::chain::operation& var,  fc::variant& vo );
    void from_variant( const fc::variant& var,  steemit::chain::operation& vo );
}*/

DECLARE_OPERATION_TYPE( steemit::chain::operation )
FC_REFLECT_TYPENAME( steemit::chain::operation )<|MERGE_RESOLUTION|>--- conflicted
+++ resolved
@@ -60,13 +60,8 @@
             liquidity_reward_operation,
             interest_operation,
             fill_vesting_withdraw_operation,
-<<<<<<< HEAD
-            fill_order_operation
-
-=======
             fill_order_operation,
             comment_payout_operation
->>>>>>> 6958b0c6
          > operation;
 
    /*void operation_get_required_authorities( const operation& op,
