--- conflicted
+++ resolved
@@ -52,13 +52,10 @@
             escrow_release_operation,
             pow2_operation,
             escrow_approve_operation,
-<<<<<<< HEAD
-            custom_binary_operation,
-=======
             transfer_to_savings_operation,
             transfer_from_savings_operation,
             cancel_transfer_from_savings_operation,
->>>>>>> f804a781
+            custom_binary_operation,
 
             /// virtual operations below this point
             fill_convert_request_operation,
