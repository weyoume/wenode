
#include <steem/protocol/smt_operations.hpp>
#include <steem/protocol/validation.hpp>
#ifdef STEEM_ENABLE_SMT

namespace steem { namespace protocol {

void common_symbol_validation( const asset_symbol_type& symbol )
{
   symbol.validate();
   FC_ASSERT( symbol.space() == asset_symbol_type::smt_nai_space, "legacy symbol used instead of NAI" );
   FC_ASSERT( symbol.is_vesting() == false, "liquid variant of NAI expected");
}

void smt_base_operation::validate()const
{
   validate_account_name( control_account );
   common_symbol_validation( symbol );
}

void smt_executor_base_operation::validate()const
{
   validate_account_name( executor );
   common_symbol_validation( symbol );
}

void smt_create_operation::validate()const
{
   smt_base_operation::validate();
   FC_ASSERT( smt_creation_fee.amount >= 0, "fee cannot be negative" );
   FC_ASSERT( smt_creation_fee.amount <= STEEM_MAX_SHARE_SUPPLY, "Fee must be smaller than STEEM_MAX_SHARE_SUPPLY" );
   FC_ASSERT( is_asset_type( smt_creation_fee, STEEM_SYMBOL ) || is_asset_type( smt_creation_fee, SBD_SYMBOL ), "Fee must be STEEM or SBD" );
   FC_ASSERT( symbol.decimals() == precision, "Mismatch between redundantly provided precision ${prec1} vs ${prec2}",
      ("prec1",symbol.decimals())("prec2",precision) );
}

bool is_valid_unit_target( const account_name_type& name )
{
   if( is_valid_account_name(name) )
      return true;
   if( name == account_name_type("$from") )
      return true;
   if( name == account_name_type("$from.vesting") )
      return true;
   return false;
}

uint32_t smt_generation_unit::steem_unit_sum()const
{
   uint32_t result = 0;
   for(const std::pair< account_name_type, uint16_t >& e : steem_unit )
      result += e.second;
   return result;
}

uint32_t smt_generation_unit::token_unit_sum()const
{
   uint32_t result = 0;
   for(const std::pair< account_name_type, uint16_t >& e : token_unit )
      result += e.second;
   return result;
}

void smt_generation_unit::validate()const
{
   FC_ASSERT( steem_unit.size() <= SMT_MAX_UNIT_ROUTES );
   for(const std::pair< account_name_type, uint16_t >& e : steem_unit )
   {
      FC_ASSERT( is_valid_unit_target( e.first ) );
      FC_ASSERT( e.second > 0 );
   }
   FC_ASSERT( token_unit.size() <= SMT_MAX_UNIT_ROUTES );
   for(const std::pair< account_name_type, uint16_t >& e : token_unit )
   {
      FC_ASSERT( is_valid_unit_target( e.first ) );
      FC_ASSERT( e.second > 0 );
   }
}

void smt_cap_commitment::fillin_nonhidden_value_hash( fc::sha256& result, share_type amount )
{
   smt_revealed_cap rc;
   rc.fillin_nonhidden_value( amount );
   result = fc::sha256::hash(rc);
}

void smt_cap_commitment::fillin_nonhidden_value( share_type value )
{
   lower_bound = value;
   upper_bound = value;
   fillin_nonhidden_value_hash( hash, value );
}

void smt_cap_commitment::validate()const
{
   FC_ASSERT( lower_bound > 0 );
   FC_ASSERT( upper_bound <= STEEM_MAX_SHARE_SUPPLY );
   FC_ASSERT( lower_bound <= upper_bound );
   if( lower_bound == upper_bound )
   {
      fc::sha256 h;
      fillin_nonhidden_value_hash( h, lower_bound );
      FC_ASSERT( hash == h );
   }
}

<<<<<<< HEAD
void smt_revealed_cap::validate( const smt_cap_commitment& commitment )const
{
   FC_ASSERT( amount >= commitment.lower_bound );
   FC_ASSERT( amount <= commitment.upper_bound );
   fc::sha256 reveal_hash( fc::sha256::hash(*this) );
   FC_ASSERT( reveal_hash == commitment.hash );
}

#define SMT_MAX_UNIT_COUNT                  20
#define SMT_MAX_DECIMAL_PLACES               8
#define SMT_MIN_HARD_CAP_STEEM_UNITS     10000
#define SMT_MIN_SATURATION_STEEM_UNITS    1000
#define SMT_MIN_SOFT_CAP_STEEM_UNITS      1000

=======
>>>>>>> 3d99516a
void smt_capped_generation_policy::validate()const
{
   pre_soft_cap_unit.validate();
   post_soft_cap_unit.validate();

   FC_ASSERT( soft_cap_percent > 0 );
   FC_ASSERT( soft_cap_percent <= STEEM_100_PERCENT );

   FC_ASSERT( pre_soft_cap_unit.steem_unit.size() > 0 );
   FC_ASSERT( pre_soft_cap_unit.token_unit.size() > 0 );

   FC_ASSERT( pre_soft_cap_unit.steem_unit.size() <= SMT_MAX_UNIT_COUNT );
   FC_ASSERT( pre_soft_cap_unit.token_unit.size() <= SMT_MAX_UNIT_COUNT );
   FC_ASSERT( post_soft_cap_unit.steem_unit.size() <= SMT_MAX_UNIT_COUNT );
   FC_ASSERT( post_soft_cap_unit.token_unit.size() <= SMT_MAX_UNIT_COUNT );

   // TODO : Check account name

   if( soft_cap_percent == STEEM_100_PERCENT )
   {
      FC_ASSERT( post_soft_cap_unit.steem_unit.size() == 0 );
      FC_ASSERT( post_soft_cap_unit.token_unit.size() == 0 );
   }
   else
   {
      FC_ASSERT( post_soft_cap_unit.steem_unit.size() > 0 );
   }

   min_steem_units_commitment.validate();
   hard_cap_steem_units_commitment.validate();

   FC_ASSERT( min_steem_units_commitment.lower_bound <= hard_cap_steem_units_commitment.lower_bound );
   FC_ASSERT( min_steem_units_commitment.upper_bound <= hard_cap_steem_units_commitment.upper_bound );

   // Following are non-trivial numerical bounds
   // TODO:  Discuss these restrictions in the whitepaper

   // we want hard cap to be large enough we don't see quantization effects
   FC_ASSERT( hard_cap_steem_units_commitment.lower_bound >= SMT_MIN_HARD_CAP_STEEM_UNITS );

   // we want saturation point to be large enough we don't see quantization effects
   FC_ASSERT( hard_cap_steem_units_commitment.lower_bound >= SMT_MIN_SATURATION_STEEM_UNITS * uint64_t( max_unit_ratio ) );

   // this static_assert checks to be sure min_soft_cap / max_soft_cap computation can't overflow uint64_t
   static_assert( uint64_t( STEEM_MAX_SHARE_SUPPLY ) < (std::numeric_limits< uint64_t >::max() / STEEM_100_PERCENT), "Overflow check failed" );
   uint64_t min_soft_cap = (uint64_t( hard_cap_steem_units_commitment.lower_bound.value ) * soft_cap_percent) / STEEM_100_PERCENT;
   uint64_t max_soft_cap = (uint64_t( hard_cap_steem_units_commitment.upper_bound.value ) * soft_cap_percent) / STEEM_100_PERCENT;

   // we want soft cap to be large enough we don't see quantization effects
   FC_ASSERT( min_soft_cap >= SMT_MIN_SOFT_CAP_STEEM_UNITS );

   // We want to prevent the following from overflowing STEEM_MAX_SHARE_SUPPLY:
   // max_tokens_created = (u1.tt * sc + u2.tt * (hc-sc)) * min_unit_ratio
   // max_steem_accepted =  u1.st * sc + u2.st * (hc-sc)

   // hc / max_unit_ratio is the saturation point

   uint128_t sc = max_soft_cap;
   uint128_t hc_sc = hard_cap_steem_units_commitment.upper_bound.value - max_soft_cap;

   uint128_t max_tokens_created = (pre_soft_cap_unit.token_unit_sum() * sc + post_soft_cap_unit.token_unit_sum() * hc_sc) * min_unit_ratio;
   uint128_t max_share_supply_u128 = uint128_t( STEEM_MAX_SHARE_SUPPLY );

   FC_ASSERT( max_tokens_created <= max_share_supply_u128 );

   uint128_t max_steem_accepted = (pre_soft_cap_unit.steem_unit_sum() * sc + post_soft_cap_unit.steem_unit_sum() * hc_sc);
   FC_ASSERT( max_steem_accepted <= max_share_supply_u128 );
}

struct validate_visitor
{
   typedef void result_type;

   template< typename T >
   void operator()( const T& x )
   {
      x.validate();
   }
};

void smt_setup_emissions_operation::validate()const
{
   smt_base_operation::validate();
   
   FC_ASSERT( schedule_time > STEEM_GENESIS_TIME );
   FC_ASSERT( emissions_unit.token_unit.empty() == false );
   
   //interval_seconds <- any value of unsigned int is OK
   //interval_count <- any value of unsigned int is OK
   
   FC_ASSERT( lep_time <= rep_time );
   FC_ASSERT( schedule_time <= lep_time || lep_time == rep_time );
   // ^ lep_time is either later or non-important

   FC_ASSERT( (lep_abs_amount.symbol.is_vesting() == false),
              "Use liquid variant of SMT symbol to specify emission amounts" );
   FC_ASSERT( lep_abs_amount.symbol == rep_abs_amount.symbol );
   FC_ASSERT( lep_abs_amount.amount >= 0 && rep_abs_amount.amount >= 0 );
   FC_ASSERT( lep_abs_amount.amount != rep_abs_amount.amount || lep_abs_amount.amount > 0 );
   // ^ constant amount must be positive value

   // lep_rel_amount_numerator <- any value of unsigned int is OK
   // rep_rel_amount_numerator <- any value of unsigned int is OK

   // rel_amount_denom_bits <- any value of unsigned int is OK
}

void smt_setup_operation::validate()const
{
   smt_base_operation::validate();
   FC_ASSERT( decimal_places <= SMT_MAX_DECIMAL_PLACES );
   FC_ASSERT( max_supply > 0 );
   FC_ASSERT( max_supply <= STEEM_MAX_SHARE_SUPPLY );
   validate_visitor vtor;
   initial_generation_policy.visit( vtor );
   FC_ASSERT( generation_begin_time > STEEM_GENESIS_TIME );
   FC_ASSERT( generation_end_time > generation_begin_time );
   FC_ASSERT( announced_launch_time >= generation_end_time );
   FC_ASSERT( launch_expiration_time >= announced_launch_time );
}  

struct smt_set_runtime_parameters_operation_visitor
{
   smt_set_runtime_parameters_operation_visitor(){}

   typedef void result_type;

   void operator()( const smt_param_windows_v1& param_windows ) const
   {
      uint64_t sum = ( param_windows.reverse_auction_window_seconds + SMT_UPVOTE_LOCKOUT );

      FC_ASSERT( param_windows.cashout_window_seconds > ( sum ),
               "Cashout window must be greater than 'reverse auction window + upvote lockout' interval. This interval is ${sum} minutes long.",
               ( "sum", sum/60 ) );

      FC_ASSERT( param_windows.cashout_window_seconds < SMT_VESTING_WITHDRAW_INTERVAL_SECONDS,
               "Cashout window second must be less than 'vesting withdraw' interval. This interval is ${val} minutes long.",
               ("val", SMT_VESTING_WITHDRAW_INTERVAL_SECONDS/60 ) );
   }

   void operator()( const smt_param_vote_regeneration_period_seconds_v1& vote_regeneration ) const
   {
      FC_ASSERT( ( vote_regeneration.vote_regeneration_period_seconds > 0 ) &&
                 ( vote_regeneration.vote_regeneration_period_seconds < SMT_VESTING_WITHDRAW_INTERVAL_SECONDS ),
               "Vote regeneration period must be greater than 0 and less than 'vesting withdraw' interval. This interval is ${val} minutes long.",
               ("val", SMT_VESTING_WITHDRAW_INTERVAL_SECONDS/60 ) );
   }

   void operator()( const smt_param_rewards_v1& param_rewards ) const
   {
      //Nothing to do.
   }
};

void smt_set_runtime_parameters_operation::validate()const
{
   smt_base_operation::validate();
   FC_ASSERT( !runtime_parameters.empty() );

   smt_set_runtime_parameters_operation_visitor visitor;
   for( auto& param: runtime_parameters )
      param.visit( visitor );
}

void smt_refund_operation::validate()const
{
   smt_executor_base_operation::validate();
   FC_ASSERT( is_valid_account_name( contributor ) );
   FC_ASSERT( amount.symbol == STEEM_SYMBOL );
}

// TODO: These validators
void smt_cap_reveal_operation::validate()const
{
   smt_base_operation::validate();
}

void smt_set_setup_parameters_operation::validate() const
{
   smt_base_operation::validate();
}

} }
#endif<|MERGE_RESOLUTION|>--- conflicted
+++ resolved
@@ -17,7 +17,7 @@
    validate_account_name( control_account );
    common_symbol_validation( symbol );
 }
-
+SMT_MAX_UNIT_COUNT
 void smt_executor_base_operation::validate()const
 {
    validate_account_name( executor );
@@ -104,7 +104,6 @@
    }
 }
 
-<<<<<<< HEAD
 void smt_revealed_cap::validate( const smt_cap_commitment& commitment )const
 {
    FC_ASSERT( amount >= commitment.lower_bound );
@@ -119,8 +118,6 @@
 #define SMT_MIN_SATURATION_STEEM_UNITS    1000
 #define SMT_MIN_SOFT_CAP_STEEM_UNITS      1000
 
-=======
->>>>>>> 3d99516a
 void smt_capped_generation_policy::validate()const
 {
    pre_soft_cap_unit.validate();
