/*
 * Copyright (c) 2016 Steemit, Inc., and contributors.
 */
#pragma once
#include <steem/protocol/hardfork.hpp>

// WARNING!
// Every symbol defined here needs to be handled appropriately in get_config.cpp
// This is checked by get_config_check.sh called from Dockerfile

#ifdef IS_TEST_NET
#define STEEM_BLOCKCHAIN_VERSION              ( version(0, 21, 0) )

#define STEEM_INIT_PRIVATE_KEY                (fc::ecc::private_key::regenerate(fc::sha256::hash(std::string("init_key"))))
#define STEEM_INIT_PUBLIC_KEY_STR             (std::string( steem::protocol::public_key_type(STEEM_INIT_PRIVATE_KEY.get_public_key()) ))
#define STEEM_CHAIN_ID (fc::sha256::hash("testnet"))
#define STEEM_ADDRESS_PREFIX                  "TST"

#define STEEM_GENESIS_TIME                    (fc::time_point_sec(1451606400))
#define STEEM_MINING_TIME                     (fc::time_point_sec(1451606400))
#define STEEM_CASHOUT_WINDOW_SECONDS          (60*60) /// 1 hr
#define STEEM_CASHOUT_WINDOW_SECONDS_PRE_HF12 (STEEM_CASHOUT_WINDOW_SECONDS)
#define STEEM_CASHOUT_WINDOW_SECONDS_PRE_HF17 (STEEM_CASHOUT_WINDOW_SECONDS)
#define STEEM_SECOND_CASHOUT_WINDOW           (60*60*24*3) /// 3 days
#define STEEM_MAX_CASHOUT_WINDOW_SECONDS      (60*60*24) /// 1 day
#define STEEM_UPVOTE_LOCKOUT_HF7              (fc::minutes(1))
#define STEEM_UPVOTE_LOCKOUT_SECONDS          (60*5)    /// 5 minutes
#define STEEM_UPVOTE_LOCKOUT_HF17             (fc::minutes(5))


#define STEEM_MIN_ACCOUNT_CREATION_FEE          0
#define STEEM_MAX_ACCOUNT_CREATION_FEE          int64_t(1000000000)

#define STEEM_OWNER_AUTH_RECOVERY_PERIOD                  fc::seconds(60)
#define STEEM_ACCOUNT_RECOVERY_REQUEST_EXPIRATION_PERIOD  fc::seconds(12)
#define STEEM_OWNER_UPDATE_LIMIT                          fc::seconds(0)
#define STEEM_OWNER_AUTH_HISTORY_TRACKING_START_BLOCK_NUM 1

#define STEEM_INIT_SUPPLY                     (int64_t( 250 ) * int64_t( 1000000 ) * int64_t( 1000 ))

/// Allows to limit number of total produced blocks.
#define TESTNET_BLOCK_LIMIT                   (3000000)

#else // IS LIVE STEEM NETWORK

<<<<<<< HEAD
#define STEEM_BLOCKCHAIN_VERSION              ( version(0, 19, 12) )
=======
#define STEEM_BLOCKCHAIN_VERSION              ( version(0, 20, 0) )
>>>>>>> 6f3a1704

#define STEEM_INIT_PUBLIC_KEY_STR             "STM8GC13uCZbP44HzMLV6zPZGwVQ8Nt4Kji8PapsPiNq1BK153XTX"
#define STEEM_CHAIN_ID fc::sha256()
#define STEEM_ADDRESS_PREFIX                  "STM"

#define STEEM_GENESIS_TIME                    (fc::time_point_sec(1458835200))
#define STEEM_MINING_TIME                     (fc::time_point_sec(1458838800))
#define STEEM_CASHOUT_WINDOW_SECONDS_PRE_HF12 (60*60*24)    /// 1 day
#define STEEM_CASHOUT_WINDOW_SECONDS_PRE_HF17 (60*60*12)    /// 12 hours
#define STEEM_CASHOUT_WINDOW_SECONDS          (60*60*24*7)  /// 7 days
#define STEEM_SECOND_CASHOUT_WINDOW           (60*60*24*30) /// 30 days
#define STEEM_MAX_CASHOUT_WINDOW_SECONDS      (60*60*24*14) /// 2 weeks
#define STEEM_UPVOTE_LOCKOUT_HF7              (fc::minutes(1))
#define STEEM_UPVOTE_LOCKOUT_SECONDS          (60*60*12)    /// 12 hours
#define STEEM_UPVOTE_LOCKOUT_HF17             (fc::seconds(12))

#define STEEM_MIN_ACCOUNT_CREATION_FEE           1
#define STEEM_MAX_ACCOUNT_CREATION_FEE           int64_t(1000000000)

#define STEEM_OWNER_AUTH_RECOVERY_PERIOD                  fc::days(30)
#define STEEM_ACCOUNT_RECOVERY_REQUEST_EXPIRATION_PERIOD  fc::days(1)
#define STEEM_OWNER_UPDATE_LIMIT                          fc::minutes(60)
#define STEEM_OWNER_AUTH_HISTORY_TRACKING_START_BLOCK_NUM 3186477

#define STEEM_INIT_SUPPLY                     int64_t(0)

#endif

#define VESTS_SYMBOL  (steem::protocol::asset_symbol_type::from_asset_num( STEEM_ASSET_NUM_VESTS ) )
#define STEEM_SYMBOL  (steem::protocol::asset_symbol_type::from_asset_num( STEEM_ASSET_NUM_STEEM ) )
#define SBD_SYMBOL    (steem::protocol::asset_symbol_type::from_asset_num( STEEM_ASSET_NUM_SBD ) )

#define STEEM_BLOCKCHAIN_HARDFORK_VERSION     ( hardfork_version( STEEM_BLOCKCHAIN_VERSION ) )

#define STEEM_BLOCK_INTERVAL                  3
#define STEEM_BLOCKS_PER_YEAR                 (365*24*60*60/STEEM_BLOCK_INTERVAL)
#define STEEM_BLOCKS_PER_DAY                  (24*60*60/STEEM_BLOCK_INTERVAL)
#define STEEM_START_VESTING_BLOCK             (STEEM_BLOCKS_PER_DAY * 7)
#define STEEM_START_MINER_VOTING_BLOCK        (STEEM_BLOCKS_PER_DAY * 30)

#define STEEM_INIT_MINER_NAME                 "initminer"
#define STEEM_NUM_INIT_MINERS                 1
#define STEEM_INIT_TIME                       (fc::time_point_sec());

#define STEEM_MAX_WITNESSES                   21

#define STEEM_MAX_VOTED_WITNESSES_HF0         19
#define STEEM_MAX_MINER_WITNESSES_HF0         1
#define STEEM_MAX_RUNNER_WITNESSES_HF0        1

#define STEEM_MAX_VOTED_WITNESSES_HF17        20
#define STEEM_MAX_MINER_WITNESSES_HF17        0
#define STEEM_MAX_RUNNER_WITNESSES_HF17       1

#define STEEM_HARDFORK_REQUIRED_WITNESSES     17 // 17 of the 21 dpos witnesses (20 elected and 1 virtual time) required for hardfork. This guarantees 75% participation on all subsequent rounds.
#define STEEM_MAX_TIME_UNTIL_EXPIRATION       (60*60) // seconds,  aka: 1 hour
#define STEEM_MAX_MEMO_SIZE                   2048
#define STEEM_MAX_PROXY_RECURSION_DEPTH       4
#define STEEM_VESTING_WITHDRAW_INTERVALS_PRE_HF_16 104
#define STEEM_VESTING_WITHDRAW_INTERVALS      13
#define STEEM_VESTING_WITHDRAW_INTERVAL_SECONDS (60*60*24*7) /// 1 week per interval
#define STEEM_MAX_WITHDRAW_ROUTES             10
#define STEEM_SAVINGS_WITHDRAW_TIME        	(fc::days(3))
#define STEEM_SAVINGS_WITHDRAW_REQUEST_LIMIT  100
#define STEEM_VOTING_MANA_REGENERATION_SECONDS (5*60*60*24) // 5 day
#define STEEM_MAX_VOTE_CHANGES                5
#define STEEM_REVERSE_AUCTION_WINDOW_SECONDS_HF6 (60*30) /// 30 minutes
#define STEEM_REVERSE_AUCTION_WINDOW_SECONDS_HF20 (60*15) /// 15 minutes
#define STEEM_MIN_VOTE_INTERVAL_SEC           3
#define STEEM_VOTE_DUST_THRESHOLD             (50000000)

#define STEEM_MIN_ROOT_COMMENT_INTERVAL       (fc::seconds(60*5)) // 5 minutes
#define STEEM_MIN_REPLY_INTERVAL              (fc::seconds(20)) // 20 seconds
#define STEEM_MIN_REPLY_INTERVAL_HF20         (fc::seconds(3)) // 3 seconds
#define STEEM_POST_AVERAGE_WINDOW             (60*60*24u) // 1 day
#define STEEM_POST_WEIGHT_CONSTANT            (uint64_t(4*STEEM_100_PERCENT) * (4*STEEM_100_PERCENT))// (4*STEEM_100_PERCENT) -> 2 posts per 1 days, average 1 every 12 hours

#define STEEM_MAX_ACCOUNT_WITNESS_VOTES       30

#define STEEM_100_PERCENT                     10000
#define STEEM_1_PERCENT                       (STEEM_100_PERCENT/100)
#define STEEM_DEFAULT_SBD_INTEREST_RATE       (10*STEEM_1_PERCENT) ///< 10% APR

#define STEEM_INFLATION_RATE_START_PERCENT    (978) // Fixes block 7,000,000 to 9.5%
#define STEEM_INFLATION_RATE_STOP_PERCENT     (95) // 0.95%
#define STEEM_INFLATION_NARROWING_PERIOD      (250000) // Narrow 0.01% every 250k blocks
#define STEEM_CONTENT_REWARD_PERCENT          (75*STEEM_1_PERCENT) //75% of inflation, 7.125% inflation
#define STEEM_VESTING_FUND_PERCENT            (15*STEEM_1_PERCENT) //15% of inflation, 1.425% inflation

#define STEEM_MINER_PAY_PERCENT               (STEEM_1_PERCENT) // 1%
#define STEEM_MAX_RATION_DECAY_RATE           (1000000)

#define STEEM_BANDWIDTH_AVERAGE_WINDOW_SECONDS (60*60*24*7) ///< 1 week
#define STEEM_BANDWIDTH_PRECISION             (uint64_t(1000000)) ///< 1 million
#define STEEM_MAX_COMMENT_DEPTH_PRE_HF17      6
#define STEEM_MAX_COMMENT_DEPTH               0xffff // 64k
#define STEEM_SOFT_MAX_COMMENT_DEPTH          0xff // 255

#define STEEM_MAX_RESERVE_RATIO               (20000)

#define STEEM_CREATE_ACCOUNT_WITH_STEEM_MODIFIER 30
#define STEEM_CREATE_ACCOUNT_DELEGATION_RATIO    5
#define STEEM_CREATE_ACCOUNT_DELEGATION_TIME     fc::days(30)

#define STEEM_MINING_REWARD                   asset( 1000, STEEM_SYMBOL )
#define STEEM_EQUIHASH_N                      140
#define STEEM_EQUIHASH_K                      6

#define STEEM_LIQUIDITY_TIMEOUT_SEC           (fc::seconds(60*60*24*7)) // After one week volume is set to 0
#define STEEM_MIN_LIQUIDITY_REWARD_PERIOD_SEC (fc::seconds(60)) // 1 minute required on books to receive volume
#define STEEM_LIQUIDITY_REWARD_PERIOD_SEC     (60*60)
#define STEEM_LIQUIDITY_REWARD_BLOCKS         (STEEM_LIQUIDITY_REWARD_PERIOD_SEC/STEEM_BLOCK_INTERVAL)
#define STEEM_MIN_LIQUIDITY_REWARD            (asset( 1000*STEEM_LIQUIDITY_REWARD_BLOCKS, STEEM_SYMBOL )) // Minumum reward to be paid out to liquidity providers
#define STEEM_MIN_CONTENT_REWARD              STEEM_MINING_REWARD
#define STEEM_MIN_CURATE_REWARD               STEEM_MINING_REWARD
#define STEEM_MIN_PRODUCER_REWARD             STEEM_MINING_REWARD
#define STEEM_MIN_POW_REWARD                  STEEM_MINING_REWARD

#define STEEM_ACTIVE_CHALLENGE_FEE            asset( 2000, STEEM_SYMBOL )
#define STEEM_OWNER_CHALLENGE_FEE             asset( 30000, STEEM_SYMBOL )
#define STEEM_ACTIVE_CHALLENGE_COOLDOWN       fc::days(1)
#define STEEM_OWNER_CHALLENGE_COOLDOWN        fc::days(1)

#define STEEM_POST_REWARD_FUND_NAME           ("post")
#define STEEM_COMMENT_REWARD_FUND_NAME        ("comment")
#define STEEM_RECENT_RSHARES_DECAY_TIME_HF17    (fc::days(30))
#define STEEM_RECENT_RSHARES_DECAY_TIME_HF19    (fc::days(15))
#define STEEM_CONTENT_CONSTANT_HF0            (uint128_t(uint64_t(2000000000000ll)))
// note, if redefining these constants make sure calculate_claims doesn't overflow

// 5ccc e802 de5f
// int(expm1( log1p( 1 ) / BLOCKS_PER_YEAR ) * 2**STEEM_APR_PERCENT_SHIFT_PER_BLOCK / 100000 + 0.5)
// we use 100000 here instead of 10000 because we end up creating an additional 9x for vesting
#define STEEM_APR_PERCENT_MULTIPLY_PER_BLOCK          ( (uint64_t( 0x5ccc ) << 0x20) \
                                                        | (uint64_t( 0xe802 ) << 0x10) \
                                                        | (uint64_t( 0xde5f )        ) \
                                                        )
// chosen to be the maximal value such that STEEM_APR_PERCENT_MULTIPLY_PER_BLOCK * 2**64 * 100000 < 2**128
#define STEEM_APR_PERCENT_SHIFT_PER_BLOCK             87

#define STEEM_APR_PERCENT_MULTIPLY_PER_ROUND          ( (uint64_t( 0x79cc ) << 0x20 ) \
                                                        | (uint64_t( 0xf5c7 ) << 0x10 ) \
                                                        | (uint64_t( 0x3480 )         ) \
                                                        )

#define STEEM_APR_PERCENT_SHIFT_PER_ROUND             83

// We have different constants for hourly rewards
// i.e. hex(int(math.expm1( math.log1p( 1 ) / HOURS_PER_YEAR ) * 2**STEEM_APR_PERCENT_SHIFT_PER_HOUR / 100000 + 0.5))
#define STEEM_APR_PERCENT_MULTIPLY_PER_HOUR           ( (uint64_t( 0x6cc1 ) << 0x20) \
                                                        | (uint64_t( 0x39a1 ) << 0x10) \
                                                        | (uint64_t( 0x5cbd )        ) \
                                                        )

// chosen to be the maximal value such that STEEM_APR_PERCENT_MULTIPLY_PER_HOUR * 2**64 * 100000 < 2**128
#define STEEM_APR_PERCENT_SHIFT_PER_HOUR              77

// These constants add up to GRAPHENE_100_PERCENT.  Each GRAPHENE_1_PERCENT is equivalent to 1% per year APY
// *including the corresponding 9x vesting rewards*
#define STEEM_CURATE_APR_PERCENT              3875
#define STEEM_CONTENT_APR_PERCENT             3875
#define STEEM_LIQUIDITY_APR_PERCENT            750
#define STEEM_PRODUCER_APR_PERCENT             750
#define STEEM_POW_APR_PERCENT                  750

#define STEEM_MIN_PAYOUT_SBD                  (asset(20,SBD_SYMBOL))

#define STEEM_SBD_STOP_PERCENT_HF14           (5*STEEM_1_PERCENT ) // Stop printing SBD at 5% Market Cap
#define STEEM_SBD_STOP_PERCENT_HF20           (10*STEEM_1_PERCENT ) // Stop printing SBD at 10% Market Cap
#define STEEM_SBD_START_PERCENT_HF14          (2*STEEM_1_PERCENT) // Start reducing printing of SBD at 2% Market Cap
#define STEEM_SBD_START_PERCENT_HF20          (9*STEEM_1_PERCENT) // Start reducing printing of SBD at 9% Market Cap

#define STEEM_MIN_ACCOUNT_NAME_LENGTH          3
#define STEEM_MAX_ACCOUNT_NAME_LENGTH         16

#define STEEM_MIN_PERMLINK_LENGTH             0
#define STEEM_MAX_PERMLINK_LENGTH             256
#define STEEM_MAX_WITNESS_URL_LENGTH          2048

#define STEEM_MAX_SHARE_SUPPLY                int64_t(1000000000000000ll)
#define STEEM_MAX_SATOSHIS                    int64_t(4611686018427387903ll)
#define STEEM_MAX_SIG_CHECK_DEPTH             2
#define STEEM_MAX_SIG_CHECK_ACCOUNTS          125

#define STEEM_MIN_TRANSACTION_SIZE_LIMIT      1024
#define STEEM_SECONDS_PER_YEAR                (uint64_t(60*60*24*365ll))

#define STEEM_SBD_INTEREST_COMPOUND_INTERVAL_SEC  (60*60*24*30)
#define STEEM_MAX_TRANSACTION_SIZE            (1024*64)
#define STEEM_MIN_BLOCK_SIZE_LIMIT            (STEEM_MAX_TRANSACTION_SIZE)
#define STEEM_MAX_BLOCK_SIZE                  (STEEM_MAX_TRANSACTION_SIZE*STEEM_BLOCK_INTERVAL*2000)
#define STEEM_SOFT_MAX_BLOCK_SIZE             (2*1024*1024)
#define STEEM_MIN_BLOCK_SIZE                  115
#define STEEM_BLOCKS_PER_HOUR                 (60*60/STEEM_BLOCK_INTERVAL)
#define STEEM_FEED_INTERVAL_BLOCKS            (STEEM_BLOCKS_PER_HOUR)
#define STEEM_FEED_HISTORY_WINDOW_PRE_HF_16   (24*7) /// 7 days * 24 hours per day
#define STEEM_FEED_HISTORY_WINDOW             (12*7) // 3.5 days
#define STEEM_MAX_FEED_AGE_SECONDS            (60*60*24*7) // 7 days
#define STEEM_MIN_FEEDS                       (STEEM_MAX_WITNESSES/3) /// protects the network from conversions before price has been established
#define STEEM_CONVERSION_DELAY_PRE_HF_16      (fc::days(7))
#define STEEM_CONVERSION_DELAY                (fc::hours(STEEM_FEED_HISTORY_WINDOW)) //3.5 day conversion

#define STEEM_MIN_UNDO_HISTORY                10
#define STEEM_MAX_UNDO_HISTORY                10000

#define STEEM_MIN_TRANSACTION_EXPIRATION_LIMIT (STEEM_BLOCK_INTERVAL * 5) // 5 transactions per block
#define STEEM_BLOCKCHAIN_PRECISION            uint64_t( 1000 )

#define STEEM_BLOCKCHAIN_PRECISION_DIGITS     3
#define STEEM_MAX_INSTANCE_ID                 (uint64_t(-1)>>16)
/** NOTE: making this a power of 2 (say 2^15) would greatly accelerate fee calcs */
#define STEEM_MAX_AUTHORITY_MEMBERSHIP        40
#define STEEM_MAX_ASSET_WHITELIST_AUTHORITIES 10
#define STEEM_MAX_URL_LENGTH                  127

#define STEEM_IRREVERSIBLE_THRESHOLD          (75 * STEEM_1_PERCENT)

#define STEEM_VIRTUAL_SCHEDULE_LAP_LENGTH  ( fc::uint128(uint64_t(-1)) )
#define STEEM_VIRTUAL_SCHEDULE_LAP_LENGTH2 ( fc::uint128::max_value() )

#define STEEM_INITIAL_VOTE_POWER_RATE (40)
#define STEEM_REDUCED_VOTE_POWER_RATE (10)

#define STEEM_MAX_LIMIT_ORDER_EXPIRATION     (60*60*24*28) // 28 days
#define STEEM_DELEGATION_RETURN_PERIOD_HF0   (STEEM_CASHOUT_WINDOW_SECONDS)
#define STEEM_DELEGATION_RETURN_PERIOD_HF20  (STEEM_VOTING_MANA_REGENERATION_SECONDS * 2)

#define STEEM_RD_MIN_DECAY_BITS               6
#define STEEM_RD_MAX_DECAY_BITS              32
#define STEEM_RD_DECAY_DENOM_SHIFT           36
#define STEEM_RD_MAX_POOL_BITS               64
#define STEEM_RD_MAX_BUDGET_1                ((uint64_t(1) << (STEEM_RD_MAX_POOL_BITS + STEEM_RD_MIN_DECAY_BITS - STEEM_RD_DECAY_DENOM_SHIFT))-1)
#define STEEM_RD_MAX_BUDGET_2                ((uint64_t(1) << (64-STEEM_RD_DECAY_DENOM_SHIFT))-1)
#define STEEM_RD_MAX_BUDGET_3                (uint64_t( std::numeric_limits<int32_t>::max() ))
#define STEEM_RD_MAX_BUDGET                  (int32_t( std::min( { STEEM_RD_MAX_BUDGET_1, STEEM_RD_MAX_BUDGET_2, STEEM_RD_MAX_BUDGET_3 } )) )
#define STEEM_RD_MIN_DECAY                   (uint32_t(1) << STEEM_RD_MIN_DECAY_BITS)
#define STEEM_RD_MIN_BUDGET                  1
#define STEEM_RD_MAX_DECAY                   (uint32_t(0xFFFFFFFF))

#define STEEM_ACCOUNT_SUBSIDY_PRECISION      (STEEM_100_PERCENT)

// We want the global subsidy to run out first in normal (Poisson)
// conditions, so we boost the per-witness subsidy a little.
#define STEEM_WITNESS_SUBSIDY_BUDGET_PERCENT (125 * STEEM_1_PERCENT)

// Since witness decay only procs once per round, multiplying the decay
// constant by the number of witnesses means the per-witness pools have
// the same effective decay rate in real-time terms.
#define STEEM_WITNESS_SUBSIDY_DECAY_PERCENT  (STEEM_MAX_WITNESSES * STEEM_100_PERCENT)

// 347321 corresponds to a 5-day halflife
#define STEEM_DEFAULT_ACCOUNT_SUBSIDY_DECAY  (347321)
// Default rate is 0.5 accounts per block
#define STEEM_DEFAULT_ACCOUNT_SUBSIDY_BUDGET (797)
#define STEEM_DECAY_BACKSTOP_PERCENT         (90 * STEEM_1_PERCENT)

/**
 *  Reserved Account IDs with special meaning
 */
///@{
/// Represents the current witnesses
#define STEEM_MINER_ACCOUNT                   "miners"
/// Represents the canonical account with NO authority (nobody can access funds in null account)
#define STEEM_NULL_ACCOUNT                    "null"
/// Represents the canonical account with WILDCARD authority (anybody can access funds in temp account)
#define STEEM_TEMP_ACCOUNT                    "temp"
/// Represents the canonical account for specifying you will vote for directly (as opposed to a proxy)
#define STEEM_PROXY_TO_SELF_ACCOUNT           ""
/// Represents the canonical root post parent account
#define STEEM_ROOT_POST_PARENT                (account_name_type())
///@}

#ifdef STEEM_ENABLE_SMT

#define SMT_MAX_VOTABLE_ASSETS 2
#define SMT_VESTING_WITHDRAW_INTERVAL_SECONDS   (60*60*24*7) /// 1 week per interval
#define SMT_UPVOTE_LOCKOUT                      (60*60*12)  /// 12 hours

#endif /// STEEM_ENABLE_SMT
<|MERGE_RESOLUTION|>--- conflicted
+++ resolved
@@ -43,11 +43,7 @@
 
 #else // IS LIVE STEEM NETWORK
 
-<<<<<<< HEAD
-#define STEEM_BLOCKCHAIN_VERSION              ( version(0, 19, 12) )
-=======
 #define STEEM_BLOCKCHAIN_VERSION              ( version(0, 20, 0) )
->>>>>>> 6f3a1704
 
 #define STEEM_INIT_PUBLIC_KEY_STR             "STM8GC13uCZbP44HzMLV6zPZGwVQ8Nt4Kji8PapsPiNq1BK153XTX"
 #define STEEM_CHAIN_ID fc::sha256()
