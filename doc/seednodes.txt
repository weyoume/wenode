seed-east.steemit.com:2001          # steemit
seed-central.steemit.com:2001       # steemit
seed-west.steemit.com:2001          # steemit
<<<<<<< HEAD
seed1.blockbrothers.io:2001    # blockbrothers
steem-seed1.abit-more.com:2001 # abit 
52.74.152.79:2001              # smooth.witness
seed.steemd.com:34191          # roadscape
anyx.co:2001                   # anyx
seed.xeldal.com:12150          # xeldal
seed.steemnodes.com:2001       # wackou
seed.liondani.com:2016         # liondani
gtg.steem.house:2001           # gtg
seed.jesta.us:2001             # jesta
steemd.pharesim.me:2001        # pharesim
5.9.18.213:2001                # pfunk
lafonasteem.com:2001           # lafona
seed.rossco99.com:2001         # rossco99
steem-seed.altcap.io:40696     # ihashfury
seed.steemfeeder.com:2001      # au1nethyb1
seed.roelandp.nl:2001          # roelandp
steem.global:2001              # klye
seed.esteem.ws:2001            # good-karma
94.23.33.61:2001               # timcliff
seed.thecryptodrive.com:2001   # thecryptodrive
steem-id.altexplorer.xyz:2001  # steem-id
seed.bitcoiner.me:2001         # bitcoiner
104.199.118.92:2001            # clayop
192.99.4.226:2001              # dele-puppy
seed.bhuz.info:2001            # bhuz
seed.steemviz.com:2001         # ausbitbank
steem-seed.lukestokes.info:2001 # lukestokes
seed.blackrift.net:2001         # drakos
seed.followbtcnews.com:2001     # followbtcnews
node.mahdiyari.info:2001        # mahdi.yari
seed.jerrybanfield.com:2001     # jerrybanfield
seed.minnowshares.net:2001      # reggaemuffin
seed.windforce.farm:2001        # windforce
seed.teamsteem.me:2001          # teamsteem
steem-seed.crypto.fans:2001     # sc-steemit
148.251.237.104:2001            # steem-bounty
=======
steem-seed1.abit-more.com:2001      # abit
52.74.152.79:2001                   # smooth.witness
seed.steemd.com:34191               # roadscape
anyx.co:2001                        # anyx
seed.xeldal.com:12150               # xeldal
seed.steemnodes.com:2001            # wackou
seed.liondani.com:2016              # liondani
gtg.steem.house:2001                # gtg
seed.jesta.us:2001                  # jesta
steemd.pharesim.me:2001             # pharesim
5.9.18.213:2001                     # pfunk
lafonasteem.com:2001                # lafona
seed.rossco99.com:2001              # rossco99
steem-seed.altcap.io:40696          # ihashfury
seed.roelandp.nl:2001               # roelandp
steem.global:2001                   # klye
seed.esteem.ws:2001                 # good-karma
104.199.118.92:2001                 # clayop
192.99.4.226:2001                   # dele-puppy
seed.steemviz.com:2001              # ausbitbank
steem-seed.lukestokes.info:2001     # lukestokes
seed.followbtcnews.com:2001         # followbtcnews
node.mahdiyari.info:2001            # mahdi.yari
seed.jerrybanfield.com:2001         # jerrybanfield
seed.windforce.farm:2001            # windforce
seed.curiesteem.com:2001            # curie
seed.riversteem.com:2001            # riverhead
steem-seed.furion.me:2001           # furion
>>>>>>> 0ea90481
<|MERGE_RESOLUTION|>--- conflicted
+++ resolved
@@ -1,45 +1,6 @@
 seed-east.steemit.com:2001          # steemit
 seed-central.steemit.com:2001       # steemit
 seed-west.steemit.com:2001          # steemit
-<<<<<<< HEAD
-seed1.blockbrothers.io:2001    # blockbrothers
-steem-seed1.abit-more.com:2001 # abit 
-52.74.152.79:2001              # smooth.witness
-seed.steemd.com:34191          # roadscape
-anyx.co:2001                   # anyx
-seed.xeldal.com:12150          # xeldal
-seed.steemnodes.com:2001       # wackou
-seed.liondani.com:2016         # liondani
-gtg.steem.house:2001           # gtg
-seed.jesta.us:2001             # jesta
-steemd.pharesim.me:2001        # pharesim
-5.9.18.213:2001                # pfunk
-lafonasteem.com:2001           # lafona
-seed.rossco99.com:2001         # rossco99
-steem-seed.altcap.io:40696     # ihashfury
-seed.steemfeeder.com:2001      # au1nethyb1
-seed.roelandp.nl:2001          # roelandp
-steem.global:2001              # klye
-seed.esteem.ws:2001            # good-karma
-94.23.33.61:2001               # timcliff
-seed.thecryptodrive.com:2001   # thecryptodrive
-steem-id.altexplorer.xyz:2001  # steem-id
-seed.bitcoiner.me:2001         # bitcoiner
-104.199.118.92:2001            # clayop
-192.99.4.226:2001              # dele-puppy
-seed.bhuz.info:2001            # bhuz
-seed.steemviz.com:2001         # ausbitbank
-steem-seed.lukestokes.info:2001 # lukestokes
-seed.blackrift.net:2001         # drakos
-seed.followbtcnews.com:2001     # followbtcnews
-node.mahdiyari.info:2001        # mahdi.yari
-seed.jerrybanfield.com:2001     # jerrybanfield
-seed.minnowshares.net:2001      # reggaemuffin
-seed.windforce.farm:2001        # windforce
-seed.teamsteem.me:2001          # teamsteem
-steem-seed.crypto.fans:2001     # sc-steemit
-148.251.237.104:2001            # steem-bounty
-=======
 steem-seed1.abit-more.com:2001      # abit
 52.74.152.79:2001                   # smooth.witness
 seed.steemd.com:34191               # roadscape
@@ -57,6 +18,7 @@
 seed.roelandp.nl:2001               # roelandp
 steem.global:2001                   # klye
 seed.esteem.ws:2001                 # good-karma
+94.23.33.61:2001                    # timcliff
 104.199.118.92:2001                 # clayop
 192.99.4.226:2001                   # dele-puppy
 seed.steemviz.com:2001              # ausbitbank
@@ -68,4 +30,5 @@
 seed.curiesteem.com:2001            # curie
 seed.riversteem.com:2001            # riverhead
 steem-seed.furion.me:2001           # furion
->>>>>>> 0ea90481
+148.251.237.104:2001                # steem-bounty
+seed1.blockbrothers.io:2001         # blockbrothers